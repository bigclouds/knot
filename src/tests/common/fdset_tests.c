--- conflicted
+++ resolved
@@ -83,11 +83,7 @@
 
 	/* Write pattern (if removes compile warning). */
 	char pattern = WRITE_PATTERN;
-<<<<<<< HEAD
-	if (write(*fd, &pattern, WRITE_PATTERN_LEN));
-=======
 	(void)write(*fd, &pattern, WRITE_PATTERN_LEN);
->>>>>>> 1b93cf15
 
 	return NULL;
 }
