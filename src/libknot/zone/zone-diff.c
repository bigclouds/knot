--- conflicted
+++ resolved
@@ -371,11 +371,7 @@
 		if (ret == KNOT_ENOENT) {
 			/* No such RR is present in 'rrset2'. */
 			dbg_zonediff("zone_diff: diff_rdata: "
-<<<<<<< HEAD
-			       "No match for RR (type=%d owner=%s).\n",
-=======
-			       "No match for RR (type=%u owner=%s).\n",
->>>>>>> 1066647a
+			       "No match for RR (type=%d owner=%u).\n",
 			       knot_rrset_type(rrset1),
 			       knot_dname_to_str(rrset1->owner));
 			/* We'll copy index 'i' into 'changes' RRSet. */
