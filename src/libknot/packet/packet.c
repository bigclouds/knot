--- conflicted
+++ resolved
@@ -290,26 +290,17 @@
 			return KNOT_ENOMEM;
 		}
 	} else {
-<<<<<<< HEAD
-		if (knot_dname_parse_from_wire(wire, pos, i + 1, NULL,
-		                               question->qname) == NULL) {
-=======
 		assert(question->qname != NULL); /* When alloc=0, must be set. */
 		void *parsed = knot_dname_parse_from_wire(wire, pos,
 		                                     i + 1,
 	                                             NULL, question->qname);
 		if (!parsed) {
->>>>>>> 1b93cf15
 			return KNOT_EMALF;
 		}
 	}
 	if (*pos != i + 1) {
-<<<<<<< HEAD
 		dbg_packet("Parsed dname expected len=%zu, parsed=%zu.\n",
 		           i+1-bp, *pos-bp);
-=======
-		dbg_packet("Parsed dname expected len=%zu, parsed=%zu.\n", i+1-bp, *pos-bp);
->>>>>>> 1b93cf15
 	}
 	question->qtype = knot_wire_read_u16(wire + i + 1);
 	question->qclass = knot_wire_read_u16(wire + i + 3);
