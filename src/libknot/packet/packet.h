--- conflicted
+++ resolved
@@ -37,27 +37,6 @@
 #include "zone/zone.h"
 
 /*----------------------------------------------------------------------------*/
-<<<<<<< HEAD
-/*!
- * \brief Structure for holding information needed for compressing domain names.
- *
- * It's a simple table of domain names and their offsets in wire format of the
- * packet.
- *
- * \todo Consider using some better lookup structure.
- */
-struct knot_compressed_dnames {
-	const knot_dname_t **dnames;  /*!< Domain names present in packet. */
-	size_t *offsets;          /*!< Offsets of domain names in the packet. */
-	int *to_free;             /*< Indices of dnames to free. */
-	short count;              /*!< Count of items in the previous arrays. */
-	short max;                /*!< Capacity of the structure (allocated). */
-	short default_count;
-};
-
-typedef struct knot_compressed_dnames knot_compressed_dnames_t;
-=======
->>>>>>> af4188a2
 
 struct knot_wildcard_nodes {
 	const knot_node_t **nodes; /*!< Wildcard nodes from CNAME processing. */
@@ -174,7 +153,7 @@
 	struct knot_packet *query; /*!< Associated query. */
 
 	knot_packet_prealloc_type_t prealloc_type;
-
+	
 	size_t tsig_size;	/*!< Space to reserve for the TSIG RR. */
 	knot_rrset_t *tsig_rr;  /*!< TSIG RR stored in the packet. */
 	uint16_t flags;         /*!< Packet flags. */
