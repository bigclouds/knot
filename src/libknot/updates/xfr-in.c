--- conflicted
+++ resolved
@@ -373,23 +373,8 @@
 
 /*----------------------------------------------------------------------------*/
 
-<<<<<<< HEAD
 static int xfrin_parse_first_rr(knot_pkt_t **dst, uint8_t *wire,
                                 size_t wire_size, knot_rrset_t **rr)
-=======
-static bool semantic_check_passed(const knot_zone_contents_t *z,
-                                  const knot_node_t *node)
-{
-	assert(node && z);
-	err_handler_t err_handler;
-	err_handler_init(&err_handler);
-	bool fatal = false;
-	sem_check_node_plain(z, node, &err_handler, true, &fatal);
-	return !fatal;
-}
-
-int xfrin_process_axfr_packet(knot_ns_xfr_t *xfr)
->>>>>>> cd17b58e
 {
 	assert(dst != NULL);
 	assert(rr != NULL);
@@ -400,19 +385,11 @@
 		return KNOT_ENOMEM;
 	}
 
-<<<<<<< HEAD
 	int ret = knot_pkt_parse_question(pkt);
 	if (ret != KNOT_EOK) {
 		knot_pkt_free(&pkt);
 		return ret;
 	}
-=======
-	/* Init semantic error handler - used for CNAME/DNAME checks. */
-	err_handler_t err_handler;
-	err_handler_init(&err_handler);
-
-	dbg_xfrin_verb("Processing AXFR packet of size %zu.\n", size);
->>>>>>> cd17b58e
 
 	// check if the response is OK
 	if (knot_wire_get_rcode(pkt->wire) != KNOT_RCODE_NOERROR) {
@@ -439,6 +416,17 @@
 
 /*----------------------------------------------------------------------------*/
 
+static bool semantic_check_passed(const knot_zone_contents_t *z,
+                                  const knot_node_t *node)
+{
+	assert(node && z);
+	err_handler_t err_handler;
+	err_handler_init(&err_handler);
+	bool fatal = false;
+	sem_check_node_plain(z, node, &err_handler, true, &fatal);
+	return !fatal;
+}
+
 int xfrin_process_axfr_packet(knot_ns_xfr_t *xfr)
 {
 	xfrin_constructed_zone_t **constr =
@@ -447,6 +435,10 @@
 	if (xfr->wire == NULL || constr == NULL) {
 		return KNOT_EINVAL;
 	}
+
+	/* Init semantic error handler - used for CNAME/DNAME checks. */
+	err_handler_t err_handler;
+	err_handler_init(&err_handler);
 
 	dbg_xfrin_verb("Processing AXFR packet of size %zu.\n", size);
 
@@ -563,6 +555,15 @@
 			dbg_xfrin("Merged SOA RRSet.\n");
 			// merged, free the RRSet
 		}
+		
+		if (!semantic_check_passed(zone, node)) {
+			xfrin_log_error(xfr->zone->name,
+			                knot_node_rrset(node, rr->type),
+			                KNOT_EMALF);
+			knot_pkt_free(&packet);
+			return KNOT_EMALF;
+		}
+		
 
 		// take next RR
 		if ((ret = knot_pkt_parse_rr(packet, 0)) == KNOT_EOK) {
@@ -581,13 +582,12 @@
 		if (!knot_dname_is_sub(rr->owner, xfr->zone->name) &&
 		    !knot_dname_is_equal(rr->owner, xfr->zone->name)) {
 			// Out-of-zone data
-			xfrin_log_error(xfr->zone->name, rr,
-			                KNOT_EOUTOFZONE);
+			xfrin_log_error(xfr->zone->name, rr, KNOT_EOUTOFZONE);
 			if ((ret = knot_pkt_parse_rr(packet, 0)) == KNOT_EOK) {
 				knot_rrset_deep_copy(knot_pkt_get_last(packet), &rr);
 			}
 			continue;
-		}		
+		}
 
 		dbg_rrset_detail("\nNext RR:\n\n");
 		knot_rrset_dump(rr);
@@ -713,7 +713,7 @@
 			// not allowed here
 			dbg_xfrin("TSIG in Answer section.\n");
 			knot_pkt_free(&packet);
-			knot_node_free(&node); // ???
+			knot_node_free(&node);
 			return KNOT_EMALF;
 		}
 		
@@ -753,14 +753,8 @@
 			if (ret < 0) {
 				dbg_xfrin("Failed to add RRSet to node (%s)\n",
 					  knot_strerror(ret));
-<<<<<<< HEAD
 				knot_pkt_free(&packet);
 				knot_node_free(&node); // ???
-=======
-				knot_packet_free(&packet);
-				knot_node_free(&node);
-				knot_rrset_deep_free(&rr, 1);
->>>>>>> cd17b58e
 				return KNOT_ERROR;
 			} else if (ret > 0) {
 				// should not happen, this is new node
@@ -780,14 +774,13 @@
 				xfrin_log_error(xfr->zone->name,
 				                rr,
 				                KNOT_EMALF);
-				knot_packet_free(&packet);
+				knot_pkt_free(&packet);
 				return KNOT_EMALF;
 			}
 
 			in_zone = 1;
 		} else {
 			assert(in_zone);
-			const uint16_t rrtype = rr->type;
 			ret = knot_zone_contents_add_rrset(zone, rr, &node,
 						    KNOT_RRSET_DUPL_MERGE);
 			if (ret < 0) {
@@ -798,16 +791,6 @@
 			} else if (ret > 0) {
 				// merged
 			}
-<<<<<<< HEAD
-=======
-			if (!semantic_check_passed(zone, node)) {
-				xfrin_log_error(xfr->zone->name,
-				                knot_node_rrset(node, rrtype),
-				                KNOT_EMALF);
-				knot_packet_free(&packet);
-				return KNOT_EMALF;
-			}
->>>>>>> cd17b58e
 		}
 
 		// parse next RR
@@ -1039,20 +1022,14 @@
 		if (!knot_dname_is_sub(rr->owner, xfr->zone->name) &&
 		    !knot_dname_is_equal(rr->owner, xfr->zone->name)) {
 			// out-of-zone domain
-<<<<<<< HEAD
-			xfrin_log_error(xfr->zone->name, rr->owner,
-			                KNOT_EOUTOFZONE);
-=======
 			xfrin_log_error(xfr->zone->name, rr, KNOT_EOUTOFZONE);
-			knot_rrset_deep_free(&rr, 1);
->>>>>>> cd17b58e
 			// Skip this rr
 			if ((ret = knot_pkt_parse_rr(packet, 0)) == KNOT_EOK) {
 				knot_rrset_deep_copy(knot_pkt_get_last(packet), &rr);
 			}
 			continue;
 		}
-		
+
 		switch (state) {
 		case -1:
 			// a SOA is expected
