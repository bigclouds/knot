--- conflicted
+++ resolved
@@ -197,14 +197,9 @@
 	node *nxt = NULL;
 	WALK_LIST_DELSAFE(rr_node, nxt, changeset->add) {
 		// Removing RR(s) from this owner
-<<<<<<< HEAD
+		knot_rrset_t *rrset = rr_node->rr;
 		if (knot_dname_cmp(knot_rrset_owner(rr),
-		                       knot_rrset_owner(changeset->add[i])) == 0) {
-=======
-		knot_rrset_t *rrset = rr_node->rr;
-		if (knot_dname_compare_non_canon(knot_rrset_owner(rr),
-		                                 knot_rrset_owner(rrset)) == 0) {
->>>>>>> 21d952ff
+		                   knot_rrset_owner(rrset)) == 0) {
 			// Removing one or all RRSets
 			if (knot_rrset_class(rr) == KNOT_CLASS_ANY) {
 				dbg_ddns_detail("Removing one or all "
@@ -828,12 +823,7 @@
 		                knot_rrset_type(rrset), name);
 		free(name);
 );
-<<<<<<< HEAD
-		if (knot_dname_is_equal(knot_rrset_owner(changeset->add[i]), owner)) {
-=======
-		if (knot_dname_compare_non_canon(knot_rrset_owner(rrset),
-		                                 owner) == 0) {
->>>>>>> 21d952ff
+		if (knot_dname_is_equal(knot_rrset_owner(rrset), owner)) {
 			// Removing one or all RRSets
 			if ((knot_rrset_rdata_rr_count(rr) == 0)
 			    && (knot_rrset_type(rr) == knot_rrset_type(rrset)
