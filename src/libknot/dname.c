--- conflicted
+++ resolved
@@ -212,13 +212,8 @@
 }
 
 /*----------------------------------------------------------------------------*/
-<<<<<<< HEAD
-_public_
-char *knot_dname_to_str(const knot_dname_t *name)
-=======
-
+_public_
 char *knot_dname_to_str(char *dst, const knot_dname_t *name, size_t maxlen)
->>>>>>> d4001b47
 {
 	if (name == NULL) {
 		return NULL;
@@ -324,13 +319,8 @@
 }
 
 /*----------------------------------------------------------------------------*/
-<<<<<<< HEAD
-_public_
-knot_dname_t *knot_dname_from_str(const char *name)
-=======
-
+_public_
 knot_dname_t *knot_dname_from_str(uint8_t *dst, const char *name, size_t maxlen)
->>>>>>> d4001b47
 {
 	if (name == NULL) {
 		return NULL;
