--- conflicted
+++ resolved
@@ -17,92 +17,14 @@
 #include <assert.h>
 #include <string.h>
 
-<<<<<<< HEAD
 #include "dnssec/binary.h"
 #include "libknot/common.h"
 #include "libknot/dname.h"
 #include "libknot/dnssec/key.h"
-#include "libknot/rdata/tsig.h"
+#include "libknot/rrtype/tsig.h"
 
 /*!
  * \brief Creates TSIG key.
-=======
-#include "libknot/descriptor.h"
-#include "common/getline.h"
-#include "libknot/binary.h"
-#include "libknot/common.h"
-#include "libknot/dname.h"
-#include "libknot/dnssec/key.h"
-#include "libknot/dnssec/sig0.h"
-#include "libknot/rrtype/tsig.h"
-#include "zscanner/zscanner.h"
-
-/*!
- * \brief Calculates keytag for RSA/MD5 algorithm.
- */
-static uint16_t keytag_rsa_md5(const uint8_t *rdata, uint16_t rdata_len)
-{
-	uint16_t ac = 0;
-	if (rdata_len > 4) {
-		memmove(&ac, rdata + rdata_len - 3, 2);
-	}
-
-	ac = ntohs(ac);
-	return ac;
-}
-
-/*!
- * \brief Calculates keytag from key wire.
- */
-uint16_t knot_keytag(const uint8_t *rdata, uint16_t rdata_len)
-{
-	if (!rdata || rdata_len < 4) {
-		return 0;
-	}
-
-	uint32_t ac = 0; /* assumed to be 32 bits or larger */
-
-	if (rdata[3] == 1) {
-		// different algorithm for RSA/MD5 (historical reasons)
-		return keytag_rsa_md5(rdata, rdata_len);
-	} else {
-		for(int i = 0; i < rdata_len; i++) {
-			ac += (i & 1) ? rdata[i] : rdata[i] << 8;
-		}
-
-		ac += (ac >> 16) & 0xFFFF;
-		return (uint16_t)ac & 0xFFFF;
-	}
-}
-
-/*!
- * \brief Acts like strndup, except it adds a suffix to duplicated string.
- */
-static char *strndup_with_suffix(const char *base, int length, char *suffix)
-{
-	int result_length = length + strlen(suffix) + 1;
-	char *result = (char *)malloc(result_length);
-	if (!result) {
-		return NULL;
-	}
-
-	int ret = snprintf(result, result_length, "%.*s%s", length, base, suffix);
-	if (ret < 0 || ret >= result_length) {
-		free(result);
-		return NULL;
-	}
-
-	return result;
-}
-
-static void key_scan_set_done(zs_scanner_t *s)
-{
-	*((bool *)s->data) = true;
-}
-
-/*!
- * \brief Reads RR in the public key file and retrieves basic key information.
->>>>>>> 1d5a513d
  */
 int knot_tsig_create_key(const char *name, dnssec_tsig_algorithm_t algorithm,
                          const char *b64secret_str, knot_tsig_key_t *key)
