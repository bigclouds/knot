/*  Copyright (C) 2011 CZ.NIC, z.s.p.o. <knot-dns@labs.nic.cz>

    This program is free software: you can redistribute it and/or modify
    it under the terms of the GNU General Public License as published by
    the Free Software Foundation, either version 3 of the License, or
    (at your option) any later version.

    This program is distributed in the hope that it will be useful,
    but WITHOUT ANY WARRANTY; without even the implied warranty of
    MERCHANTABILITY or FITNESS FOR A PARTICULAR PURPOSE.  See the
    GNU General Public License for more details.

    You should have received a copy of the GNU General Public License
    along with this program.  If not, see <http://www.gnu.org/licenses/>.
 */

#include <stdio.h>
#include <assert.h>
#include <sys/time.h>

#include <urcu.h>

#include "nameserver/name-server.h"
#include "updates/xfr-in.h"

#include "util/error.h"
#include "libknot.h"
#include "util/debug.h"
#include "packet/packet.h"
#include "packet/response.h"
#include "packet/query.h"
#include "consts.h"
#include "updates/changesets.h"
#include "updates/ddns.h"
#include "tsig-op.h"

/*----------------------------------------------------------------------------*/

/*! \brief Maximum UDP payload with EDNS enabled. */
static const uint16_t MAX_UDP_PAYLOAD_EDNS = 4096;
/*! \brief Maximum UDP payload with EDNS disabled. */
static const uint16_t MAX_UDP_PAYLOAD      = 504; // 512 - 8B header
/*! \brief Maximum size of one AXFR response packet. */
static const uint16_t MAX_AXFR_PAYLOAD     = 65535;
/*! \brief Supported EDNS version. */
static const uint8_t  EDNS_VERSION         = 0;
/*! \brief Determines whether EDNS is enabled. */
static const int      EDNS_ENABLED         = 1;

/*! \brief TTL of a CNAME synthetized from a DNAME. */
static const uint32_t SYNTH_CNAME_TTL      = 0;

/*! \brief Determines whether DNSSEC is enabled. */
static const int      DNSSEC_ENABLED       = 1;

/*! \brief Determines whether NSID is enabled. */
static const int      NSID_ENABLED         = 1;

/*! \brief Length of NSID option data. */
static const uint16_t NSID_LENGTH          = 6;
/*! \brief NSID option data. */
static const uint8_t  NSID_DATA[6] = {0x46, 0x6f, 0x6f, 0x42, 0x61, 0x72};

/*! \brief Internal error code to propagate need for SERVFAIL response. */
static const int      NS_ERR_SERVFAIL      = -999;

/*----------------------------------------------------------------------------*/
/* Private functions                                                          */
/*----------------------------------------------------------------------------*/
/*!
 * \brief Finds zone where to search for the QNAME.
 *
 * \note As QTYPE DS requires special handling, this function finds a zone for
 *       a direct predecessor of QNAME in such case.
 *
 * \param zdb Zone database where to search for the proper zone.
 * \param qname QNAME.
 * \param qtype QTYPE.
 *
 * \return Zone to which QNAME belongs (according to QTYPE), or NULL if no such
 *         zone was found.
 */
static const knot_zone_t *ns_get_zone_for_qname(knot_zonedb_t *zdb,
                                                  const knot_dname_t *qname,
                                                  uint16_t qtype)
{
	const knot_zone_t *zone;
	/*
	 * Find a zone in which to search.
	 *
	 * In case of DS query, we strip the leftmost label when searching for
	 * the zone (but use whole qname in search for the record), as the DS
	 * records are only present in a parent zone.
	 */
	if (qtype == KNOT_RRTYPE_DS) {
		/*! \todo Optimize, do not deep copy dname. */
		knot_dname_t *name = knot_dname_left_chop(qname);
		zone = knot_zonedb_find_zone_for_name(zdb, name);
		/* Directly discard. */
		knot_dname_free(&name);
		/* If zone does not exist, search for its parent zone,
		   this will later result to NODATA answer. */
		if (zone == NULL) {
			zone = knot_zonedb_find_zone_for_name(zdb, qname);
		}
	} else {
		zone = knot_zonedb_find_zone_for_name(zdb, qname);
	}

	return zone;
}

/*----------------------------------------------------------------------------*/
/*!
 * \brief Synthetizes RRSet from a wildcard RRSet using the given QNAME.
 *
 * The synthetized RRSet is identical to the wildcard RRSets, except that the
 * owner name is replaced by \a qname.
 *
 * \param wildcard_rrset Wildcard RRSet to synthetize from.
 * \param qname Domain name to be used as the owner of the synthetized RRset.
 *
 * \return The synthetized RRSet (this is a newly created RRSet, remember to
 *         free it).
 */
static knot_rrset_t *ns_synth_from_wildcard(
	const knot_rrset_t *wildcard_rrset, const knot_dname_t *qname)
{
	dbg_ns_verb("Synthetizing RRSet from wildcard...\n");

	knot_dname_t *owner = knot_dname_deep_copy(qname);
//	printf("Copied owner ptr: %p\n", owner);

	knot_rrset_t *synth_rrset = knot_rrset_new(
			owner, knot_rrset_type(wildcard_rrset),
			knot_rrset_class(wildcard_rrset),
			knot_rrset_ttl(wildcard_rrset));

	/* Release owner, as it's retained in rrset. */
	knot_dname_release(owner);

	if (synth_rrset == NULL) {
		return NULL;
	}

	dbg_ns_verb("Created RRSet header:\n");
	knot_rrset_dump(synth_rrset, 1);

	// copy all RDATA
	const knot_rdata_t *rdata = knot_rrset_rdata(wildcard_rrset);
	while (rdata != NULL) {
		// we could use the RDATA from the wildcard rrset
		// but there is no way to distinguish it when deleting
		// temporary RRSets
		knot_rdata_t *rdata_copy = knot_rdata_deep_copy(rdata,
		                               knot_rrset_type(synth_rrset), 0);
		if (rdata_copy == NULL) {
			knot_rrset_deep_free(&synth_rrset, 1, 1, 0);
			return NULL;
		}

		dbg_ns_verb("Copied RDATA:\n");
		knot_rdata_dump(rdata_copy,
		                  knot_rrset_type(synth_rrset), 1);

		int ret = knot_rrset_add_rdata(synth_rrset, rdata_copy);
		assert(ret == KNOT_EOK);
		rdata = knot_rrset_rdata_next(wildcard_rrset, rdata);
	}

//	printf("Synthetized RRSet pointer: %p\n", synth_rrset);
	return synth_rrset;
}

/*----------------------------------------------------------------------------*/
/*!
 * \brief Checks if the given RRSet is a wildcard RRSet and replaces it with
 *        a synthetized RRSet if required.
 *
 * \param name Domain name to be used as the owner of the possibly synthetized
 *             RRSet
 * \param resp Response to which the synthetized RRSet should be stored (as a
 *             temporary RRSet).
 * \param rrset RRSet to check (and possibly replace).
 */
static int ns_check_wildcard(const knot_dname_t *name, knot_packet_t *resp,
                             knot_rrset_t **rrset)
{
	assert(name != NULL);
	assert(resp != NULL);
	assert(rrset != NULL);
	assert(*rrset != NULL);

	if (knot_dname_is_wildcard((*rrset)->owner)) {
		knot_rrset_t *synth_rrset =
			ns_synth_from_wildcard(*rrset, name);
		if (synth_rrset == NULL) {
			dbg_ns("Failed to synthetize RRSet from wildcard.\n");
			return KNOT_ERROR;
		}

dbg_ns_exec_verb(
		dbg_ns_verb("Synthetized RRSet:\n");
		knot_rrset_dump(synth_rrset, 1);
);

		int ret = knot_packet_add_tmp_rrset(resp, synth_rrset);
		if (ret != KNOT_EOK) {
			dbg_ns("Failed to add sythetized RRSet to tmp list.\n");
			knot_rrset_deep_free(&synth_rrset, 1, 1, 1);
			return ret;
		}
		*rrset = synth_rrset;
	}

	return KNOT_EOK;
}

/*----------------------------------------------------------------------------*/
/*!
 * \brief Adds signatures (RRSIGs) for the given RRSet to the response.
 *
 * This function first checks if DNSSEC is enabled and if it was requested in
 * the response (DO bit set). If not, it does nothing and returns 0. If yes,
 * it retrieves RRSIGs stored in the RRSet, deals with possible wildcard owner
 * and adds the RRSIGs to response using the given function (that determines
 * to which section of the response they will be added).
 *
 * \param rrset RRSet to get the RRSIGs from.
 * \param resp Response where to add the RRSIGs.
 * \param name Actual name to be used as owner in case of wildcard RRSet.
 * \param add_rrset_to_resp Function for adding the RRSIG RRset to the response.
 * \param tc Set to 1 if omitting the RRSIG RRSet should result in setting the
 *           TC bit in the response.
 *
 * \return KNOT_EOK
 * \return KNOT_ENOMEM
 * \return KNOT_ESPACE
 */
static int ns_add_rrsigs(knot_rrset_t *rrset, knot_packet_t *resp,
                         const knot_dname_t *name,
                         int (*add_rrset_to_resp)(knot_packet_t *,
                                                   knot_rrset_t *,
                                                   int, int, int, int),
                         int tc)
{
	knot_rrset_t *rrsigs;

	dbg_ns_verb("Adding RRSIGs for RRSet, type: %s.\n",
	            knot_rrtype_to_string(knot_rrset_type(rrset)));

	assert(resp != NULL);
	assert(add_rrset_to_resp != NULL);

	dbg_ns_detail("DNSSEC requested: %d\n",
	              knot_query_dnssec_requested(knot_packet_query(resp)));
	dbg_ns_detail("RRSIGS: %p\n", knot_rrset_rrsigs(rrset));

	if (DNSSEC_ENABLED
	    && knot_query_dnssec_requested(knot_packet_query(resp))
	    && (rrsigs = knot_rrset_get_rrsigs(rrset)) != NULL) {
		if (name != NULL) {
			int ret = ns_check_wildcard(name, resp, &rrsigs);
			if (ret != KNOT_EOK) {
				dbg_ns("Failed to process wildcard: %s\n",
				       knot_strerror(ret));
				return ret;
			}
		}
		return add_rrset_to_resp(resp, rrsigs, tc, 0, 0, 1);
	}

	return KNOT_EOK;
}

/*----------------------------------------------------------------------------*/
/*!
 * \brief Resolves CNAME chain starting in \a node, stores all the CNAMEs in the
 *        response and updates \a node and \a qname to the last node in the
 *        chain.
 *
 * \param node Node (possibly) containing a CNAME RR.
 * \param qname Searched name. Will be updated to the canonical name.
 * \param resp Response where to add the CNAME RRs.
 * \param add_rrset_to_resp Function for adding the CNAME RRs to the response.
 * \param tc Set to 1 if omitting the RRSIG RRSet should result in setting the
 *           TC bit in the response.
 */
static int ns_follow_cname(const knot_node_t **node,
                            const knot_dname_t **qname,
                            knot_packet_t *resp,
                            int (*add_rrset_to_resp)(knot_packet_t *,
                                                     knot_rrset_t *,
                                                     int, int, int, int),
                            int tc)
{
	dbg_ns_verb("Resolving CNAME chain...\n");
	knot_rrset_t *cname_rrset;

	int ret = 0;

	while (*node != NULL
	       && (cname_rrset = knot_node_get_rrset(*node, KNOT_RRTYPE_CNAME))
	          != NULL) {
		/* put the CNAME record to answer, but replace the possible
		   wildcard name with qname */

		assert(cname_rrset != NULL);
		
		dbg_ns_detail("CNAME RRSet: %p, owner: %p\n", cname_rrset,
		              cname_rrset->owner);

		knot_rrset_t *rrset = cname_rrset;

		// ignoring other than the first record
		if (knot_dname_is_wildcard(knot_node_owner(*node))) {
			/* if wildcard node, we must copy the RRSet and
			   replace its owner */
			rrset = ns_synth_from_wildcard(cname_rrset, *qname);
			if (rrset == NULL) {
				dbg_ns("Failed to synthetize RRSet from "
				       "wildcard RRSet followed from CNAME.\n");
				return KNOT_ERROR; /*! \todo Better error. */
			}

			ret = knot_packet_add_tmp_rrset(resp, rrset);
			if (ret != KNOT_EOK) {
				dbg_ns("Failed to add synthetized RRSet (CNAME "
				       "follow) to the tmp RRSets in response."
				       "\n");
				knot_rrset_deep_free(&rrset, 1, 1, 1);
				return ret;
			}

			ret = add_rrset_to_resp(resp, rrset, tc, 0, 0, 1);
			if (ret != KNOT_EOK) {
				dbg_ns("Failed to add synthetized RRSet (CNAME "
				       "follow) to the response.\n");
				return ret;
			}

			ret = ns_add_rrsigs(cname_rrset, resp, *qname,
			                    add_rrset_to_resp, tc);
			if (ret != KNOT_EOK) {
				dbg_ns("Failed to add RRSIG for the synthetized"
				       "RRSet (CNAME follow) to the response."
				       "\n");
				return ret;
			}

			int ret = knot_response_add_wildcard_node(
			                        resp, *node, *qname);
			if (ret != KNOT_EOK) {
				dbg_ns("Failed to add wildcard node for later "
				       "processing.\n");
				return ret;
			}
		} else {
			ret = add_rrset_to_resp(resp, rrset, tc, 0, 0, 1);

			if (ret != KNOT_EOK) {
				dbg_ns("Failed to add followed RRSet into"
				       "the response.\n");
				return ret;
			}

			ret = ns_add_rrsigs(rrset, resp, *qname,
			                    add_rrset_to_resp, tc);

			if (ret != KNOT_EOK) {
				dbg_ns("Failed to add RRSIG for followed RRSet "
				       "into the response.\n");
				return ret;
			}
		}
		
		dbg_ns_detail("Using RRSet: %p, owner: %p\n", rrset,
		              rrset->owner);
		
dbg_ns_exec_verb(
		char *name = knot_dname_to_str(knot_rrset_owner(rrset));
		dbg_ns("CNAME record for owner %s put to response.\n", name);
		free(name);
);

		// get the name from the CNAME RDATA
		const knot_dname_t *cname = knot_rdata_cname_name(
				knot_rrset_rdata(cname_rrset));
		dbg_ns_detail("CNAME name from RDATA: %p\n", cname);
		// change the node to the node of that name
		*node = knot_dname_node(cname);
		dbg_ns_detail("This name's node: %p\n", *node);

		// save the new name which should be used for replacing wildcard
		*qname = cname;
	}

	return KNOT_EOK;
}

/*----------------------------------------------------------------------------*/
/*!
 * \brief Retrieves RRSet(s) of given type from the given node and adds them to
 *        the response's Answer section.
 *
 * \param node Node where to take the RRSet from.
 * \param name Actual searched name (used in case of wildcard RRSet(s)).
 * \param type Type of the RRSet(s). If set to KNOT_RRTYPE_ANY, all RRSets
 *             from the node will be added to the answer.
 * \param resp Response where to add the RRSets.
 *
 * \return Number of RRSets added.
 */
static int ns_put_answer(const knot_node_t *node,
                         const knot_zone_contents_t *zone,
                         const knot_dname_t *name,
                         uint16_t type, knot_packet_t *resp, int *added,
                         int check_any)
{
	*added = 0;
dbg_ns_exec_verb(
	char *name_str = knot_dname_to_str(node->owner);
	dbg_ns_verb("Putting answers from node %s.\n", name_str);
	free(name_str);
);

	int ret = KNOT_EOK;

	switch (type) {
	case KNOT_RRTYPE_ANY: {
		dbg_ns_verb("Returning all RRTYPES.\n");

		// if ANY not allowed, set TC bit
		if (check_any && knot_zone_contents_any_disabled(zone)) {
			knot_response_set_tc(resp);
			break;
		}

		knot_rrset_t **rrsets = knot_node_get_rrsets(node);
		if (rrsets == NULL) {
			break;
		}
		int i = 0;
		knot_rrset_t *rrset;
		while (i < knot_node_rrset_count(node)) {
			assert(rrsets[i] != NULL);
			rrset = rrsets[i];

			dbg_ns_detail("  Type: %s\n",
			     knot_rrtype_to_string(knot_rrset_type(rrset)));

			ret = ns_check_wildcard(name, resp, &rrset);
			if (ret != KNOT_EOK) {
				dbg_ns("Failed to process wildcard.\n");
				break;
			}

			ret = knot_response_add_rrset_answer(resp, rrset, 1,
			                                     0, 0, 1);
			if (ret != KNOT_EOK) {
				dbg_ns("Failed add Answer RRSet: %s\n",
				       knot_strerror(ret));
				break;
			}

			*added += 1;

			ret = ns_add_rrsigs(rrset, resp, name,
			                    knot_response_add_rrset_answer, 1);
			if (ret != KNOT_EOK) {
				dbg_ns("Failed add RRSIGs for Answer RRSet: %s"
				       "\n", knot_strerror(ret));
				break;
			}

			*added += 1;

			++i;
		}
		if (rrsets != NULL) {
			free(rrsets);
		}
		break;
	}
	case KNOT_RRTYPE_RRSIG: {
		dbg_ns_verb("Returning all RRSIGs.\n");
		knot_rrset_t **rrsets = knot_node_get_rrsets(node);
		if (rrsets == NULL) {
			break;
		}
		int i = 0;
		int ret = 0;
		knot_rrset_t *rrset;
		while (i < knot_node_rrset_count(node)) {
			assert(rrsets[i] != NULL);
			rrset = knot_rrset_get_rrsigs(rrsets[i]);

			if (rrset == NULL) {
				++i;
				continue;
			}

			ret = ns_check_wildcard(name, resp, &rrset);
			if (ret != KNOT_EOK) {
				dbg_ns("Failed to process wildcard.\n");
				break;
			}

			ret = knot_response_add_rrset_answer(resp, rrset, 1,
			                                     0, 0, 1);
			if (ret != KNOT_EOK) {
				dbg_ns("Failed add Answer RRSet: %s\n",
				       knot_strerror(ret));
				break;
			}

			*added += 1;
			++i;
		}
		free(rrsets);
		break;
	}
	default: {
		int ret = 0;
		knot_rrset_t *rrset = knot_node_get_rrset(node, type);
		knot_rrset_t *rrset2 = rrset;
		if (rrset != NULL) {
			dbg_ns_verb("Found RRSet of type %s\n",
				        knot_rrtype_to_string(type));

			ret = ns_check_wildcard(name, resp, &rrset2);
			if (ret != KNOT_EOK) {
				dbg_ns("Failed to process wildcard.\n");
				break;
			}

			ret = knot_response_add_rrset_answer(resp, rrset2, 1,
			                                     0, 0, 1);
			if (ret != KNOT_EOK) {
				dbg_ns("Failed add Answer RRSet: %s\n",
				       knot_strerror(ret));
				break;
			}

			*added += 1;

			ret = ns_add_rrsigs(rrset, resp, name,
			                    knot_response_add_rrset_answer, 1);

			if (ret != KNOT_EOK) {
				dbg_ns("Failed add RRSIGs for Answer RRSet: %s"
				       "\n", knot_strerror(ret));
				break;
			}

			*added += 1;
		}
	    }
	}

	return ret;
}

/*----------------------------------------------------------------------------*/
/*!
 * \brief Adds RRSets to Additional section of the response.
 *
 * This function uses knot_rdata_get_name() to get the domain name from the
 * RDATA of the RRSet according to its type. It also does not search for the
 * retrieved domain name, but just uses its node field. Thus to work correctly,
 * the zone where the RRSet is from should be adjusted using
 * knot_zone_adjust_dnames().
 *
 * A and AAAA RRSets (and possible CNAMEs) for the found domain names are added.
 *
 * \warning Use this function only with types containing some domain name,
 *          otherwise it will crash (or behave strangely).
 *
 * \param resp Response where to add the Additional data.
 * \param rrset RRSet to get the Additional data for.
 */
static int ns_put_additional_for_rrset(knot_packet_t *resp,
                                       const knot_rrset_t *rrset)
{
	const knot_node_t *node = NULL;
	const knot_rdata_t *rdata = NULL;
	const knot_dname_t *dname = NULL;

	int ret = 0;

	// for all RRs in the RRset
	rdata = knot_rrset_rdata(rrset);
	while (rdata != NULL) {
		dbg_ns_verb("Getting name from RDATA, type %s..\n",
		            knot_rrtype_to_string(knot_rrset_type(rrset)));
		dname = knot_rdata_get_name(rdata, knot_rrset_type(rrset));

dbg_ns_exec_detail(
		char *name = knot_dname_to_str(dname);
		dbg_ns_detail("Name: %s\n", name);
		free(name);
);
		assert(dname != NULL);
		node = knot_dname_node(dname);
		
<<<<<<< HEAD
=======
		dbg_ns_detail("Node saved in RDATA dname: %p\n", node);
//		char *name = knot_dname_to_str(dname);
//		dbg_ns_detail("Owner of the node: %p, dname: %p (%s)\n",
//		              node->owner, dname, name);
//		free(name);
//		knot_node_dump((knot_node_t *)node, (void *)1);

>>>>>>> cdcc4d53
		if (node != NULL && node->owner != dname) {
			// the stored node should be the wildcard covering the
			// name
			dbg_ns_detail("Node is wildcard.\n");
			assert(knot_dname_is_wildcard(knot_node_owner(node)));

//			// the stored node should be the closest encloser
//			assert(knot_dname_is_subdomain(dname, node->owner));
//			// try the wildcard child, if any
//			node = knot_node_wildcard_child(node);
		}

		knot_rrset_t *rrset_add;

		if (node != NULL) {
dbg_ns_exec(
			char *name = knot_dname_to_str(node->owner);
			dbg_ns_verb("Putting additional from node %s\n", name);
			free(name);
);
			dbg_ns_detail("Checking CNAMEs...\n");
			if (knot_node_rrset(node, KNOT_RRTYPE_CNAME) != NULL) {
				dbg_ns_detail("Found CNAME in node.\n");
				const knot_dname_t *dname
						= knot_node_owner(node);
				ret = ns_follow_cname(&node, &dname, resp,
				    knot_response_add_rrset_additional, 0);
				if (ret != KNOT_EOK) {
					dbg_ns("Failed to follow CNAME.\n");
					return ret;
				}
			}

			// A RRSet
			dbg_ns_detail("A RRSets...\n");
			rrset_add = knot_node_get_rrset(node, KNOT_RRTYPE_A);
			if (rrset_add != NULL) {
				dbg_ns_detail("Found A RRsets.\n");
				knot_rrset_t *rrset_add2 = rrset_add;
				ret = ns_check_wildcard(dname, resp,
				                        &rrset_add2);
				if (ret != KNOT_EOK) {
					dbg_ns("Failed to process wildcard for"
					       "Additional section: %s.\n",
					       knot_strerror(ret));
					return ret;
				}

				ret = knot_response_add_rrset_additional(
					resp, rrset_add2, 0, 1, 0, 1);

				if (ret != KNOT_EOK) {
					dbg_ns("Failed to add A RRSet to "
					       "Additional section: %s.\n",
					       knot_strerror(ret));
					return ret;
				}

				ret = ns_add_rrsigs(rrset_add, resp, dname,
				      knot_response_add_rrset_additional, 0);

				if (ret != KNOT_EOK) {
					dbg_ns("Failed to add RRSIGs for A RR"
					       "Set to Additional section: %s."
					       "\n", knot_strerror(ret));
					return ret;
				}
			}

			// AAAA RRSet
			dbg_ns_detail("AAAA RRSets...\n");
			rrset_add = knot_node_get_rrset(node, KNOT_RRTYPE_AAAA);
			if (rrset_add != NULL) {
				dbg_ns_detail("Found AAAA RRsets.\n");
				knot_rrset_t *rrset_add2 = rrset_add;
				ret =  ns_check_wildcard(dname, resp,
				                         &rrset_add2);
				if (ret != KNOT_EOK) {
					dbg_ns("Failed to process wildcard for"
					       "Additional section: %s.\n",
					       knot_strerror(ret));
					return ret;
				}

				ret = knot_response_add_rrset_additional(
					resp, rrset_add2, 0, 1, 0, 1);

				if (ret != KNOT_EOK) {
					dbg_ns("Failed to add AAAA RRSet to "
					       "Additional section.\n");
					return ret;
				}

				ret = ns_add_rrsigs(rrset_add, resp, dname,
				      knot_response_add_rrset_additional, 0);

				if (ret != KNOT_EOK) {
					dbg_ns("Failed to add RRSIG for AAAA RR"
					       "Set to Additional section.\n");
					return ret;
				}
			}
		}

		assert(rrset != NULL);
		assert(rdata != NULL);
		rdata = knot_rrset_rdata_next(rrset, rdata);
	}

	return KNOT_EOK;
}

/*----------------------------------------------------------------------------*/
/*!
 * \brief Checks whether the given type requires additional processing.
 *
 * Only MX, NS and SRV types require additional processing.
 *
 * \param qtype Type to check.
 *
 * \retval <> 0 if additional processing is needed for \a qtype.
 * \retval 0 otherwise.
 */
static int ns_additional_needed(uint16_t qtype)
{
	return (qtype == KNOT_RRTYPE_MX ||
	        qtype == KNOT_RRTYPE_NS ||
		qtype == KNOT_RRTYPE_SRV);
}

/*----------------------------------------------------------------------------*/
/*!
 * \brief Adds whatever Additional RRSets are required for the response.
 *
 * For each RRSet in Answer and Authority sections this function checks if
 * additional processing is needed and if yes, it puts any Additional RRSets
 * available to the Additional section of the response.
 *
 * \param resp Response to process.
 */
static int ns_put_additional(knot_packet_t *resp)
{
	dbg_ns_verb("ADDITIONAL SECTION PROCESSING\n");

	const knot_rrset_t *rrset = NULL;
	int ret = 0;

	for (int i = 0; i < knot_packet_answer_rrset_count(resp); ++i) {
		rrset = knot_packet_answer_rrset(resp, i);
		assert(rrset != NULL);
		if (ns_additional_needed(knot_rrset_type(rrset))) {
			ret = ns_put_additional_for_rrset(resp, rrset);
			if (ret != KNOT_EOK) {
				// if error, do not try to add other RRSets
				return ret;
			}
		}
	}

	for (int i = 0; i < knot_packet_authority_rrset_count(resp); ++i) {
		rrset = knot_packet_authority_rrset(resp, i);
		if (ns_additional_needed(knot_rrset_type(rrset))) {
			ret = ns_put_additional_for_rrset(resp, rrset);
			if (ret != KNOT_EOK) {
				// if error, do not try to add other RRSets
				return ret;
			}
		}
	}

	return KNOT_EOK;
}

/*----------------------------------------------------------------------------*/
/*!
 * \brief Puts authority NS RRSet to the Auhority section of the response.
 *
 * \param zone Zone to take the authority NS RRSet from.
 * \param resp Response where to add the RRSet.
 */
static int ns_put_authority_ns(const knot_zone_contents_t *zone,
                                knot_packet_t *resp)
{
	dbg_ns_verb("PUTTING AUTHORITY NS\n");

	knot_rrset_t *ns_rrset = knot_node_get_rrset(
			knot_zone_contents_apex(zone), KNOT_RRTYPE_NS);

	if (ns_rrset != NULL) {
		int ret = knot_response_add_rrset_authority(resp, ns_rrset, 0,
		                                            1, 0, 1);

		if (ret != KNOT_EOK) {
			dbg_ns("Failed to add Authority NSs to response.\n");
			return ret;
		}

		ret = ns_add_rrsigs(ns_rrset, resp, knot_node_owner(
		              knot_zone_contents_apex(zone)),
		              knot_response_add_rrset_authority, 1);

		if (ret != KNOT_EOK) {
			dbg_ns("Failed to add RRSIGs for Authority NSs to "
			       "response.\n");
			return ret;
		}
	}

	return KNOT_EOK;
}

/*----------------------------------------------------------------------------*/
/*!
 * \brief Puts SOA RRSet to the Auhority section of the response.
 *
 * \param zone Zone to take the SOA RRSet from.
 * \param resp Response where to add the RRSet.
 */
static int ns_put_authority_soa(const knot_zone_contents_t *zone,
                                 knot_packet_t *resp)
{
	dbg_ns_verb("PUTTING AUTHORITY SOA\n");

	int ret;

	knot_rrset_t *soa_rrset = knot_node_get_rrset(
			knot_zone_contents_apex(zone), KNOT_RRTYPE_SOA);
	assert(soa_rrset != NULL);

	// if SOA's TTL is larger than MINIMUM, copy the RRSet and set
	// MINIMUM as TTL
	uint32_t min = knot_rdata_soa_minimum(knot_rrset_rdata(soa_rrset));
	if (min < knot_rrset_ttl(soa_rrset)) {
		knot_rrset_t *soa_copy = NULL;
		ret = knot_rrset_deep_copy(soa_rrset, &soa_copy);

		if (ret != KNOT_EOK) {
			return ret;
		}

		CHECK_ALLOC_LOG(soa_copy, KNOT_ENOMEM);

		knot_rrset_set_ttl(soa_copy, min);
		soa_rrset = soa_copy;
		/* Need to add it as temporary, so it get's freed. */
		ret = knot_packet_add_tmp_rrset(resp, soa_copy);
		if (ret != KNOT_EOK) {
			knot_rrset_deep_free(&soa_copy, 1, 1, 1);
			return ret;
		}
	}

	assert(soa_rrset != NULL);

	ret = knot_response_add_rrset_authority(resp, soa_rrset, 0, 0, 0, 1);
	if (ret != KNOT_EOK) {
		return ret;
	}

	ret = ns_add_rrsigs(soa_rrset, resp,
			    knot_node_owner(knot_zone_contents_apex(zone)),
			    knot_response_add_rrset_authority, 1);

	return ret;
}

/*----------------------------------------------------------------------------*/
/*!
 * \brief Creates a 'next closer name' to the given domain name.
 *
 * For definition of 'next closer name', see RFC5155, Page 6.
 *
 * \param closest_encloser Closest encloser of \a name.
 * \param name Domain name to create the 'next closer' name to.
 *
 * \return 'Next closer name' to the given domain name or NULL if an error
 *         occured.
 */
static knot_dname_t *ns_next_closer(const knot_dname_t *closest_encloser,
                                      const knot_dname_t *name)
{
	int ce_labels = knot_dname_label_count(closest_encloser);
	int qname_labels = knot_dname_label_count(name);

	assert(ce_labels < qname_labels);

	// the common labels should match
	assert(knot_dname_matched_labels(closest_encloser, name)
	       == ce_labels);

	// chop some labels from the qname
	knot_dname_t *next_closer = knot_dname_deep_copy(name);
	if (next_closer == NULL) {
		return NULL;
	}

	for (int i = 0; i < (qname_labels - ce_labels - 1); ++i) {
		knot_dname_left_chop_no_copy(next_closer);
	}

	return next_closer;
}

/*----------------------------------------------------------------------------*/
/*!
 * \brief Adds NSEC3 RRSet (together with corresponding RRSIGs) from the given
 *        node into the response.
 *
 * \param node Node to get the NSEC3 RRSet from.
 * \param resp Response where to add the RRSets.
 */
static int ns_put_nsec3_from_node(const knot_node_t *node,
                                   knot_packet_t *resp)
{
	assert(DNSSEC_ENABLED
	       && knot_query_dnssec_requested(knot_packet_query(resp)));

	knot_rrset_t *rrset = knot_node_get_rrset(node, KNOT_RRTYPE_NSEC3);
	assert(rrset != NULL);

	int res = knot_response_add_rrset_authority(resp, rrset, 1, 1, 0, 1);
	// add RRSIG for the RRSet
	if (res == KNOT_EOK && (rrset = knot_rrset_get_rrsigs(rrset)) != NULL) {
		res = knot_response_add_rrset_authority(resp, rrset, 1, 0, 0,
		                                        1);
	}

	/*! \note TC bit is already set, if something went wrong. */

	// return the error code, so that other code may be skipped
	return res;
}

/*----------------------------------------------------------------------------*/
/*!
 * \brief Finds and adds NSEC3 covering the given domain name (and their
 *        associated RRSIGs) to the response.
 *
 * \param zone Zone used for answering.
 * \param name Domain name to cover.
 * \param resp Response where to add the RRSets.
 *
 * \retval KNOT_EOK
 * \retval NS_ERR_SERVFAIL if a runtime collision occured. The server should
 *                         respond with SERVFAIL in such case.
 */
static int ns_put_covering_nsec3(const knot_zone_contents_t *zone,
                                 const knot_dname_t *name,
                                 knot_packet_t *resp)
{
	const knot_node_t *prev, *node;
	/*! \todo Check version. */
	int match = knot_zone_contents_find_nsec3_for_name(zone, name,
	                                                   &node, &prev);
	assert(match >= 0);

	if (match == KNOT_ZONE_NAME_FOUND){
		// run-time collision => SERVFAIL
		return KNOT_EOK;
	}
	
dbg_ns_exec_verb(
	char *name = knot_dname_to_str(prev->owner);
	dbg_ns_verb("Covering NSEC3 node: %s\n", name);
	free(name);
);

	return ns_put_nsec3_from_node(prev, resp);
}

/*----------------------------------------------------------------------------*/
/*!
 * \brief Adds NSEC3s comprising the 'closest encloser proof' for the given
 *        (non-existent) domain name (and their associated RRSIGs) to the
 *        response.
 *
 * For definition of 'closest encloser proof', see RFC5155, section 7.2.1,
 * Page 18.
 *
 * \note This function does not check if DNSSEC is enabled, nor if it is
 *       requested by the query.
 *
 * \param zone Zone used for answering.
 * \param closest_encloser Closest encloser of \a qname in the zone.
 * \param qname Searched (non-existent) name.
 * \param resp Response where to add the NSEC3s.
 *
 * \retval KNOT_EOK
 * \retval NS_ERR_SERVFAIL
 */
static int ns_put_nsec3_closest_encloser_proof(
                                         const knot_zone_contents_t *zone,
                                         const knot_node_t **closest_encloser,
                                         const knot_dname_t *qname,
                                         knot_packet_t *resp)
{
	assert(zone != NULL);
	assert(closest_encloser != NULL);
	assert(*closest_encloser != NULL);
	assert(qname != NULL);
	assert(resp != NULL);

	// this function should be called only if NSEC3 is enabled in the zone
	assert(knot_zone_contents_nsec3params(zone) != NULL);

	dbg_ns_verb("Adding closest encloser proof\n");

	if (knot_zone_contents_nsec3params(zone) == NULL) {
dbg_ns_exec_verb(
		char *name = knot_dname_to_str(knot_node_owner(
				knot_zone_contents_apex(zone)));
		dbg_ns_verb("No NSEC3PARAM found in zone %s.\n", name);
		free(name);
);
		return KNOT_EOK;
	}

dbg_ns_exec_detail(
	char *name = knot_dname_to_str(knot_node_owner(*closest_encloser));
	dbg_ns_detail("Closest encloser: %s\n", name);
	free(name);
);

	/*
	 * 1) NSEC3 that matches closest provable encloser.
	 */
	const knot_node_t *nsec3_node = NULL;
	const knot_dname_t *next_closer = NULL;
	while ((nsec3_node = knot_node_nsec3_node((*closest_encloser)))
	       == NULL) {
		next_closer = knot_node_owner((*closest_encloser));
		*closest_encloser = knot_node_parent(*closest_encloser);
		if (*closest_encloser == NULL) {
			// there are no NSEC3s to add
			return KNOT_EOK;
		}
	}

	assert(nsec3_node != NULL);

dbg_ns_exec_verb(
	char *name = knot_dname_to_str(nsec3_node->owner);
	dbg_ns_verb("NSEC3 node: %s\n", name);
	free(name);
	name = knot_dname_to_str((*closest_encloser)->owner);
	dbg_ns_verb("Closest provable encloser: %s\n", name);
	free(name);
	if (next_closer != NULL) {
		name = knot_dname_to_str(next_closer);
		dbg_ns_verb("Next closer name: %s\n", name);
		free(name);
	} else {
		dbg_ns_verb("Next closer name: none\n");
	}
);

	int ret = ns_put_nsec3_from_node(nsec3_node, resp);
	if (ret != KNOT_EOK) {
		return ret;
	}

	/*
	 * 2) NSEC3 that covers the "next closer" name.
	 */
	if (next_closer == NULL) {
		// create the "next closer" name by appending from qname
		next_closer = ns_next_closer(
			knot_node_owner(*closest_encloser), qname);

		if (next_closer == NULL) {
			return NS_ERR_SERVFAIL;
		}
dbg_ns_exec_verb(
		char *name = knot_dname_to_str(next_closer);
		dbg_ns_verb("Next closer name: %s\n", name);
		free(name);
);
		ret = ns_put_covering_nsec3(zone, next_closer, resp);

		// the cast is ugly, but no better way around it
		knot_dname_release((knot_dname_t *)next_closer);
	} else {
		ret = ns_put_covering_nsec3(zone, next_closer, resp);
	}

	return ret;
}

/*----------------------------------------------------------------------------*/
/*!
 * \brief Creates a name of a wildcard child of \a name.
 *
 * \param name Domain name to get the wildcard child name of.
 *
 * \return Wildcard child name or NULL if an error occured.
 */
static knot_dname_t *ns_wildcard_child_name(const knot_dname_t *name)
{
	assert(name != NULL);

	knot_dname_t *wildcard = knot_dname_new_from_str("*", 1, NULL);
	if (wildcard == NULL) {
		return NULL;
	}

	if (knot_dname_cat(wildcard, name) == NULL) {
		/* Directly discard dname. */
		knot_dname_free(&wildcard);
		return NULL;
	}

dbg_ns_exec_verb(
	char *name = knot_dname_to_str(wildcard);
	dbg_ns_verb("Wildcard: %s\n", name);
	free(name);
);
	return wildcard;
}

/*----------------------------------------------------------------------------*/
/*!
 * \brief Puts NSEC3s covering the non-existent wildcard child of a node
 *        (and their associated RRSIGs) into the response.
 *
 * \note This function does not check if DNSSEC is enabled, nor if it is
 *       requested by the query.
 *
 * \param zone Zone used for answering.
 * \param node Node whose non-existent wildcard child should be covered.
 * \param resp Response where to add the NSEC3s.
 *
 * \retval KNOT_EOK
 * \retval NS_ERR_SERVFAIL
 */
static int ns_put_nsec3_no_wildcard_child(const knot_zone_contents_t *zone,
                                          const knot_node_t *node,
                                          knot_packet_t *resp)
{
	assert(node != NULL);
	assert(resp != NULL);
	assert(node->owner != NULL);

	int ret = 0;
	knot_dname_t *wildcard = ns_wildcard_child_name(node->owner);
	if (wildcard == NULL) {
		ret = NS_ERR_SERVFAIL;
	} else {
		ret = ns_put_covering_nsec3(zone, wildcard, resp);

		/* Directly discard wildcard. */
		knot_dname_free(&wildcard);
	}

	return ret;
}
/*----------------------------------------------------------------------------*/
/*!
 * \brief Puts NSECs or NSEC3s for NODATA error (and their associated RRSIGs)
 *        to the response.
 *
 * \note This function first checks if DNSSEC is enabled and requested by the
 *       query.
 * \note Note that for each zone there are either NSEC or NSEC3 records used.
 *
 * \param node Node which generated the NODATA response (i.e. not containing
 *             RRSets of the requested type).
 * \param resp Response where to add the NSECs or NSEC3s.
 */
static int ns_put_nsec_nsec3_nodata(const knot_zone_contents_t *zone,
                                    const knot_node_t *node,
                                    knot_packet_t *resp)
{
	if (!DNSSEC_ENABLED ||
	    !knot_query_dnssec_requested(knot_packet_query(resp))) {
		return KNOT_EOK;
	}

	/*! \todo Maybe distinguish different errors. */
	int ret = KNOT_ERROR;

	knot_rrset_t *rrset = NULL;

	if (knot_zone_contents_nsec3_enabled(zone)) {
		knot_node_t *nsec3_node = knot_node_get_nsec3_node(node);

		if (nsec3_node != NULL
		    && (rrset = knot_node_get_rrset(nsec3_node,
		                                  KNOT_RRTYPE_NSEC3)) != NULL) {
			ret = knot_response_add_rrset_authority(resp, rrset, 1,
			                                        0, 0, 1);
		}
	} else {
		if ((rrset = knot_node_get_rrset(node, KNOT_RRTYPE_NSEC))
		    != NULL) {
			ret = knot_response_add_rrset_authority(resp, rrset, 1,
			                                        0, 0, 1);
		}
	}

	if (ret != KNOT_EOK) {
		return ret;
	}

	if (rrset != NULL && (rrset = knot_rrset_get_rrsigs(rrset)) != NULL) {
		ret = knot_response_add_rrset_authority(resp, rrset, 1,
		                                        0, 0, 1);
	}

	return ret;
}

/*----------------------------------------------------------------------------*/
/*!
 * \brief Puts NSECs for NXDOMAIN error to the response.
 *
 * \note This function does not check if DNSSEC is enabled, nor if it is
 *       requested by the query.
 *
 * \param qname QNAME which generated the NXDOMAIN error (i.e. not found in the
 *              zone).
 * \param zone Zone used for answering.
 * \param previous Previous node to \a qname in the zone. May also be NULL. In
 *                 such case the function finds the previous node in the zone.
 * \param closest_encloser Closest encloser of \a qname. Must not be NULL.
 * \param resp Response where to put the NSECs.
 *
 * \retval KNOT_EOK
 * \retval NS_ERR_SERVFAIL
 */
static int ns_put_nsec_nxdomain(const knot_dname_t *qname,
                                const knot_zone_contents_t *zone,
                                const knot_node_t *previous,
                                const knot_node_t *closest_encloser,
                                knot_packet_t *resp)
{
	knot_rrset_t *rrset = NULL;

	// check if we have previous; if not, find one using the tree
	if (previous == NULL) {
		/*! \todo Check version. */
		previous = knot_zone_contents_find_previous(zone, qname);
		assert(previous != NULL);
		
		while (!knot_node_is_auth(previous)) {
			previous = knot_node_previous(previous);
		}
	}
	
	char *name = knot_dname_to_str(previous->owner);
	dbg_ns_verb("Previous node: %s\n", name);
	free(name);

	// 1) NSEC proving that there is no node with the searched name
	rrset = knot_node_get_rrset(previous, KNOT_RRTYPE_NSEC);
	if (rrset == NULL) {
		// no NSEC records
		//return NS_ERR_SERVFAIL;
		return KNOT_EOK;
		
	}

	int ret = knot_response_add_rrset_authority(resp, rrset, 1, 0, 0, 1);
	if (ret != KNOT_EOK) {
		dbg_ns("Failed to add NSEC for NXDOMAIN to response: %s\n",
		       knot_strerror(ret));
		return ret;
	}

	rrset = knot_rrset_get_rrsigs(rrset);
	assert(rrset != NULL);
	ret = knot_response_add_rrset_authority(resp, rrset, 1, 0, 0, 1);
	if (ret != KNOT_EOK) {
		dbg_ns("Failed to add RRSIGs for NSEC for NXDOMAIN to response:"
		       "%s\n", knot_strerror(ret));
		return ret;
	}
	// 2) NSEC proving that there is no wildcard covering the name
	// this is only different from 1) if the wildcard would be
	// before 'previous' in canonical order, i.e. we can
	// search for previous until we find name lesser than wildcard
	assert(closest_encloser != NULL);

	knot_dname_t *wildcard =
		ns_wildcard_child_name(closest_encloser->owner);
	if (wildcard == NULL) {
		return NS_ERR_SERVFAIL;
	}

	const knot_node_t *prev_new = previous;

	while (knot_dname_compare(knot_node_owner(prev_new),
				    wildcard) > 0) {
dbg_ns_exec_verb(
		char *name = knot_dname_to_str(knot_node_owner(prev_new));
		dbg_ns_verb("Previous node: %s\n", name);
		free(name);
);
		assert(prev_new != knot_zone_contents_apex(zone));
		prev_new = knot_node_previous(prev_new);
	}
	assert(knot_dname_compare(knot_node_owner(prev_new),
	                            wildcard) < 0);

dbg_ns_exec_verb(
	char *name = knot_dname_to_str(knot_node_owner(prev_new));
	dbg_ns_verb("Previous node: %s\n", name);
	free(name);
);

	/* Directly discard dname. */
	knot_dname_free(&wildcard);

	if (prev_new != previous) {
		rrset = knot_node_get_rrset(prev_new, KNOT_RRTYPE_NSEC);
		assert(rrset != NULL);
		ret = knot_response_add_rrset_authority(resp, rrset, 1, 0, 0, 1);
		if (ret != KNOT_EOK) {
			dbg_ns("Failed to add second NSEC for NXDOMAIN to "
			       "response: %s\n", knot_strerror(ret));
			return ret;
		}
		rrset = knot_rrset_get_rrsigs(rrset);
		assert(rrset != NULL);
		ret = knot_response_add_rrset_authority(resp, rrset, 1, 0, 0, 1);
		if (ret != KNOT_EOK) {
			dbg_ns("Failed to add RRSIGs for second NSEC for "
			       "NXDOMAIN to response: %s\n", knot_strerror(ret));
			return ret;
		}
	}

	return KNOT_EOK;
}

/*----------------------------------------------------------------------------*/
/*!
 * \brief Puts NSEC3s for NXDOMAIN error to the response.
 *
 * \note This function does not check if DNSSEC is enabled, nor if it is
 *       requested by the query.
 *
 * \param zone Zone used for answering.
 * \param closest_encloser Closest encloser of \a qname.
 * \param qname Domain name which generated the NXDOMAIN error (i.e. not found
 *              in the zone.
 * \param resp Response where to put the NSEC3s.
 *
 * \retval KNOT_EOK
 * \retval NS_ERR_SERVFAIL
 */
static int ns_put_nsec3_nxdomain(const knot_zone_contents_t *zone,
                                 const knot_node_t *closest_encloser,
                                 const knot_dname_t *qname,
                                 knot_packet_t *resp)
{
	// 1) Closest encloser proof
	int ret = ns_put_nsec3_closest_encloser_proof(zone, &closest_encloser,
	                                              qname, resp);
	// 2) NSEC3 covering non-existent wildcard
	if (ret == KNOT_EOK && closest_encloser != NULL) {
		dbg_ns_verb("Putting NSEC3 for no wildcard child of closest "
		            "encloser.\n");
		ret = ns_put_nsec3_no_wildcard_child(zone, closest_encloser,
		                                     resp);
	}

	return ret;
}

/*----------------------------------------------------------------------------*/
/*!
 * \brief Puts NSECs or NSEC3s for the NXDOMAIN error to the response.
 *
 * \note This function first checks if DNSSEC is enabled and requested by the
 *       query.
 * \note Note that for each zone there are either NSEC or NSEC3 records used.
 *
 * \param zone Zone used for answering.
 * \param previous Previous node to \a qname in the zone. May also be NULL. In
 *                 such case the function finds the previous node in the zone.
 * \param closest_encloser Closest encloser of \a qname. Must not be NULL.
 * \param qname QNAME which generated the NXDOMAIN error (i.e. not found in the
 *              zone).
 * \param resp Response where to put the NSECs.
 *
 * \retval KNOT_EOK
 * \retval NS_ERR_SERVFAIL
 */
static int ns_put_nsec_nsec3_nxdomain(const knot_zone_contents_t *zone,
                                      const knot_node_t *previous,
                                      const knot_node_t *closest_encloser,
                                      const knot_dname_t *qname,
                                      knot_packet_t *resp)
{
	int ret = 0;
	if (DNSSEC_ENABLED
	    && knot_query_dnssec_requested(knot_packet_query(resp))) {
		if (knot_zone_contents_nsec3_enabled(zone)) {
			ret = ns_put_nsec3_nxdomain(zone, closest_encloser,
			                            qname, resp);
		} else {
			ret = ns_put_nsec_nxdomain(qname, zone, previous,
		                                   closest_encloser, resp);
		}
	}
	return ret;
}

/*----------------------------------------------------------------------------*/
/*!
 * \brief Puts NSEC3s for wildcard answer into the response.
 *
 * \note This function does not check if DNSSEC is enabled, nor if it is
 *       requested by the query.
 *
 * \param zone Zone used for answering.
 * \param closest_encloser Closest encloser of \a qname in the zone. In this
 *                         case it is the parent of the source of synthesis.
 * \param qname Domain name covered by the wildcard used for answering the
 *              query.
 * \param resp Response to put the NSEC3s into.
 *
 * \retval KNOT_EOK
 * \retval NS_ERR_SERVFAIL
 */
static int ns_put_nsec3_wildcard(const knot_zone_contents_t *zone,
                                 const knot_node_t *closest_encloser,
                                 const knot_dname_t *qname,
                                 knot_packet_t *resp)
{
	assert(closest_encloser != NULL);
	assert(qname != NULL);
	assert(resp != NULL);
	assert(DNSSEC_ENABLED
	       && knot_query_dnssec_requested(knot_packet_query(resp)));

	if (!knot_zone_contents_nsec3_enabled(zone)) {
		return KNOT_EOK;
	}
	
	/*
	 * NSEC3 that covers the "next closer" name.
	 */
	// create the "next closer" name by appending from qname
	dbg_ns_verb("Finding next closer name for wildcard NSEC3.\n");
	knot_dname_t *next_closer =
		ns_next_closer(closest_encloser->owner, qname);

	if (next_closer == NULL) {
		return NS_ERR_SERVFAIL;
	}
dbg_ns_exec_verb(
	char *name = knot_dname_to_str(next_closer);
	dbg_ns_verb("Next closer name: %s\n", name);
	free(name);
);
	int ret = ns_put_covering_nsec3(zone, next_closer, resp);


	/* Duplicate from ns_next_close(), safe to discard. */
	knot_dname_release(next_closer);

	return ret;
}

/*----------------------------------------------------------------------------*/
/*!
 * \brief Puts NSECs for wildcard answer into the response.
 *
 * \note This function does not check if DNSSEC is enabled, nor if it is
 *       requested by the query.
 *
 * \param zone Zone used for answering.
 * \param qname Domain name covered by the wildcard used for answering the
 *              query.
 * \param previous Previous node of \a qname in canonical order.
 * \param resp Response to put the NSEC3s into.
 */
static int ns_put_nsec_wildcard(const knot_zone_contents_t *zone,
                                const knot_dname_t *qname,
                                const knot_node_t *previous,
                                knot_packet_t *resp)
{
	assert(DNSSEC_ENABLED
	       && knot_query_dnssec_requested(knot_packet_query(resp)));

	// check if we have previous; if not, find one using the tree
	if (previous == NULL) {		
		previous = knot_zone_contents_find_previous(zone, qname);
		assert(previous != NULL);
		
		while (!knot_node_is_auth(previous)) {
			previous = knot_node_previous(previous);
		}
	}

	knot_rrset_t *rrset =
		knot_node_get_rrset(previous, KNOT_RRTYPE_NSEC);

	int ret = KNOT_EOK;

	if (rrset != NULL) {
		// NSEC proving that there is no node with the searched name
		ret = knot_response_add_rrset_authority(resp, rrset, 1, 0,
		                                        0, 1);
		if (ret == KNOT_EOK) {
			rrset = knot_rrset_get_rrsigs(rrset);
			assert(rrset != NULL);
			ret = knot_response_add_rrset_authority(resp, rrset, 1,
			                                        0, 0, 1);
		}
	}

	return ret;
}

/*----------------------------------------------------------------------------*/
/*!
 * \brief Puts NSECs or NSEC3s for wildcard NODATA answer into the response.
 *
 * \note This function first checks if DNSSEC is enabled and requested by the
 *       query.
 *
 * \param node Node used for answering.
 * \param closest_encloser Closest encloser of \a qname in the zone.
 * \param previous Previous node of \a qname in canonical order.
 * \param zone Zone used for answering.
 * \param qname Actual searched domain name.
 * \param resp Response where to put the NSECs and NSEC3s.
 *
 * \retval KNOT_EOK
 * \retval NS_ERR_SERVFAIL
 */
static int ns_put_nsec_nsec3_wildcard_nodata(const knot_node_t *node,
                                          const knot_node_t *closest_encloser,
                                          const knot_node_t *previous,
                                          const knot_zone_contents_t *zone,
                                          const knot_dname_t *qname,
                                          knot_packet_t *resp)
{
	int ret = KNOT_EOK;
	if (DNSSEC_ENABLED
	    && knot_query_dnssec_requested(knot_packet_query(resp))) {
		if (knot_zone_contents_nsec3_enabled(zone)) {
			ret = ns_put_nsec3_closest_encloser_proof(zone,
			                                      &closest_encloser,
			                                      qname, resp);

			const knot_node_t *nsec3_node;
			if (ret == KNOT_EOK
			    && (nsec3_node = knot_node_nsec3_node(node))
			        != NULL) {
				ret = ns_put_nsec3_from_node(nsec3_node, resp);
			}
		} else {
			ret = ns_put_nsec_wildcard(zone, qname, previous, resp);
		}
	}
	return ret;
}

/*----------------------------------------------------------------------------*/
/*!
 * \brief Puts NSECs or NSEC3s for wildcard answer into the response.
 *
 * \note This function first checks if DNSSEC is enabled and requested by the
 *       query and if the node's owner is a wildcard.
 *
 * \param node Node used for answering.
 * \param closest_encloser Closest encloser of \a qname in the zone.
 * \param previous Previous node of \a qname in canonical order.
 * \param zone Zone used for answering.
 * \param qname Actual searched domain name.
 * \param resp Response where to put the NSECs and NSEC3s.
 *
 * \retval KNOT_EOK
 * \retval NS_ERR_SERVFAIL
 */
static int ns_put_nsec_nsec3_wildcard_answer(const knot_node_t *node,
                                          const knot_node_t *closest_encloser,
                                          const knot_node_t *previous,
                                          const knot_zone_contents_t *zone,
                                          const knot_dname_t *qname,
                                          knot_packet_t *resp)
{
	int ret = KNOT_EOK;
	if (DNSSEC_ENABLED
	    && knot_query_dnssec_requested(knot_packet_query(resp))
	    && knot_dname_is_wildcard(knot_node_owner(node))) {
		if (knot_zone_contents_nsec3_enabled(zone)) {
			ret = ns_put_nsec3_wildcard(zone, closest_encloser,
			                            qname, resp);
		} else {
			ret = ns_put_nsec_wildcard(zone, qname, previous, resp);
		}
	}
	return ret;
}

/*----------------------------------------------------------------------------*/

static int ns_put_nsec_nsec3_wildcard_nodes(knot_packet_t *response,
                                            const knot_zone_contents_t *zone)
{
	assert(response != NULL);
	assert(zone != NULL);

	int ret = 0;

	for (int i = 0; i < response->wildcard_nodes.count; ++i) {
		ret = ns_put_nsec_nsec3_wildcard_answer(
		                        response->wildcard_nodes.nodes[i],
		                        knot_node_parent(
		                            response->wildcard_nodes.nodes[i]),
		                        NULL, zone,
		                        response->wildcard_nodes.snames[i],
		                        response);
		if (ret != KNOT_EOK) {
			return ret;
		}
	}

	return KNOT_EOK;
}

/*----------------------------------------------------------------------------*/
/*!
 * \brief Creates a referral response.
 *
 * This function puts the delegation NS RRSet to the Authority section of the
 * response, possibly adds DS and their associated RRSIGs (if DNSSEC is enabled
 * and requested by the query) and adds any available additional data (A and
 * AAAA RRSets for the names in the NS RRs) with their associated RRSIGs
 * to the Additional section.
 *
 * \param node Delegation point node.
 * \param zone Parent zone (the one from which the response is generated).
 * \param qname Searched name (which caused the referral).
 * \param resp Response.
 *
 * \retval KNOT_EOK
 * \retval NS_ERR_SERVFAIL
 */
static inline int ns_referral(const knot_node_t *node,
                              const knot_zone_contents_t *zone,
                              const knot_dname_t *qname,
                              knot_packet_t *resp,
                              uint16_t qtype)
{
	dbg_ns_verb("Referral response.\n");

	while (!knot_node_is_deleg_point(node)) {
		assert(knot_node_parent(node) != NULL);
		node = knot_node_parent(node);
	}

	int ret = KNOT_EOK;

	// Special handling of DS queries
	if (qtype == KNOT_RRTYPE_DS) {
		knot_rrset_t *ds_rrset = knot_node_get_rrset(node, 
		                                             KNOT_RRTYPE_DS);
		
		if (ds_rrset) {
			ret = knot_response_add_rrset_answer(resp, ds_rrset, 1,
			                                     0, 0, 1);
			if (ret == KNOT_EOK && DNSSEC_ENABLED
			    && knot_query_dnssec_requested(
			                        knot_packet_query(resp))) {
				ret = ns_add_rrsigs(ds_rrset, resp, node->owner,
				              knot_response_add_rrset_authority,
				              1);
			}
		} else {
			// normal NODATA response
			/*! \todo Handle in some generic way. */
			
			dbg_ns_verb("Adding NSEC/NSEC3 for NODATA.\n");
			ret = ns_put_nsec_nsec3_nodata(zone, node, resp);
			if (ret != KNOT_EOK) {
				return ret;
			}
			
			ret = ns_put_authority_soa(zone, resp);
		}
		
		return ret;
	}
	
	knot_rrset_t *rrset = knot_node_get_rrset(node, KNOT_RRTYPE_NS);
	assert(rrset != NULL);

	// TODO: wildcards??
	//ns_check_wildcard(name, resp, &rrset);
	
	ret = knot_response_add_rrset_authority(resp, rrset, 1, 0, 0, 1);
	if (ret == KNOT_EOK) {
		ret = ns_add_rrsigs(rrset, resp, node->owner,
		                    knot_response_add_rrset_authority, 1);
	}

	// add DS records
	dbg_ns_verb("DNSSEC requested: %d\n",
		 knot_query_dnssec_requested(knot_packet_query(resp)));
	dbg_ns_verb("DS records: %p\n", knot_node_rrset(node, KNOT_RRTYPE_DS));
	if (ret == KNOT_EOK && DNSSEC_ENABLED
	    && knot_query_dnssec_requested(knot_packet_query(resp))) {
		rrset = knot_node_get_rrset(node, KNOT_RRTYPE_DS);
		if (rrset != NULL) {
			ret = knot_response_add_rrset_authority(resp, rrset, 1,
			                                        0, 0, 1);
			if (ret == KNOT_EOK) {
				ret = ns_add_rrsigs(rrset, resp, node->owner,
				          knot_response_add_rrset_authority, 1);
			}
		} else {
			// no DS, add NSEC3 or NSEC
			// if NSEC3 enabled, search for NSEC3
			if (knot_zone_contents_nsec3_enabled(zone)) {
				const knot_node_t *nsec3_node =
					knot_node_nsec3_node(node);
				dbg_ns_detail("There is no DS, putting NSEC3s."
				              "\n");
				if (nsec3_node != NULL) {
					dbg_ns_detail("Putting NSEC3s from the node.\n");
					ret = ns_put_nsec3_from_node(nsec3_node,
					                             resp);
				} else {
					dbg_ns_detail("Putting Opt-Out NSEC3s."
					              "\n");
					// no NSEC3 (probably Opt-Out)
					// TODO: check if the zone is Opt-Out
					ret = ns_put_nsec3_closest_encloser_proof(zone,
						&node, qname, resp);
				}
			} else {
				knot_rrset_t *nsec = knot_node_get_rrset(
					node, KNOT_RRTYPE_NSEC);
				if (nsec) {
					/*! \todo Check return value? */
					ret = knot_response_add_rrset_authority(
						resp, nsec, 1, 1, 0, 1);
					if (ret == KNOT_EOK &&
					    (nsec = knot_rrset_get_rrsigs(nsec)) != NULL) {
						ret = knot_response_add_rrset_authority(
						        resp, nsec, 1, 1, 0, 1);
					}
				}
			}
		}
	}

	if (ret == KNOT_ESPACE) {
		knot_response_set_rcode(resp, KNOT_RCODE_NOERROR);
		ret = KNOT_EOK;
	} else if (ret == KNOT_EOK) {
//		(void)ns_put_additional(resp);
		knot_response_set_rcode(resp, KNOT_RCODE_NOERROR);
	}

	return ret;
}

/*----------------------------------------------------------------------------*/

/*!
 * \brief Tries to answer the query from the given node.
 *
 * Tries to put RRSets of requested type (\a qtype) to the Answer section of the
 * response. If successful, it also adds authority NS RRSet to the Authority
 * section and it may add NSEC or NSEC3s in case of a wildcard answer (\a node
 * is a wildcard node). If not successful (there are no such RRSets), it adds
 * the SOA record to the Authority section and may add NSEC or NSEC3s according
 * to the type of the response (NXDOMAIN if \a node is an empty non-terminal,
 * NODATA if it is a regular node). It also adds any additional data that may
 * be required.
 *
 * \param node Node to answer from.
 * \param closest_encloser Closest encloser of \a qname in the zone.
 * \param previous Previous domain name of \a qname in canonical order.
 * \param zone Zone used for answering.
 * \param qname Searched domain name.
 * \param qtype Searched RR type.
 * \param resp Response.
 *
 * \retval KNOT_EOK
 * \retval NS_ERR_SERVFAIL
 */
static int ns_answer_from_node(const knot_node_t *node,
                               const knot_node_t *closest_encloser,
                               const knot_node_t *previous,
                               const knot_zone_contents_t *zone,
                               const knot_dname_t *qname, uint16_t qtype,
                               knot_packet_t *resp, int check_any)
{
	dbg_ns_verb("Putting answers from found node to the response...\n");
	int answers = 0;

	int ret = ns_put_answer(node, zone, qname, qtype, resp, &answers,
	                        check_any);
	if (ret != KNOT_EOK) {
		return ret;
	}

	assert(ret == KNOT_EOK);

	if (answers == 0) {  // if NODATA response, put SOA
		if (knot_node_rrset_count(node) == 0
		    && !knot_zone_contents_nsec3_enabled(zone)) {
			// node is an empty non-terminal => NSEC for NXDOMAIN
			//assert(knot_node_rrset_count(closest_encloser) > 0);
			dbg_ns_verb("Adding NSEC/NSEC3 for NXDOMAIN.\n");
			ret = ns_put_nsec_nsec3_nxdomain(zone,
				knot_node_previous(node), closest_encloser,
				qname, resp);
		} else {
			dbg_ns_verb("Adding NSEC/NSEC3 for NODATA.\n");
			ret = ns_put_nsec_nsec3_nodata(zone, node, resp);
			if (ret != KNOT_EOK) {
				return ret;
			}

			if (knot_dname_is_wildcard(node->owner)) {
				dbg_ns_verb("Putting NSEC/NSEC3 for wildcard"
				            " NODATA\n");
				ret = ns_put_nsec_nsec3_wildcard_nodata(node,
					closest_encloser, previous, zone, qname,
					resp);
				if (ret != KNOT_EOK) {
					return ret;
				}
			}
		}
		ret = ns_put_authority_soa(zone, resp);
	} else {  // else put authority NS
		// if wildcard answer, add NSEC / NSEC3
		dbg_ns_verb("Adding NSEC/NSEC3 for wildcard answer.\n");

		assert(previous == NULL);
		assert(closest_encloser == knot_node_parent(node)
		       || !knot_dname_is_wildcard(knot_node_owner(node)));

		ret = ns_put_nsec_nsec3_wildcard_answer(node, closest_encloser,
		                                  previous, zone, qname, resp);

		if (ret == KNOT_EOK) {
			ret = ns_put_authority_ns(zone, resp);
		}
	}

//	if (ret == KNOT_EOK) {
//		ns_put_additional(resp);
//	}
	return ret;
}

/*----------------------------------------------------------------------------*/

/*!
 * \brief Synthetizes a CNAME RR from a DNAME.
 *
 * \param dname_rrset DNAME RRSet to synthetize from (only the first RR is
 *                    used).
 * \param qname Name to be used as the owner name of the synthetized CNAME.
 *
 * \return Synthetized CNAME RRset (this is a newly created RRSet, remember to
 *         free it).
 */
static knot_rrset_t *ns_cname_from_dname(const knot_rrset_t *dname_rrset,
                                           const knot_dname_t *qname)
{
	dbg_ns_verb("Synthetizing CNAME from DNAME...\n");

	// create new CNAME RRSet

	knot_dname_t *owner = knot_dname_deep_copy(qname);
	if (owner == NULL) {
		return NULL;
	}

	knot_rrset_t *cname_rrset = knot_rrset_new(
		owner, KNOT_RRTYPE_CNAME, KNOT_CLASS_IN, SYNTH_CNAME_TTL);

	/* Release owner, as it's retained in rrset. */
	knot_dname_release(owner);

	if (cname_rrset == NULL) {
		return NULL;
	}

	// replace last labels of qname with DNAME
	knot_dname_t *cname = knot_dname_replace_suffix(qname,
	      knot_dname_size(knot_rrset_owner(dname_rrset)),
	      knot_rdata_get_item(knot_rrset_rdata(dname_rrset), 0)->dname);
dbg_ns_exec(
	char *name = knot_dname_to_str(cname);
	dbg_ns_verb("CNAME canonical name: %s.\n", name);
	free(name);
);
	knot_rdata_t *cname_rdata = knot_rdata_new();
	knot_rdata_item_t cname_rdata_item;
	cname_rdata_item.dname = cname;
	int ret = knot_rdata_set_items(cname_rdata, &cname_rdata_item, 1);
	if (ret != KNOT_EOK) {
		knot_rrset_deep_free(&cname_rrset, 1, 1, 1);
		return NULL;
	}

	ret = knot_rrset_add_rdata(cname_rrset, cname_rdata);
	if (ret != KNOT_EOK) {
		knot_rrset_deep_free(&cname_rrset, 1, 1, 1);
		return NULL;
	}

	return cname_rrset;
}

/*----------------------------------------------------------------------------*/
/*!
 * \brief Checks if the name created by replacing the owner of \a dname_rrset
 *        in the \a qname by the DNAME's target would be longer than allowed.
 *
 * \param dname_rrset DNAME RRSet to be used for the check.
 * \param qname Name whose part is to be replaced.
 *
 * \retval <>0 if the created domain name would be too long.
 * \retval 0 otherwise.
 */
static int ns_dname_is_too_long(const knot_rrset_t *dname_rrset,
                                const knot_dname_t *qname)
{
	// TODO: add function for getting DNAME target
	if (knot_dname_label_count(qname)
	        - knot_dname_label_count(knot_rrset_owner(dname_rrset))
	        + knot_dname_label_count(knot_rdata_get_item(
	                             knot_rrset_rdata(dname_rrset), 0)->dname)
	        > KNOT_MAX_DNAME_LENGTH) {
		return 1;
	} else {
		return 0;
	}
}

/*----------------------------------------------------------------------------*/
/*!
 * \brief DNAME processing.
 *
 * This function adds the DNAME RRSet (and possibly its associated RRSIGs to the
 * Answer section of the response, synthetizes CNAME record from the DNAME and
 * adds it there too. It also stores the synthetized CNAME in the temporary
 * RRSets of the response.
 *
 * \param dname_rrset DNAME RRSet to use.
 * \param qname Searched name.
 * \param resp Response.
 */
static int ns_process_dname(knot_rrset_t *dname_rrset,
                             const knot_dname_t **qname,
                             knot_packet_t *resp)
{
dbg_ns_exec_verb(
	char *name = knot_dname_to_str(knot_rrset_owner(dname_rrset));
	dbg_ns_verb("Processing DNAME for owner %s...\n", name);
	free(name);
);
	// TODO: check the number of RRs in the RRSet??

	// put the DNAME RRSet into the answer
	int ret = knot_response_add_rrset_answer(resp, dname_rrset, 1, 0, 0, 1);
	if (ret != KNOT_EOK) {
		return ret;
	}

	ret = ns_add_rrsigs(dname_rrset, resp, *qname,
	                    knot_response_add_rrset_answer, 1);
	if (ret != KNOT_EOK) {
		return ret;
	}

	if (ns_dname_is_too_long(dname_rrset, *qname)) {
		knot_response_set_rcode(resp, KNOT_RCODE_YXDOMAIN);
		return KNOT_EOK;
	}

	// synthetize CNAME (no way to tell that client supports DNAME)
	knot_rrset_t *synth_cname = ns_cname_from_dname(dname_rrset, *qname);
	// add the synthetized RRSet to the Answer
	ret = knot_response_add_rrset_answer(resp, synth_cname, 1, 0, 0, 1);
	if (ret != KNOT_EOK) {
		return ret;
	}

	// no RRSIGs for this RRSet

	// add the synthetized RRSet into list of temporary RRSets of response
	ret = knot_packet_add_tmp_rrset(resp, synth_cname);
	if (ret != KNOT_EOK) {
		return ret;
	}

	// get the next SNAME from the CNAME RDATA
	const knot_dname_t *cname = knot_rdata_cname_name(
			knot_rrset_rdata(synth_cname));
	dbg_ns_verb("CNAME name from RDATA: %p\n", cname);

	// save the new name which should be used for replacing wildcard
	*qname = cname;

	return KNOT_EOK;
}

/*----------------------------------------------------------------------------*/
/*!
 * \brief Adds DNSKEY RRSet from the apex of a zone to the response.
 *
 * \param apex Zone apex node.
 * \param resp Response.
 */
static int ns_add_dnskey(const knot_node_t *apex, knot_packet_t *resp)
{
	knot_rrset_t *rrset =
		knot_node_get_rrset(apex, KNOT_RRTYPE_DNSKEY);

	int ret = KNOT_EOK;

	if (rrset != NULL) {
		ret = knot_response_add_rrset_additional(resp, rrset, 0, 0,
		                                        0, 1);
		if (ret == KNOT_EOK) {
			ret = ns_add_rrsigs(rrset, resp, apex->owner,
			              knot_response_add_rrset_additional, 0);
		}
	}

	return ret;
}

/*----------------------------------------------------------------------------*/
/*!
 * \brief Answers the query from the given zone.
 *
 * This function performs the actual answering logic.
 *
 * \param zone Zone to use for answering.
 * \param qname QNAME from the query.
 * \param qtype QTYPE from the query.
 * \param resp Response to fill in.
 *
 * \retval KNOT_EOK
 * \retval NS_ERR_SERVFAIL
 *
 * \todo Describe the answering logic in detail.
 */
static int ns_answer_from_zone(const knot_zone_contents_t *zone,
                               knot_packet_t *resp, int check_any)
{
	const knot_node_t *node = NULL, *closest_encloser = NULL,
	                    *previous = NULL;
	int cname = 0, auth_soa = 0, ret = 0, find_ret = 0;

	const knot_dname_t *qname = knot_packet_qname(resp);
	uint16_t qtype = knot_packet_qtype(resp);

search:
#ifdef USE_HASH_TABLE
	/*! \todo Check version. */
	find_ret = knot_zone_contents_find_dname_hash(zone, qname, &node,
	                                                &closest_encloser);
//	node = knot_node_current(node);
//	closest_encloser = knot_node_current(closest_encloser);
#else
	/*! \todo Check version. */
	find_ret = knot_zone_contents_find_dname(zone, qname, &node,
	                                          &closest_encloser, &previous);
	node = knot_node_current(node);
	closest_encloser = knot_node_current(closest_encloser);
	previous = knot_node_current(previous);
#endif
	if (find_ret == KNOT_EBADARG) {
		return NS_ERR_SERVFAIL;
	}

dbg_ns_exec_verb(
	char *name;
	if (node) {
		name = knot_dname_to_str(node->owner);
		dbg_ns_verb("zone_find_dname() returned node %s \n", name);
		free(name);
	} else {
		dbg_ns_verb("zone_find_dname() returned no node,\n");
	}

	if (closest_encloser != NULL) {
		name = knot_dname_to_str(closest_encloser->owner);
		dbg_ns_verb(" closest encloser %s.\n", name);
		free(name);
	} else {
		dbg_ns_verb(" closest encloser (nil).\n");
	}
	if (previous != NULL) {
		name = knot_dname_to_str(previous->owner);
		dbg_ns_verb(" and previous node: %s.\n", name);
		free(name);
	} else {
		dbg_ns_verb(" and previous node: (nil).\n");
	}
);
	if (find_ret == KNOT_EBADZONE) {
		// possible only if we followed CNAME or DNAME
		assert(cname != 0);
		knot_response_set_rcode(resp, KNOT_RCODE_NOERROR);
		auth_soa = 1;
		knot_response_set_aa(resp);
		goto finalize;
	}

have_node:
	dbg_ns_verb("Closest encloser is deleg. point? %s\n",
		 (knot_node_is_deleg_point(closest_encloser)) ? "yes" : "no");

	dbg_ns_verb("Closest encloser is non authoritative? %s\n",
		 (knot_node_is_non_auth(closest_encloser)) ? "yes" : "no");

	if (knot_node_is_deleg_point(closest_encloser)
	    || knot_node_is_non_auth(closest_encloser)) {
		ret = ns_referral(closest_encloser, zone, qname, resp, qtype);
		goto finalize;
	}

	if (find_ret == KNOT_ZONE_NAME_NOT_FOUND) {
		// DNAME?
		knot_rrset_t *dname_rrset = knot_node_get_rrset(
		                         closest_encloser, KNOT_RRTYPE_DNAME);
		if (dname_rrset != NULL) {
			ret = ns_process_dname(dname_rrset, &qname, resp);

			knot_response_set_aa(resp);

			if (ret != KNOT_EOK) {
				goto finalize;
			}

			// do not search for the name in new zone
			// (out-of-bailiwick), just in the current zone if it
			// belongs there

			cname = 1;
			goto search;
		}
		// else check for a wildcard child
		const knot_node_t *wildcard_node =
			knot_node_wildcard_child(closest_encloser);

		if (wildcard_node == NULL) {
			dbg_ns_verb("No wildcard node. (cname: %d)\n",
			            cname);
			auth_soa = 1;
			if (cname == 0) {
				dbg_ns_detail("Setting NXDOMAIN RCODE.\n");
				// return NXDOMAIN
				knot_response_set_rcode(resp,
					KNOT_RCODE_NXDOMAIN);
			} else {
				knot_response_set_rcode(resp,
					KNOT_RCODE_NOERROR);
			}

			if (ns_put_nsec_nsec3_nxdomain(zone, previous,
				closest_encloser, qname, resp) != 0) {
				return NS_ERR_SERVFAIL;
			}
			knot_response_set_aa(resp);
			goto finalize;
		}
		// else set the node from which to take the answers to wild.node
		node = wildcard_node;
	}

	// now we have the node for answering
	if (knot_node_is_deleg_point(node) || knot_node_is_non_auth(node)) {
		ret = ns_referral(node, zone, qname, resp, qtype);
		goto finalize;
	}

	if (knot_node_rrset(node, KNOT_RRTYPE_CNAME) != NULL
	    && qtype != KNOT_RRTYPE_CNAME) {
dbg_ns_exec(
		char *name = knot_dname_to_str(node->owner);
		dbg_ns_verb("Node %s has CNAME record, resolving...\n", name);
		free(name);
);
		const knot_dname_t *act_name = qname;
		ret = ns_follow_cname(&node, &act_name, resp,
		                      knot_response_add_rrset_answer, 1);
/* POZOR!! je ok?? */
		knot_response_set_aa(resp);

		if (ret != KNOT_EOK) {
			// KNOT_ESPACE case is handled there
			goto finalize;
		}
dbg_ns_exec_verb(
		char *name = (node != NULL) ? knot_dname_to_str(node->owner)
			: "(nil)";
		char *name2 = knot_dname_to_str(act_name);
		dbg_ns_verb("Canonical name: %s (%p), node found: %p\n",
		            name2, act_name, node);
		dbg_ns_verb("The node's owner: %s (%p)\n", name, (node != NULL)
		                  ? node->owner : NULL);
		if (node != NULL) {
			free(name);
		}
		free(name2);
);
		qname = act_name;
		cname = 1;

		// otherwise search for the new name
		if (node == NULL) {
			goto search;
		} else if (node->owner != act_name) {
			// the stored node is closest encloser
			find_ret = KNOT_ZONE_NAME_NOT_FOUND;
			closest_encloser = node;
			node = NULL;
			goto have_node;
		} // else do nothing, just continue
	}

	ret = ns_answer_from_node(node, closest_encloser, previous, zone, qname,
	                          qtype, resp, check_any);
	if (ret == NS_ERR_SERVFAIL) {
		// in this case we should drop the response and send an error
		// for now, just send the error code with a non-complete answer
		return ret;
	} else if (ret != KNOT_EOK) {
		/*! \todo Handle RCODE return values!!! */
		// In case ret == KNOT_ESPACE, this is later converted to EOK
		// so it does not cause error response
		knot_response_set_aa(resp);
		goto finalize;
	}
	knot_response_set_aa(resp);
	knot_response_set_rcode(resp, KNOT_RCODE_NOERROR);

	// this is the only case when the servers answers from
	// particular node, i.e. the only case when it may return SOA
	// or NS records in Answer section
	if (knot_packet_tc(resp) == 0 && DNSSEC_ENABLED
	    && knot_query_dnssec_requested(knot_packet_query(resp))
	    && node == knot_zone_contents_apex(zone)
	    && (qtype == KNOT_RRTYPE_SOA || qtype == KNOT_RRTYPE_NS)) {
		ret = ns_add_dnskey(node, resp);
	}

finalize:
	if (ret == KNOT_EOK && knot_packet_tc(resp) == 0 && auth_soa) {
		ret = ns_put_authority_soa(zone, resp);
	}

	if (ret == KNOT_ESPACE) {
		knot_response_set_rcode(resp, KNOT_RCODE_NOERROR);
		ret = KNOT_EOK;
	}

	// add all missing NSECs/NSEC3s for wildcard nodes
	ret = ns_put_nsec_nsec3_wildcard_nodes(resp, zone);

	if (ret == KNOT_EOK) {
		ns_put_additional(resp);
	}

	return ret;
}

/*----------------------------------------------------------------------------*/
/*!
 * \brief Answers the query from the given zone database.
 *
 * First it searches for a zone to answer from. If there is none, it sets
 * RCODE REFUSED to the response and ends. Otherwise it tries to answer the
 * query using the found zone (see ns_answer_from_zone()).
 *
 * \param db Zone database to use for answering.
 * \param resp Response that holds the parsed query.
 *
 * \retval KNOT_EOK
 * \retval NS_ERR_SERVFAIL
 */
static int ns_answer(const knot_zone_t *zone, knot_packet_t *resp,
                     int check_any)
{
	const knot_zone_contents_t *contents = knot_zone_contents(zone);

	// if no zone found, return REFUSED
	if (zone == NULL) {
		dbg_ns("No zone found.\n");
		knot_response_set_rcode(resp, KNOT_RCODE_REFUSED);
		//knot_dname_free(&qname);
		return KNOT_EOK;
	} else if (contents == NULL) {
		dbg_ns("Zone expired or not bootstrapped. Reply SERVFAIL.\n");
		knot_response_set_rcode(resp, KNOT_RCODE_SERVFAIL);
		return KNOT_EOK;
	}

dbg_ns_exec(
	char *name_str2 = knot_dname_to_str(zone->contents->apex->owner);
	dbg_ns("Found zone for QNAME %s\n", name_str2);
	free(name_str2);
);

	// take the zone contents and use only them for answering

	return ns_answer_from_zone(contents, resp, check_any);
}

/*----------------------------------------------------------------------------*/

int ns_response_to_wire(knot_packet_t *resp, uint8_t *wire,
                        size_t *wire_size)
{
	uint8_t *rwire = NULL;
	size_t rsize = 0;
	int ret = 0;

	if ((ret = knot_packet_to_wire(resp, &rwire, &rsize)) != KNOT_EOK) {
		dbg_ns("Error converting response packet "
		       "to wire format (error %d).\n", ret);
		return NS_ERR_SERVFAIL;
	}

	if (rsize > *wire_size) {
		dbg_ns("Reponse size (%zu) larger than allowed wire size "
		         "(%zu).\n", rsize, *wire_size);
		return NS_ERR_SERVFAIL;
	}

	if (rwire != wire) {
		dbg_ns("Wire format reallocated, copying to place for "
		       "wire.\n");
		memcpy(wire, rwire, rsize);
	} else {
		dbg_ns("Using the same space or wire format.\n");
	}
	
	*wire_size = rsize;
	//free(rwire);

	return KNOT_EOK;
}

/*----------------------------------------------------------------------------*/
/*!
 * \brief Creates a wire format of an error response from partially created
 *        response.
 *
 * \param resp Response to use.
 * \param wire Place for the wire format of the response.
 * \param wire_size In: space available for the wire format in bytes.
 *                  Out: actual size of the wire format in bytes.
 *
 * \retval KNOT_EOK
 * \retval NS_ERR_SERVFAIL
 */
static int ns_error_response_to_wire(knot_packet_t *resp, uint8_t *wire,
                                     size_t *wire_size)
{
	/* Do not call the packet conversion function
	 * wire format is assembled, but COUNTs in header are not set.
	 * This is ideal, we just truncate the packet after the question.
	 */
	dbg_ns_verb("Creating error response.\n");
	
	size_t rsize = knot_packet_question_size(knot_packet_query(resp));
	dbg_ns_detail("Error response (~ query) size: %zu\n", rsize);

	// take 'qsize' from the current wireformat of the response
	// it is already assembled - Header and Question section are copied
	const uint8_t *rwire = knot_packet_wireformat(resp);
	if (rsize > *wire_size) {
		dbg_ns("Reponse size (%zu) larger than allowed wire size"
		       " (%zu).\n", rsize, *wire_size);
		return NS_ERR_SERVFAIL;
	}

	assert(rwire != wire);
	
	/*! \todo Why is this copied?? Why we cannot use resp->wireformat?? */
	memcpy(wire, rwire, rsize);

	if (resp->opt_rr.version != EDNS_NOT_SUPPORTED) {
		short edns_size = knot_edns_to_wire(&resp->opt_rr, wire + rsize,
		                                    *wire_size - rsize);
		if (edns_size > 0) {
			*wire_size = rsize + edns_size;
		}
	} else {
		*wire_size = rsize;
	}

	return KNOT_EOK;
}

/*----------------------------------------------------------------------------*/

typedef struct ns_axfr_params {
	knot_ns_xfr_t *xfr;
	int ret;
} ns_axfr_params_t;

/*----------------------------------------------------------------------------*/

int knot_ns_tsig_required(int packet_nr) 
{
	dbg_ns_verb("ns_tsig_required(%d): %d\n", packet_nr,
	            (packet_nr % KNOT_NS_TSIG_FREQ == 0));
	return (packet_nr % KNOT_NS_TSIG_FREQ == 0);
}

/*----------------------------------------------------------------------------*/

static int ns_xfr_send_and_clear(knot_ns_xfr_t *xfr, int add_tsig)
{
	assert(xfr != NULL);
	assert(xfr->query != NULL);
	assert(xfr->response != NULL);
	assert(xfr->wire != NULL);
	assert(xfr->send != NULL);

	// Transform the packet into wire format
	dbg_ns_verb("Converting response to wire format..\n");
	size_t real_size = xfr->wire_size;
	if (ns_response_to_wire(xfr->response, xfr->wire, &real_size) != 0) {
		return NS_ERR_SERVFAIL;
	}
	
	int res = 0;
	
	size_t digest_real_size = xfr->digest_max_size;
	
	dbg_ns_detail("xfr->tsig_key=%p\n", xfr->tsig_key);
	dbg_ns_detail("xfr->tsig_rcode=%d\n", xfr->tsig_rcode);

	if (xfr->tsig_key) {
		// add the data to TSIG data
		assert(KNOT_NS_TSIG_DATA_MAX_SIZE - xfr->tsig_data_size
		       >= xfr->wire_size);
		memcpy(xfr->tsig_data + xfr->tsig_data_size,
		       xfr->wire, real_size);
		xfr->tsig_data_size += real_size;
	}

	/*! \note [TSIG] Generate TSIG if required (during XFR/IN). */
	if (xfr->tsig_key && add_tsig) {
		if (xfr->packet_nr == 0) {
			/* Add key, digest and digest length. */
			dbg_ns_detail("Calling tsig_sign(): %p, %zu, %zu, "
			              "%p, %zu, %p, %zu, %p\n",
			              xfr->wire, real_size, xfr->wire_size,
			              xfr->digest, xfr->digest_size, xfr->digest,
			              digest_real_size, xfr->tsig_key);
			res = knot_tsig_sign(xfr->wire, &real_size,
			               xfr->wire_size, xfr->digest, 
			               xfr->digest_size, xfr->digest, 
			               &digest_real_size,
			               xfr->tsig_key, xfr->tsig_rcode,
			               xfr->tsig_prev_time_signed);
		} else {
			/* Add key, digest and digest length. */
			dbg_ns_detail("Calling tsig_sign_next()\n");
			res = knot_tsig_sign_next(xfr->wire, &real_size,
			                          xfr->wire_size, 
			                          xfr->digest,
			                          xfr->digest_size,
			                          xfr->digest, 
			                          &digest_real_size,
			                          xfr->tsig_key, xfr->tsig_data,
			                          xfr->tsig_data_size);
		}

		dbg_ns_verb("Sign function returned: %s\n", knot_strerror(res));
		dbg_ns_detail("Real size of digest: %zu\n", digest_real_size);

		if (res != KNOT_EOK) {
			return res;
		}
	
		assert(digest_real_size > 0);
		// save the new previous digest size
		xfr->digest_size = digest_real_size;

		// clear the TSIG data
		xfr->tsig_data_size = 0;

	} else if (xfr->tsig_rcode != 0) {
		dbg_ns_verb("Adding TSIG without signing, TSIG RCODE: %d.\n",
		            xfr->tsig_rcode);
		assert(xfr->tsig_rcode != KNOT_TSIG_RCODE_BADTIME);
		// add TSIG without signing
		assert(xfr->query != NULL);
		assert(knot_packet_additional_rrset_count(xfr->query) > 0);

		const knot_rrset_t *tsig = knot_packet_additional_rrset(
			xfr->query,
			knot_packet_additional_rrset_count(xfr->query) - 1);

		res = knot_tsig_add(xfr->wire, &real_size, xfr->wire_size,
		                    xfr->tsig_rcode, tsig);
		if (res != KNOT_EOK) {
			return res;
		}
	}

	// Send the response
	dbg_ns("Sending response (size %zu)..\n", real_size);
	//dbg_ns_hex((const char *)xfr->wire, real_size);
	res = xfr->send(xfr->session, &xfr->addr, xfr->wire, real_size);
	if (res < 0) {
		dbg_ns("Send returned %d\n", res);
		return res;
	} else if (res != real_size) {
		dbg_ns("AXFR did not send right amount of bytes."
		       " Transfer size: %zu, sent: %d\n", real_size, res);
	}

	// Clean the response structure
	dbg_ns_verb("Clearing response structure..\n");
	knot_response_clear(xfr->response, 0);
	
	// increment the packet number
	++xfr->packet_nr;
	if ((xfr->tsig_key && knot_ns_tsig_required(xfr->packet_nr))
	     || xfr->tsig_rcode != 0) {
		/*! \todo Where is xfr->tsig_size set?? */
		knot_packet_set_tsig_size(xfr->response, xfr->tsig_size);
	} else {
		knot_packet_set_tsig_size(xfr->response, 0);
	}

dbg_ns_exec_verb(
	dbg_ns_verb("Response structure after clearing:\n");
	knot_packet_dump(xfr->response);
);

	return KNOT_EOK;
}

/*----------------------------------------------------------------------------*/

static void ns_axfr_from_node(knot_node_t *node, void *data)
{
	assert(node != NULL);
	assert(data != NULL);

	ns_axfr_params_t *params = (ns_axfr_params_t *)data;

	if (params->ret != KNOT_EOK) {
		// just skip (will be called on next node with the same params
		dbg_ns_detail("Params contain error: %s, skipping node...\n",
		              knot_strerror(params->ret));
		return;
	}

	dbg_ns_detail("Params OK, answering AXFR from node %p.\n", node);
dbg_ns_exec_verb(
	char *name = knot_dname_to_str(knot_node_owner(node));
	dbg_ns_verb("Node owner: %s\n", name);
	free(name);
);

	if (knot_node_rrset_count(node) == 0) {
		return;
	}

	knot_rrset_t **rrsets = knot_node_get_rrsets(node);
	if (rrsets == NULL) {
		params->ret = KNOT_ENOMEM;
		return;
	}

	int i = 0;
	int ret = 0;
	knot_rrset_t *rrset = NULL;
	while (i < knot_node_rrset_count(node)) {
		assert(rrsets[i] != NULL);
		rrset = rrsets[i];
rrset:
		dbg_ns_verb("  Type: %s\n",
		            knot_rrtype_to_string(knot_rrset_type(rrset)));

		// do not add SOA
		if (knot_rrset_type(rrset) == KNOT_RRTYPE_SOA) {
			++i;
			continue;
		}

		ret = knot_response_add_rrset_answer(params->xfr->response,
		                                       rrset, 0, 0, 1, 0);

		if (ret == KNOT_ESPACE) {
			// TODO: send the packet and clean the structure
			dbg_ns("Packet full, sending..\n");
			ret = ns_xfr_send_and_clear(params->xfr, 
				knot_ns_tsig_required(params->xfr->packet_nr));
			if (ret != KNOT_EOK) {
				// some wierd problem, we should end
				params->ret = KNOT_ERROR;
				break;
			}
			// otherwise try once more with the same RRSet
			goto rrset;
		} else if (ret != KNOT_EOK) {
			// some wierd problem, we should end
			params->ret = KNOT_ERROR;
			break;
		}

		// we can send the RRSets in any order, so add the RRSIGs now
		rrset = knot_rrset_get_rrsigs(rrset);
rrsigs:
		if (rrset == NULL) {
			++i;
			continue;
		}

		ret = knot_response_add_rrset_answer(params->xfr->response,
		                                        rrset, 0, 0, 1, 0);

		if (ret == KNOT_ESPACE) {
			// TODO: send the packet and clean the structure
			dbg_ns("Packet full, sending..\n");
			ret = ns_xfr_send_and_clear(params->xfr,
				knot_ns_tsig_required(params->xfr->packet_nr));
			if (ret != KNOT_EOK) {
				// some wierd problem, we should end
				params->ret = KNOT_ERROR;
				break;
			}
			// otherwise try once more with the same RRSet
			goto rrsigs;
		} else if (ret != KNOT_EOK) {
			// some wierd problem, we should end
			params->ret = KNOT_ERROR;
			break;
		}

		// this way only whole RRSets are always sent
		// we guess it will not create too much overhead

		++i;
	}
	if (rrsets != NULL) {
		free(rrsets);
	}

	/*! \todo maybe distinguish some error codes. */
	//params->ret = (ret == 0) ? KNOT_EOK : KNOT_ERROR;
}

/*----------------------------------------------------------------------------*/

static int ns_axfr_from_zone(knot_zone_contents_t *zone, knot_ns_xfr_t *xfr)
{
	assert(xfr != NULL);
	assert(xfr->query != NULL);
	assert(xfr->response != NULL);
	assert(xfr->wire != NULL);
	assert(xfr->send != NULL);

	ns_axfr_params_t params;
	memset(&params, 0, sizeof(ns_axfr_params_t));
	params.xfr = xfr;
	params.ret = KNOT_EOK;

	xfr->packet_nr = 0;
	
	/*
	 * First SOA
	 */

	// retrieve SOA - must be send as first and last RR
	knot_rrset_t *soa_rrset = knot_node_get_rrset(
		knot_zone_contents_apex(zone), KNOT_RRTYPE_SOA);
	if (soa_rrset == NULL) {
		// some really serious error
		return KNOT_ERROR;
	}

	int ret;

	// add SOA RR to the response
	ret = knot_response_add_rrset_answer(xfr->response, soa_rrset, 0, 0, 1,
	                                     0);
	if (ret != KNOT_EOK) {
		// something is really wrong
		return KNOT_ERROR;
	}

	// add the SOA's RRSIG
	knot_rrset_t *rrset = knot_rrset_get_rrsigs(soa_rrset);
	if (rrset != NULL
	    && (ret = knot_response_add_rrset_answer(xfr->response, rrset,
	                                             0, 0, 1, 0)) != KNOT_EOK) {
		// something is really wrong, these should definitely fit in
		return KNOT_ERROR;
	}

	knot_zone_contents_tree_apply_inorder(zone, ns_axfr_from_node,
	                                        &params);

	if (params.ret != KNOT_EOK) {
		return KNOT_ERROR;	// maybe do something with the code
	}

	knot_zone_contents_nsec3_apply_inorder(zone, ns_axfr_from_node,
	                                         &params);

	if (params.ret != KNOT_EOK) {
		return KNOT_ERROR;	// maybe do something with the code
	}

	/*
	 * Last SOA
	 */

	// try to add the SOA to the response again (last RR)
	ret = knot_response_add_rrset_answer(xfr->response, soa_rrset, 0, 0, 1,
	                                     0);
	if (ret == KNOT_ESPACE) {
			
		// if there is not enough space, send the response and
		// add the SOA record to a new packet
		dbg_ns("Packet full, sending..\n");
		ret = ns_xfr_send_and_clear(xfr,
			knot_ns_tsig_required(xfr->packet_nr));
		if (ret != KNOT_EOK) {
			return ret;
		}

		ret = knot_response_add_rrset_answer(xfr->response,
		                                     soa_rrset, 0, 0, 1, 0);
		if (ret != KNOT_EOK) {
			return KNOT_ERROR;
		}

	} else if (ret != KNOT_EOK) {
		// something is really wrong
		return KNOT_ERROR;
	}

	dbg_ns("Sending packet...\n");
	return ns_xfr_send_and_clear(xfr, 1);
}

/*----------------------------------------------------------------------------*/

static int ns_ixfr_put_rrset(knot_ns_xfr_t *xfr, knot_rrset_t *rrset)
{
	int res = knot_response_add_rrset_answer(xfr->response, rrset,
	                                         0, 0, 0, 0);
	if (res == KNOT_ESPACE) {
		knot_response_set_rcode(xfr->response, KNOT_RCODE_NOERROR);
		/*! \todo Probably rename the function. */
		ns_xfr_send_and_clear(xfr, knot_ns_tsig_required(xfr->packet_nr));

		res = knot_response_add_rrset_answer(xfr->response,
		                                     rrset, 0, 0, 0, 0);
	}

	if (res != KNOT_EOK) {
		dbg_ns("Error putting origin SOA to IXFR reply: %s\n",
			 knot_strerror(res));
		/*! \todo Probably send back AXFR instead. */
		knot_response_set_rcode(xfr->response,
		                           KNOT_RCODE_SERVFAIL);
		/*! \todo Probably rename the function. */
		ns_xfr_send_and_clear(xfr, 1);
		//socket_close(xfr->session);  /*! \todo Remove for UDP.*/
		return res;
	}

	return KNOT_EOK;
}

/*----------------------------------------------------------------------------*/

static int ns_ixfr_put_changeset(knot_ns_xfr_t *xfr, const knot_changeset_t *chgset)
{
	// 1) put origin SOA
	int res = ns_ixfr_put_rrset(xfr, chgset->soa_from);
	if (res != KNOT_EOK) {
		return res;
	}

	// 2) put remove RRSets
	for (int i = 0; i < chgset->remove_count; ++i) {
		res = ns_ixfr_put_rrset(xfr, chgset->remove[i]);
		if (res != KNOT_EOK) {
			return res;
		}
	}

	// 1) put target SOA
	res = ns_ixfr_put_rrset(xfr, chgset->soa_to);
	if (res != KNOT_EOK) {
		return res;
	}

	// 2) put remove RRSets
	for (int i = 0; i < chgset->add_count; ++i) {
		res = ns_ixfr_put_rrset(xfr, chgset->add[i]);
		if (res != KNOT_EOK) {
			return res;
		}
	}

	return KNOT_EOK;
}

/*----------------------------------------------------------------------------*/

static int ns_ixfr_from_zone(knot_ns_xfr_t *xfr)
{
	assert(xfr != NULL);
	assert(xfr->zone != NULL);
	assert(xfr->query != NULL);
	assert(xfr->response != NULL);
	assert(knot_packet_authority_rrset_count(xfr->query) > 0);
	assert(xfr->data != NULL);

	rcu_read_lock();
	
	knot_changesets_t *chgsets = (knot_changesets_t *)xfr->data;
	knot_zone_contents_t *contents = knot_zone_get_contents(xfr->zone);
	assert(contents);
	knot_rrset_t *zone_soa =
		knot_node_get_rrset(knot_zone_contents_apex(contents),
		                    KNOT_RRTYPE_SOA);

	// 4) put the zone SOA as the first Answer RR
	int res = knot_response_add_rrset_answer(xfr->response, zone_soa, 0, 
	                                         0, 0, 0);
	if (res != KNOT_EOK) {
		dbg_ns("IXFR query cannot be answered: %s.\n",
		       knot_strerror(res));
		knot_response_set_rcode(xfr->response,
		                           KNOT_RCODE_SERVFAIL);
		/*! \todo Probably rename the function. */
		ns_xfr_send_and_clear(xfr, 1);
//		socket_close(xfr->session);  /*! \todo Remove for UDP.*/
		rcu_read_unlock();
		return res;
	}

	// 5) put the changesets into the response while they fit in
	for (int i = 0; i < chgsets->count; ++i) {
		res = ns_ixfr_put_changeset(xfr, &chgsets->sets[i]);
		if (res != KNOT_EOK) {
			// answer is sent
			rcu_read_unlock();
			return res;
		}
	}

	if (chgsets->count > 0) {
		res = ns_ixfr_put_rrset(xfr, zone_soa);
	}

	if (res == KNOT_EOK) {
		/*! \todo Probably rename the function. */
		ns_xfr_send_and_clear(xfr, 1);
		//socket_close(xfr->session);  /*! \todo Remove for UDP.*/
//		return 1;
	}

	rcu_read_unlock();

	return KNOT_EOK;
}

/*----------------------------------------------------------------------------*/

static int ns_ixfr(knot_ns_xfr_t *xfr)
{
	assert(xfr != NULL);
	assert(xfr->query != NULL);
	assert(xfr->response != NULL);
	assert(knot_packet_qtype(xfr->response) == KNOT_RRTYPE_IXFR);

	// check if there is the required authority record
	if ((knot_packet_authority_rrset_count(xfr->query) <= 0)) {
		// malformed packet
		dbg_ns("IXFR query does not contain authority record.\n");
		knot_response_set_rcode(xfr->response, KNOT_RCODE_FORMERR);
		/*! \todo Probably rename the function. */
		if (ns_xfr_send_and_clear(xfr, 1) == KNOT_ECONN) {
			return KNOT_ECONN;
		}
		//socket_close(xfr->session);
		return KNOT_EMALF;
	}

	const knot_rrset_t *soa = knot_packet_authority_rrset(xfr->query, 0);
	const knot_dname_t *qname = knot_packet_qname(xfr->response);

	// check if XFR QNAME and SOA correspond
	if (knot_packet_qtype(xfr->query) != KNOT_RRTYPE_IXFR
	    || knot_rrset_type(soa) != KNOT_RRTYPE_SOA
	    || knot_dname_compare(qname, knot_rrset_owner(soa)) != 0) {
		// malformed packet
		dbg_ns("IXFR query is malformed.\n");
		knot_response_set_rcode(xfr->response, KNOT_RCODE_FORMERR);
		/*! \todo Probably rename the function. */
		if (ns_xfr_send_and_clear(xfr, 1) == KNOT_ECONN) {
			return KNOT_ECONN;
		}
		//socket_close(xfr->session);  /*! \todo Remove for UDP. */
		return KNOT_EMALF;
	}

	return ns_ixfr_from_zone(xfr);
}

/*----------------------------------------------------------------------------*/

static int knot_ns_prepare_response(knot_nameserver_t *nameserver,
                                    knot_packet_t *query, knot_packet_t **resp,
                                    size_t max_size)
{
	assert(max_size >= 500);
	
	// initialize response packet structure
	*resp = knot_packet_new(KNOT_PACKET_PREALLOC_RESPONSE);
	if (*resp == NULL) {
		dbg_ns("Failed to create packet structure.\n");
		return KNOT_ENOMEM;
	}

	int ret = knot_packet_set_max_size(*resp, max_size);
	//(*resp)->wireformat = response_wire;;
	//(*resp)->max_size = max_size;

	if (ret != KNOT_EOK) {
		dbg_ns("Failed to init response structure.\n");
		knot_packet_free(resp);
		return ret;
	}

	ret = knot_response_init_from_query(*resp, query);

	if (ret != KNOT_EOK) {
		dbg_ns("Failed to init response structure.\n");
		knot_packet_free(resp);
		return ret;
	}

	return KNOT_EOK;
}

/*----------------------------------------------------------------------------*/

static int32_t ns_serial_difference(uint32_t s1, uint32_t s2)
{
	return (((int64_t)s1 - s2) % ((int64_t)1 << 32));
}

/*----------------------------------------------------------------------------*/
/* Public functions                                                           */
/*----------------------------------------------------------------------------*/

knot_nameserver_t *knot_ns_create()
{
	knot_nameserver_t *ns = malloc(sizeof(knot_nameserver_t));
	if (ns == NULL) {
		ERR_ALLOC_FAILED;
		return NULL;
	}
	ns->data = 0;

	// Create zone database structure
	dbg_ns("Creating Zone Database structure...\n");
	ns->zone_db = knot_zonedb_new();
	if (ns->zone_db == NULL) {
		ERR_ALLOC_FAILED;
		free(ns);
		return NULL;
	}

	// prepare empty response with SERVFAIL error
	knot_packet_t *err = knot_packet_new(KNOT_PACKET_PREALLOC_NONE);
	if (err == NULL) {
		ERR_ALLOC_FAILED;
		free(ns);
		return NULL;
	}

	dbg_ns("Created default empty response...\n");

	int rc = knot_packet_set_max_size(err, KNOT_WIRE_HEADER_SIZE);
	if (rc != KNOT_EOK) {
		dbg_ns("Error creating default error response: %s.\n",
		                 knot_strerror(rc));
		free(ns);
		knot_packet_free(&err);
		return NULL;
	}

	rc = knot_response_init(err);
	if (rc != KNOT_EOK) {
		dbg_ns("Error initializing default error response:"
		                 " %s.\n", knot_strerror(rc));
		free(ns);
		knot_packet_free(&err);
		return NULL;
	}

	knot_response_set_rcode(err, KNOT_RCODE_SERVFAIL);
	ns->err_resp_size = 0;

	dbg_ns("Converting default empty response to wire format...\n");

	uint8_t *error_wire = NULL;

	if (knot_packet_to_wire(err, &error_wire, &ns->err_resp_size) != 0) {
		dbg_ns("Error while converting "
		                 "default error response to "
		                 "wire format \n");
		knot_packet_free(&err);
		free(ns);
		return NULL;
	}

	ns->err_response = (uint8_t *)malloc(ns->err_resp_size);
	if (ns->err_response == NULL) {
		dbg_ns("Error while converting default "
		                 "error response to wire format \n");
		knot_packet_free(&err);
		free(ns);
		return NULL;
	}

	memcpy(ns->err_response, error_wire, ns->err_resp_size);

	dbg_ns("Done..\n");

	knot_packet_free(&err);

	if (EDNS_ENABLED) {
		ns->opt_rr = knot_edns_new();
		if (ns->opt_rr == NULL) {
			dbg_ns("Error while preparing OPT RR of the"
			                 " server.\n");
			knot_packet_free(&err);
			free(ns);
			return NULL;
		}
		knot_edns_set_version(ns->opt_rr, EDNS_VERSION);
		knot_edns_set_payload(ns->opt_rr, MAX_UDP_PAYLOAD_EDNS);
	} else {
		ns->opt_rr = NULL;
	}

	knot_packet_free(&err);

	return ns;
}

/*----------------------------------------------------------------------------*/

static int knot_ns_replace_nsid(knot_opt_rr_t *opt_rr, const char *nsid,
                                size_t len)
{
	assert(opt_rr != NULL);
	if (nsid == NULL || len == 0) {
		return KNOT_EOK;
	}

	int found = 0;
	int i = 0;

	while (i < opt_rr->option_count && !found) {
		if (opt_rr->options[i].code == EDNS_OPTION_NSID) {
			found = 1;
		} else {
			++i;
		}
	}

	if (found) {
		uint8_t *new_data = (uint8_t *)malloc(len);
		if (new_data == NULL) {
			return KNOT_ENOMEM;
		}

		memcpy(new_data, nsid, len);
		uint8_t *old = opt_rr->options[i].data;

		opt_rr->options[i].data = new_data;
		opt_rr->options[i].length = len;

		free(old);

		return KNOT_EOK;
	} else {
		return knot_edns_add_option(opt_rr, EDNS_OPTION_NSID,
		                            len, (const uint8_t *)nsid);
	}
}

/*----------------------------------------------------------------------------*/

void knot_ns_set_nsid(knot_nameserver_t *nameserver, const char *nsid, size_t len)
{
	if (nameserver == NULL) {
		dbg_ns("NS: set_nsid: nameserver=NULL.\n");
		return;
	}
	
	if (nsid == NULL) {
		/* This is fine. */
		return;
	}
	
	int ret = knot_ns_replace_nsid(nameserver->opt_rr, nsid, len);

//	int ret = knot_edns_add_option(nameserver->opt_rr, EDNS_OPTION_NSID,
//	                               len, (const uint8_t *)nsid);
	if (ret != KNOT_EOK) {
		dbg_ns("NS: set_nsid: could not add EDNS option.\n");
		return;
	}
	
	dbg_ns_verb("NS: set_nsid: added successfully.\n");
}

/*----------------------------------------------------------------------------*/

int knot_ns_parse_packet(const uint8_t *query_wire, size_t qsize,
                    knot_packet_t *packet, knot_packet_type_t *type)
{
	if (packet == NULL || query_wire == NULL || type == NULL) {
		dbg_ns("Missing parameter to query parsing.\n");
		return KNOT_EBADARG;
	}

	dbg_ns_verb("ns_parse_packet() called with query size %zu.\n", qsize);
	//dbg_ns_hex((char *)query_wire, qsize);

	// 1) create empty response
	dbg_ns_verb("Parsing packet...\n");
	//parsed = knot_response_new_empty(NULL);

	int ret = 0;

	if ((ret = knot_packet_parse_from_wire(packet, query_wire,
	                                         qsize, 1)) != 0) {
		dbg_ns("Error while parsing packet, "
		       "libknot error '%s'.\n", knot_strerror(ret));
//		knot_response_free(&parsed);
		return KNOT_RCODE_FORMERR;
	}

	dbg_ns_verb("Parsed packet header and Question:\n");
	knot_packet_dump(packet);

	// 3) determine the query type
	switch (knot_packet_opcode(packet))  {
	case KNOT_OPCODE_QUERY:
		switch (knot_packet_qtype(packet)) {
		case KNOT_RRTYPE_AXFR:
			*type = (knot_packet_is_query(packet))
			         ? KNOT_QUERY_AXFR : KNOT_RESPONSE_AXFR;
			break;
		case KNOT_RRTYPE_IXFR:
			*type = (knot_packet_is_query(packet))
			         ? KNOT_QUERY_IXFR : KNOT_RESPONSE_IXFR;
			break;
		default:
			*type = (knot_packet_is_query(packet))
			         ? KNOT_QUERY_NORMAL : KNOT_RESPONSE_NORMAL;
		}

		break;
	case KNOT_OPCODE_NOTIFY:
		*type = (knot_packet_is_query(packet))
		         ? KNOT_QUERY_NOTIFY : KNOT_RESPONSE_NOTIFY;
		break;
	case KNOT_OPCODE_UPDATE:
		if(knot_packet_is_query(packet)) {
			*type = KNOT_QUERY_UPDATE;
		} else {
			return KNOT_RCODE_FORMERR;
		}
		break;
	default:
		return KNOT_RCODE_NOTIMPL;
	}

//	knot_packet_free(&packet);

	return KNOT_EOK;
}

/*----------------------------------------------------------------------------*/

void knot_ns_error_response(const knot_nameserver_t *nameserver,
                            uint16_t query_id, uint8_t *flags1_query,
                            uint8_t rcode, uint8_t *response_wire,
                            size_t *rsize)
{
	memcpy(response_wire, nameserver->err_response,
	       nameserver->err_resp_size);

	// copy only the ID of the query
	knot_wire_set_id(response_wire, query_id);

	if (flags1_query != NULL) {
		if (knot_wire_flags_get_rd(*flags1_query) != 0) {
			knot_wire_set_rd(response_wire);
		}
		knot_wire_set_opcode(response_wire,
		                    knot_wire_flags_get_opcode(*flags1_query));
	}

	// set the RCODE
	knot_wire_set_rcode(response_wire, rcode);
	*rsize = nameserver->err_resp_size;
}

/*----------------------------------------------------------------------------*/

int knot_ns_error_response_from_query_wire(const knot_nameserver_t *nameserver,
                                          const uint8_t *query, size_t size,
                                          uint8_t rcode,
                                          uint8_t *response_wire, size_t *rsize)
{
	if (size < 2) {
		// ignore packet
		return KNOT_EFEWDATA;
	}

	uint16_t pkt_id = knot_wire_get_id(query);

	uint8_t *flags1_ptr = NULL;
	uint8_t flags1;

	if (size > KNOT_WIRE_OFFSET_FLAGS1) {
		flags1 = knot_wire_get_flags1(query);
		flags1_ptr = &flags1;
	}
	knot_ns_error_response(nameserver, pkt_id, flags1_ptr,
	                       rcode, response_wire, rsize);

	return KNOT_EOK;
}

/*----------------------------------------------------------------------------*/

int knot_ns_error_response_from_query(const knot_nameserver_t *nameserver,
                                      const knot_packet_t *query,
                                      uint8_t rcode, uint8_t *response_wire,
                                      size_t *rsize)
{
	if (query->parsed < 2) {
		// ignore packet
		return KNOT_EFEWDATA;
	}

	if (query->parsed < KNOT_WIRE_HEADER_SIZE) {
		return knot_ns_error_response_from_query_wire(nameserver,
			query->wireformat, query->size, rcode, response_wire,
			rsize);
	}

	size_t max_size = *rsize;
	uint8_t flags1 = knot_wire_get_flags1(knot_packet_wireformat(query));

	// prepare the generic error response
	knot_ns_error_response(nameserver, knot_packet_id(query),
	                       &flags1, rcode, response_wire,
	                       rsize);

	if (query->parsed > KNOT_WIRE_HEADER_SIZE
	                    + KNOT_WIRE_QUESTION_MIN_SIZE) {
		// in this case the whole question was parsed, append it
		size_t question_size = 4 + knot_dname_size(
		                        knot_packet_qname(query));

		if (max_size > KNOT_WIRE_HEADER_SIZE + question_size) {
			memcpy(response_wire + *rsize,
			       knot_packet_wireformat(query), question_size);
		}
	}

	return KNOT_EOK;
}

/*----------------------------------------------------------------------------*/

void knot_ns_error_response_full(knot_nameserver_t *nameserver,
                                 knot_packet_t *response, uint8_t rcode,
                                 uint8_t *response_wire, size_t *rsize)
{
	knot_response_set_rcode(response, rcode);

	if (ns_error_response_to_wire(response, response_wire, rsize) != 0) {
		knot_ns_error_response(nameserver, knot_packet_id(
		                       knot_packet_query(response)),
		                       &response->header.flags1,
		                       KNOT_RCODE_SERVFAIL, response_wire,
		                       rsize);
	}
}

/*----------------------------------------------------------------------------*/

int knot_ns_prep_normal_response(knot_nameserver_t *nameserver,
                                 knot_packet_t *query, knot_packet_t **resp,
                                 const knot_zone_t **zone, size_t max_size)
{
	dbg_ns_verb("knot_ns_prep_normal_response()\n");

	if (nameserver == NULL || query == NULL || resp == NULL
	    || zone == NULL) {
		return KNOT_EBADARG;
	}

	// first, parse the rest of the packet
	assert(knot_packet_is_query(query));
	dbg_ns_verb("Query - parsed: %zu, total wire size: %zu\n",
	            knot_packet_parsed(query), knot_packet_size(query));
	int ret;

	ret = knot_packet_parse_rest(query);
	if (ret != KNOT_EOK) {
		dbg_ns("Failed to parse rest of the query: %s.\n",
		       knot_strerror(ret));
		return ret;
	}

	/*
	 * Semantic checks - if ANCOUNT > 0 or NSCOUNT > 0, return FORMERR.
	 *
	 * If any xxCOUNT is less or more than actual RR count
	 * the previously called knot_packet_parse_rest() will recognize this.
	 *
	 * Check the QDCOUNT and in case of anything but 1 send back
	 * FORMERR
	 */
	if (knot_packet_ancount(query) > 0
	    || knot_packet_nscount(query) > 0
	    || knot_packet_qdcount(query) != 1) {
		dbg_ns("ANCOUNT or NSCOUNT not 0 in query, "
		       "or QDCOUNT != 1. Reply FORMERR.\n");
		return KNOT_EMALF;
	}

	/*
	 * Check what is in the Additional section. Only OPT and TSIG are
	 * allowed. TSIG must be the last record if present.
	 */
	if (knot_packet_arcount(query) > 0) {
		int ok = 0;
		const knot_rrset_t *add1 =
		                knot_packet_additional_rrset(query, 0);
		if (knot_packet_arcount(query) == 1
		    && (knot_rrset_type(add1) == KNOT_RRTYPE_OPT
		        || knot_rrset_type(add1) == KNOT_RRTYPE_TSIG)) {
			ok = 1;
		} else if (knot_packet_arcount(query) == 2) {
			const knot_rrset_t *add2 =
			                knot_packet_additional_rrset(query, 1);
			if (knot_rrset_type(add1) == KNOT_RRTYPE_OPT
			    && knot_rrset_type(add2) == KNOT_RRTYPE_TSIG) {
				ok = 1;
			}
		}

		if (!ok) {
			dbg_ns("Additional section malformed. Reply FORMERR\n");
			return KNOT_EMALF;
		}
	}

	size_t resp_max_size = 0;

	knot_packet_dump(query);
	
	if (max_size > 0) {
		// if TCP is used, buffer size is the only constraint
		assert(max_size > 0);
		resp_max_size = max_size;
	} else if (knot_query_edns_supported(query)) {
		assert(max_size == 0);
		if (knot_edns_get_payload(&query->opt_rr) <
		    knot_edns_get_payload(nameserver->opt_rr)) {
			resp_max_size = knot_edns_get_payload(&query->opt_rr);
		} else {
			resp_max_size = knot_edns_get_payload(
						nameserver->opt_rr);
		}
	}

	if (resp_max_size < MAX_UDP_PAYLOAD) {
		resp_max_size = MAX_UDP_PAYLOAD;
	}

	ret = knot_ns_prepare_response(nameserver, query, resp, resp_max_size);
	if (ret != KNOT_EOK) {
		return KNOT_ERROR;
	}

	dbg_ns_verb("Query - parsed: %zu, total wire size: %zu\n",
	            query->parsed, query->size);
	dbg_ns_detail("Opt RR: version: %d, payload: %d\n",
	              query->opt_rr.version, query->opt_rr.payload);

	// get the answer for the query
	knot_zonedb_t *zonedb = rcu_dereference(nameserver->zone_db);

	dbg_ns_detail("EDNS supported in query: %d\n",
	              knot_query_edns_supported(query));

	// set the OPT RR to the response
	if (knot_query_edns_supported(query)) {
		ret = knot_response_add_opt(*resp, nameserver->opt_rr, 1,
		                            knot_query_nsid_requested(query));
		if (ret != KNOT_EOK) {
			dbg_ns("Failed to set OPT RR to the response"
			       ": %s\n", knot_strerror(ret));
		} else {
			// copy the DO bit from the query
			if (knot_query_dnssec_requested(query)) {
				/*! \todo API for this. */
				knot_edns_set_do(&(*resp)->opt_rr);
			}
		}
	}

	dbg_ns_verb("Response max size: %zu\n", (*resp)->max_size);

	const knot_dname_t *qname = knot_packet_qname(*resp);
	assert(qname != NULL);

	uint16_t qtype = knot_packet_qtype(*resp);
dbg_ns_exec_verb(
	char *name_str = knot_dname_to_str(qname);
	dbg_ns_verb("Trying to find zone for QNAME %s\n", name_str);
	free(name_str);
);
	// find zone in which to search for the name
	*zone = ns_get_zone_for_qname(zonedb, qname, qtype);

	return KNOT_EOK;
}

/*----------------------------------------------------------------------------*/

int knot_ns_answer_normal(knot_nameserver_t *nameserver, 
                          const knot_zone_t *zone, knot_packet_t *resp,
                          uint8_t *response_wire, size_t *rsize, int check_any)
{
	dbg_ns_verb("ns_answer_normal()\n");

	int ret = ns_answer(zone, resp, check_any);

	if (ret != 0) {
		// now only one type of error (SERVFAIL), later maybe more
		knot_ns_error_response_full(nameserver, resp,
		                            KNOT_RCODE_SERVFAIL,
		                            response_wire, rsize);
	} else {
		dbg_ns_verb("Created response packet.\n");
		//knot_response_dump(resp);
		knot_packet_dump(resp);

		// 4) Transform the packet into wire format
		if (ns_response_to_wire(resp, response_wire, rsize) != 0) {
			// send back SERVFAIL (as this is our problem)
			knot_ns_error_response_full(nameserver, resp,
			                            KNOT_RCODE_SERVFAIL,
			                            response_wire, rsize);
		}
	}

	dbg_ns_verb("Returning response with wire size %zu\n", *rsize);

	return KNOT_EOK;
}

/*----------------------------------------------------------------------------*/

int knot_ns_answer_ixfr_udp(knot_nameserver_t *nameserver,
                            const knot_zone_t *zone, knot_packet_t *resp,
                            uint8_t *response_wire, size_t *rsize)
{
	dbg_ns("ns_answer_ixfr_udp()\n");

	const knot_zone_contents_t *contents = knot_zone_contents(zone);

	// if no zone found, return REFUSED
	if (zone == NULL) {
		dbg_ns("No zone found.\n");
		knot_response_set_rcode(resp, KNOT_RCODE_REFUSED);
		return KNOT_EOK;
	} else if (contents == NULL) {
		dbg_ns("Zone expired or not bootstrapped. Reply SERVFAIL.\n");
		knot_response_set_rcode(resp, KNOT_RCODE_SERVFAIL);
		return KNOT_EOK;
	}

	const knot_node_t *apex = knot_zone_contents_apex(contents);
	assert(apex != NULL);
	knot_rrset_t *soa = knot_node_get_rrset(apex, KNOT_RRTYPE_SOA);

	// just put the SOA to the Answer section of the response and send back
	int ret = knot_response_add_rrset_answer(resp, soa, 1, 0, 0, 0);
	if (ret != KNOT_EOK) {
		knot_ns_error_response_full(nameserver, resp,
		                            KNOT_RCODE_SERVFAIL,
		                            response_wire, rsize);
	}

	dbg_ns("Created response packet.\n");
	knot_packet_dump(resp);

	// Transform the packet into wire format
	if (ns_response_to_wire(resp, response_wire, rsize) != 0) {
		// send back SERVFAIL (as this is our problem)
		knot_ns_error_response_full(nameserver, resp,
		                            KNOT_RCODE_SERVFAIL,
		                            response_wire, rsize);
	}

	dbg_ns("Returning response with wire size %zu\n", *rsize);

	return KNOT_EOK;
}

/*----------------------------------------------------------------------------*/

int knot_ns_init_xfr(knot_nameserver_t *nameserver, knot_ns_xfr_t *xfr)
{
	dbg_ns("knot_ns_init_xfr()\n");

	int ret = 0;

	if (nameserver == NULL || xfr == NULL) {
		dbg_ns("Wrong parameters given to function ns_init_xfr()\n");
		knot_ns_error_response(nameserver, xfr->query->header.id,
		                       &xfr->query->header.flags1,
		                       KNOT_RCODE_SERVFAIL,
		                       xfr->wire, &xfr->wire_size);
		ret = xfr->send(xfr->session, &xfr->addr, xfr->wire,
		                xfr->wire_size);
		return ret;
	}

	ret = knot_packet_parse_rest(xfr->query);
	if (ret != KNOT_EOK) {
		dbg_ns("Failed to parse rest of the query: %s\n", 
		       knot_strerror(ret));
		knot_ns_error_response(nameserver, xfr->query->header.id,
		                       &xfr->query->header.flags1,
		                       (ret == KNOT_EMALF) ? KNOT_RCODE_FORMERR
		                                          : KNOT_RCODE_SERVFAIL,
		                       xfr->wire, &xfr->wire_size);
		ret = xfr->send(xfr->session, &xfr->addr, xfr->wire, 
		                xfr->wire_size);
		return ret;
	}
	
dbg_ns_exec_verb(
	dbg_ns_verb("Parsed XFR query:\n");
	knot_packet_dump(xfr->query);
);

	// initialize response packet structure
	knot_packet_t *response = knot_packet_new(
	                               KNOT_PACKET_PREALLOC_RESPONSE);
	if (response == NULL) {
		dbg_ns("Failed to create packet structure.\n");
		/*! \todo xfr->wire is not NULL, will fail on assert! */
		knot_ns_error_response(nameserver, xfr->query->header.id,
		                       &xfr->query->header.flags1,
		                       KNOT_RCODE_SERVFAIL, xfr->wire,
		                       &xfr->wire_size);
		ret = xfr->send(xfr->session, &xfr->addr, xfr->wire, 
		                xfr->wire_size);
		return ret;
	}

	//int ret = knot_packet_set_max_size(response, xfr->wire_size);
	response->wireformat = xfr->wire;
	response->max_size = xfr->wire_size;

//	if (ret != KNOT_EOK) {
//		dbg_ns("Failed to init response structure.\n");
//		/*! \todo xfr->wire is not NULL, will fail on assert! */
//		knot_ns_error_response(nameserver, xfr->query->header.id,
//		                         KNOT_RCODE_SERVFAIL, xfr->wire,
//		                         &xfr->wire_size);
//		int res = xfr->send(xfr->session, &xfr->addr, xfr->wire, 
//		                    xfr->wire_size);
//		knot_packet_free(&response);
//		return res;
//	}

	ret = knot_response_init_from_query(response, xfr->query);

	if (ret != KNOT_EOK) {
		dbg_ns("Failed to init response structure.\n");
		/*! \todo xfr->wire is not NULL, will fail on assert! */
		knot_ns_error_response(nameserver, xfr->query->header.id,
		                       &xfr->query->header.flags1,
		                       KNOT_RCODE_SERVFAIL, xfr->wire,
		                       &xfr->wire_size);
		int res = xfr->send(xfr->session, &xfr->addr, xfr->wire, 
		                    xfr->wire_size);
		knot_packet_free(&response);
		return res;
	}

	xfr->response = response;
	
	knot_zonedb_t *zonedb = rcu_dereference(nameserver->zone_db);
	
	const knot_dname_t *qname = knot_packet_qname(xfr->response);

	assert(knot_packet_qtype(xfr->response) == KNOT_RRTYPE_AXFR ||
	       knot_packet_qtype(xfr->response) == KNOT_RRTYPE_IXFR);

dbg_ns_exec_verb(
	char *name_str = knot_dname_to_str(qname);
	dbg_ns_verb("Trying to find zone with name %s\n", name_str);
	free(name_str);
);
	// find zone in which to search for the name
	knot_zone_t *zone = knot_zonedb_find_zone(zonedb, qname);

	// if no zone found, return NotAuth
	if (zone == NULL) {
		dbg_ns("No zone found.\n");
		knot_response_set_rcode(xfr->response, KNOT_RCODE_NOTAUTH);
		ns_xfr_send_and_clear(xfr, 1);
		return KNOT_ENOZONE;
	}

dbg_ns_exec(
	char *name2_str = knot_dname_to_str(qname);
	dbg_ns("Found zone for name %s\n", name2_str);
	free(name2_str);
);
	xfr->zone = zone;
	
	return KNOT_EOK;
}

/*----------------------------------------------------------------------------*/

int ns_serial_compare(uint32_t s1, uint32_t s2)
{
	int32_t diff = ns_serial_difference(s1, s2);
	return (s1 == s2) /* s1 equal to s2 */
	        ? 0 
	        :((diff >= 1 && diff < ((uint32_t)1 << 31)) 
	           ? 1	/* s1 larger than s2 */
	           : -1); /* s1 less than s2 */
}

/*----------------------------------------------------------------------------*/

int ns_ixfr_load_serials(const knot_ns_xfr_t *xfr, uint32_t *serial_from, 
                         uint32_t *serial_to)
{
	if (xfr == NULL || xfr->zone == NULL || serial_from == NULL 
	    || serial_to == NULL) {
		dbg_ns("Wrong parameters: xfr=%p,"
		       " xfr->zone = %p\n", xfr, xfr->zone);
		return KNOT_EBADARG;
	}
	
	const knot_zone_t *zone = xfr->zone;
	const knot_zone_contents_t *contents = knot_zone_contents(zone);
	if (!contents) {
		dbg_ns("Missing contents\n");
		return KNOT_EBADARG;
	}
	
	if (knot_zone_contents_apex(contents) == NULL) {
		dbg_ns("No apex.\n");
		return KNOT_EBADARG;
	}
	
	const knot_rrset_t *zone_soa =
		knot_node_rrset(knot_zone_contents_apex(contents),
		                  KNOT_RRTYPE_SOA);
	if (zone_soa == NULL) {
		dbg_ns("No SOA.\n");
		return KNOT_EBADARG;
	}
	
	if (knot_packet_nscount(xfr->query) < 1) {
		dbg_ns("No Authority record.\n");
		return KNOT_EMALF;
	}
	
	if (knot_packet_authority_rrset(xfr->query, 0) == NULL) {
		dbg_ns("Authority record missing.\n");
		return KNOT_ERROR;
	}
	
	// retrieve origin (xfr) serial and target (zone) serial
	*serial_to = knot_rdata_soa_serial(knot_rrset_rdata(zone_soa));
	*serial_from = knot_rdata_soa_serial(knot_rrset_rdata(
			knot_packet_authority_rrset(xfr->query, 0)));
	
	return KNOT_EOK;
}

/*----------------------------------------------------------------------------*/

int knot_ns_xfr_send_error(const knot_nameserver_t *nameserver,
                           knot_ns_xfr_t *xfr, knot_rcode_t rcode)
{
	/*! \todo Handle TSIG errors differently. */
	knot_response_set_rcode(xfr->response, rcode);
	
	/*! \todo Probably rename the function. */
	int ret = 0;
	if ((ret = ns_xfr_send_and_clear(xfr, 1)) != KNOT_EOK
	    || xfr->response == NULL) {
		size_t size = 0;
		knot_ns_error_response(nameserver, xfr->query->header.id,
		                       &xfr->query->header.flags1,
		                       KNOT_RCODE_SERVFAIL, xfr->wire, &size);
		ret = xfr->send(xfr->session, &xfr->addr, xfr->wire, size);
	}
	
	return ret;
}

/*----------------------------------------------------------------------------*/

int knot_ns_answer_axfr(knot_nameserver_t *nameserver, knot_ns_xfr_t *xfr)
{
	if (xfr == NULL || nameserver == NULL || xfr->zone == NULL) {
		return KNOT_EBADARG;
	}
	
	rcu_read_lock();
	
	// take the contents and answer from them
	int ret = 0;
	knot_zone_contents_t *contents = knot_zone_get_contents(xfr->zone);
	if (!contents) {
		dbg_ns("AXFR failed on stub zone\n");
		/*! \todo replace with knot_ns_xfr_send_error() */
		knot_ns_error_response(nameserver, xfr->query->header.id,
		                       &xfr->query->header.flags1,
		                       KNOT_RCODE_SERVFAIL, xfr->wire,
		                       &xfr->wire_size);
		ret = xfr->send(xfr->session, &xfr->addr, xfr->wire,
				xfr->wire_size);
		rcu_read_unlock();
		knot_packet_free(&xfr->response);
		return ret;
	}
	
	/*!
	 * \todo [TSIG] The TSIG data should already be stored in 'xfr'.
	 *       Now just count the expected size of the TSIG RR and save it
	 *       to the response structure.
	 */
	
	/*! \todo [TSIG] Get the TSIG size from some API function. */
	if (xfr->tsig_size > 0) {
		dbg_ns_verb("Setting TSIG size in packet: %zu\n",
		            xfr->tsig_size);
		knot_packet_set_tsig_size(xfr->response, xfr->tsig_size);
	}

	ret = ns_axfr_from_zone(contents, xfr);

	/*! \todo Somehow distinguish when it makes sense to send the SERVFAIL
	 *        and when it does not. E.g. if there was problem in sending
	 *        packet, it will probably fail when sending the SERVFAIL also.
	 */
	if (ret < 0 && ret != KNOT_ECONN) {
		dbg_ns("AXFR failed, sending SERVFAIL.\n");
		// now only one type of error (SERVFAIL), later maybe more
		/*! \todo xfr->wire is not NULL, will fail on assert! */
		/*! \todo replace with knot_ns_xfr_send_error() */
		knot_ns_error_response(nameserver, xfr->query->header.id,
		                       &xfr->query->header.flags1,
		                       KNOT_RCODE_SERVFAIL, xfr->wire,
		                       &xfr->wire_size);
		ret = xfr->send(xfr->session, &xfr->addr, xfr->wire, 
		                xfr->wire_size);
	} else if (ret > 0) {
		ret = KNOT_ERROR;
	}

	rcu_read_unlock();

	knot_packet_free(&xfr->response);

	return ret;
}

/*----------------------------------------------------------------------------*/

int knot_ns_answer_ixfr(knot_nameserver_t *nameserver, knot_ns_xfr_t *xfr)
{
	if (nameserver == NULL || xfr == NULL || xfr->zone == NULL
	    || xfr->response == NULL) {
		return KNOT_EBADARG;
	}

	//uint8_t *wire = NULL;
	//size_t size = xfr->wire_size;
	
	// parse rest of the packet (we need the Authority record)
	int ret = knot_packet_parse_rest(xfr->query);
	if (ret != KNOT_EOK) {
		dbg_ns("Failed to parse rest of the packet: %s. "
		       "Reply FORMERR.\n", knot_strerror(ret));
		knot_ns_xfr_send_error(nameserver, xfr, KNOT_RCODE_FORMERR);
		knot_packet_free(&xfr->response);
		return ret;
	}

	// check if the zone has contents
	if (knot_zone_contents(xfr->zone) == NULL) {
		dbg_ns("Zone expired or not bootstrapped. Reply SERVFAIL.\n");
		ret = knot_ns_xfr_send_error(nameserver, xfr, KNOT_RCODE_SERVFAIL);
		knot_packet_free(&xfr->response);
		return ret;
	}
	
	/*!
	 * \todo [TSIG] The TSIG data should already be stored in 'xfr'.
	 *       Now just count the expected size of the TSIG RR and save it
	 *       to the response structure. This should be optional, only if
	 *       the request contained TSIG, i.e. if there is the data in 'xfr'.
	 */
	
	/*! \todo [TSIG] Get the TSIG size from some API function. */
	if (xfr->tsig_size > 0) {
		knot_packet_set_tsig_size(xfr->response, xfr->tsig_size);
	}
	
	ret = ns_ixfr(xfr);

	knot_packet_free(&xfr->response);

	return ret;
}

/*----------------------------------------------------------------------------*/

int knot_ns_process_axfrin(knot_nameserver_t *nameserver, knot_ns_xfr_t *xfr)
{
	/*!
	 * \todo [TSIG] Here we assume that 'xfr' contains TSIG information
	 *       and the digest of the query sent to the master or the previous
	 *       digest.
	 */
	
	dbg_ns("ns_process_axfrin: incoming packet, wire size: %zu\n",
	       xfr->wire_size);

	int ret = xfrin_process_axfr_packet(/*xfr->wire, xfr->wire_size,*/
	                             /*(xfrin_constructed_zone_t **)(&xfr->data)*/
	                                    xfr);

	if (ret > 0) { // transfer finished
		dbg_ns("ns_process_axfrin: AXFR finished, zone created.\n");
		/*
		 * Adjust zone so that node count is set properly and nodes are
		 * marked authoritative / delegation point.
		 */
		xfrin_constructed_zone_t *constr_zone = 
				(xfrin_constructed_zone_t *)xfr->data;
		knot_zone_contents_t *zone = constr_zone->contents;
		assert(zone != NULL);

		/* Create and fill hash table */
		dbg_ns_verb("ns_process_axfrin: filling hash table.\n");
		int rc = knot_zone_contents_create_and_fill_hash_table(zone);
		if (rc != KNOT_EOK) {
			return KNOT_ERROR;	// TODO: change error code
		}

		dbg_ns_verb("ns_process_axfrin: adjusting zone.\n");
		rc = knot_zone_contents_adjust(zone);
		if (rc != KNOT_EOK) {
			return rc;
		}

		dbg_ns_verb("ns_process_axfrin: checking loops.\n");
		rc = knot_zone_contents_check_loops(zone);
		if (rc != KNOT_EOK) {
			return rc;
		}
		
		// save the zone contents to the xfr->data
		xfr->new_contents = zone;
		xfr->flags |= XFR_FLAG_AXFR_FINISHED;

		assert(zone->nsec3_nodes != NULL);
		
		// free the structure used for processing XFR
		assert(constr_zone->rrsigs == NULL);
		free(constr_zone);

		//knot_zone_contents_dump(zone, 0);

		// check zone integrity
dbg_ns_exec_verb(
		int errs = knot_zone_contents_integrity_check(zone);
		dbg_ns_verb("Zone integrity check: %d errors.\n", errs);
);
	}
	
	/*!
	 * \todo In case of error, shouldn't the zone be destroyed here?
	 */
	
	return ret;
}

/*----------------------------------------------------------------------------*/

int knot_ns_switch_zone(knot_nameserver_t *nameserver, 
                          knot_ns_xfr_t *xfr)
{
	if (xfr == NULL || nameserver == NULL || xfr->new_contents == NULL) {
		return KNOT_EBADARG;
	}
	
	knot_zone_contents_t *zone = (knot_zone_contents_t *)xfr->new_contents;
	
	dbg_ns("Replacing zone by new one: %p\n", zone);
	if (zone == NULL) {
		dbg_ns("No new zone!\n");
		return KNOT_ENOZONE;
	}

	// find the zone in the zone db
	knot_zone_t *z = knot_zonedb_find_zone(nameserver->zone_db,
			knot_node_owner(knot_zone_contents_apex(zone)));
	if (z == NULL) {
		char *name = knot_dname_to_str(knot_node_owner(
				knot_zone_contents_apex(zone)));
		dbg_ns("Failed to replace zone %s, old zone "
		       "not found\n", name);
		free(name);

		return KNOT_ENOZONE;
	} else {
		zone->zone = z;
	}

	int ret = xfrin_switch_zone(z, zone, xfr->type);

dbg_ns_exec_verb(
	dbg_ns_verb("Zone db contents: (zone count: %zu)\n",
	            nameserver->zone_db->zone_count);

	const knot_zone_t **zones = knot_zonedb_zones(nameserver->zone_db);
	for (int i = 0; i < knot_zonedb_zone_count
	     (nameserver->zone_db); i++) {
		dbg_ns_verb("%d. zone: %p\n", i, zones[i]);
		char *name = knot_dname_to_str(zones[i]->name);
		dbg_ns_verb("    zone name: %s\n", name);
		free(name);
	}
	free(zones);
);

	return ret;
}

/*----------------------------------------------------------------------------*/
/*! \todo In this function, xfr->zone is properly set. If this is so, we do not
 *        have to search for the zone after the transfer has finished.
 */
int knot_ns_process_ixfrin(knot_nameserver_t *nameserver, 
                             knot_ns_xfr_t *xfr)
{
	dbg_ns("ns_process_ixfrin: incoming packet\n");
	
	/*!
	 * \todo [TSIG] Here we assume that 'xfr' contains TSIG information
	 *       and the digest of the query sent to the master or the previous
	 *       digest.
	 */

	int ret = xfrin_process_ixfr_packet(xfr);
	
	if (ret == XFRIN_RES_FALLBACK) {
		dbg_ns("ns_process_ixfrin: Fallback to AXFR.\n");
		knot_free_changesets((knot_changesets_t **)&xfr->data);
		knot_packet_free(&xfr->query);
		return KNOT_ENOIXFR;
	}
	
	if (ret > 0) {
		dbg_ns("ns_process_ixfrin: IXFR finished\n");

		knot_changesets_t *chgsets = (knot_changesets_t *)xfr->data;
		if (chgsets == NULL || chgsets->first_soa == NULL) {
			// nothing to be done??
			dbg_ns("No changesets created for incoming IXFR!\n");
			return ret;
		}

		// find zone associated with the changesets
		knot_zone_t *zone = knot_zonedb_find_zone(
		                 nameserver->zone_db,
		                 knot_rrset_owner(chgsets->first_soa));
		if (zone == NULL) {
			dbg_ns("No zone found for incoming IXFR!\n");
			knot_free_changesets(
				(knot_changesets_t **)(&xfr->data));
			return KNOT_ENOZONE;  /*! \todo Other error code? */
		}
		
		switch (ret) {
		case XFRIN_RES_COMPLETE:
			xfr->zone = zone;
			break;
		case XFRIN_RES_SOA_ONLY: {
			// compare the SERIAL from the changeset with the zone's
			// serial
			const knot_node_t *apex = knot_zone_contents_apex(
					knot_zone_contents(zone));
			if (apex == NULL) {
				return KNOT_ERROR;
			}
			
			const knot_rrset_t *zone_soa = knot_node_rrset(
					apex, KNOT_RRTYPE_SOA);
			if (zone_soa == NULL) {
				return KNOT_ERROR;
			}
			
			if (ns_serial_compare(knot_rdata_soa_serial(
			      knot_rrset_rdata(chgsets->first_soa)),
			      knot_rdata_soa_serial(knot_rrset_rdata(zone_soa)))
			    > 0) {
				if ((xfr->flags & XFR_FLAG_UDP) > 0) {
					// IXFR over UDP
					dbg_ns("Update did not fit.\n");
					return KNOT_EIXFRSPACE;
				} else {
					// fallback to AXFR
					dbg_ns("ns_process_ixfrin: "
					       "Fallback to AXFR.\n");
					knot_free_changesets(
					      (knot_changesets_t **)&xfr->data);
					knot_packet_free(&xfr->query);
					return KNOT_ENOIXFR;
				}

			} else {
				// free changesets
				dbg_ns("No update needed.\n");
				knot_free_changesets(
					(knot_changesets_t **)(&xfr->data));
				return KNOT_ENOXFR;
			}
		} break;
		}
	}
	
	/*!
	 * \todo In case of error, shouldn't the zone be destroyed here?
	 */
	
	return ret;
}

/*----------------------------------------------------------------------------*/

int knot_ns_process_update(knot_nameserver_t *nameserver, knot_packet_t *query,
                           uint8_t *response_wire, size_t *rsize,
                           knot_zone_t **zone, knot_changeset_t **changeset)
{
	// 1) Parse the rest of the packet
	assert(knot_packet_is_query(query));

	knot_packet_t *response;
	assert(*rsize >= MAX_UDP_PAYLOAD);
	int ret = knot_ns_prepare_response(nameserver, query, &response,
	                                   MAX_UDP_PAYLOAD);
	if (ret != KNOT_EOK) {
		knot_ns_error_response(nameserver, knot_packet_id(query),
		                       &query->header.flags1,
		                       KNOT_RCODE_SERVFAIL, response_wire,
		                       rsize);
		return KNOT_EOK;
	}

	assert(response != NULL);

	dbg_ns_verb("Query - parsed: %zu, total wire size: %zu\n",
	            query->parsed, query->size);

	if (knot_packet_parsed(query) < knot_packet_size(query)) {
		ret = knot_packet_parse_rest(query);
		if (ret != KNOT_EOK) {
			dbg_ns("Failed to parse rest of the query: "
			       "%s.\n", knot_strerror(ret));
			knot_ns_error_response_full(nameserver, response,
			                            (ret == KNOT_EMALF)
			                               ? KNOT_RCODE_FORMERR
			                               : KNOT_RCODE_SERVFAIL,
			                            response_wire, rsize);
			knot_packet_free(&response);
			return KNOT_EOK;
		}
	}

	dbg_ns_verb("Query - parsed: %zu, total wire size: %zu\n",
	            knot_packet_parsed(query), knot_packet_size(query));

	/*! \todo API for EDNS values. */
	dbg_ns_verb("Opt RR: version: %d, payload: %d\n",
	            query->opt_rr.version, query->opt_rr.payload);

	// 2) Find zone for the query
	// we do not check if there is only one entry in the Question section
	// because the packet structure does not allow it
	/*! \todo Check number of Question entries while parsing. */
	if (knot_packet_qtype(query) != KNOT_RRTYPE_SOA) {
		dbg_ns("Question is not of type SOA.\n");
		knot_ns_error_response_full(nameserver, response,
		                            KNOT_RCODE_FORMERR,
		                            response_wire, rsize);
		knot_packet_free(&response);
		return KNOT_EOK;
	}

	*zone = knot_zonedb_find_zone(nameserver->zone_db,
	                            knot_packet_qname(query));
	if (*zone == NULL) {
		dbg_ns("Zone not found for the update.\n");
		knot_ns_error_response_full(nameserver, response,
		                            KNOT_RCODE_NOTAUTH,
		                            response_wire, rsize);
		knot_packet_free(&response);
		return KNOT_EOK;
	}

	uint8_t rcode = 0;
	// 3) Check zone
	ret = knot_ddns_check_zone(*zone, query, &rcode);
	if (ret == KNOT_EBADZONE) {
		// zone is slave, forward the request
		/*! \todo Implement forwarding. */
		return KNOT_EBADZONE;
	} else if (ret != KNOT_EOK) {
		dbg_ns("Failed to check zone for update: "
		       "%s.\n", knot_strerror(ret));
		knot_ns_error_response_full(nameserver, response, rcode,
		                            response_wire, rsize);
		knot_packet_free(&response);
		return KNOT_EOK;
	}

	// 4) Convert prerequisities
	knot_ddns_prereq_t *prereqs = NULL;
	ret = knot_ddns_process_prereqs(query, &prereqs, &rcode);
	if (ret != KNOT_EOK) {
		dbg_ns("Failed to check zone for update: "
		       "%s.\n", knot_strerror(ret));
		knot_ns_error_response_full(nameserver, response, rcode,
		                            response_wire, rsize);
		knot_packet_free(&response);
		return KNOT_EOK;
	}

	assert(prereqs != NULL);

	// 5) Check prerequisities
	/*! \todo Somehow ensure the zone will not be changed until the update
	 *        is finished.
	 */
	ret = knot_ddns_check_prereqs(knot_zone_contents(*zone), &prereqs,
	                              &rcode);
	if (ret != KNOT_EOK) {
		dbg_ns("Failed to check zone for update: "
		       "%s.\n", knot_strerror(ret));
		knot_ns_error_response_full(nameserver, response, rcode,
		                            response_wire, rsize);
		knot_ddns_prereqs_free(&prereqs);
		knot_packet_free(&response);
		return KNOT_EOK;
	}

	// 6) Convert update to changeset
	ret = knot_ddns_process_update(query, changeset, &rcode);
	if (ret != KNOT_EOK) {
		dbg_ns("Failed to check zone for update: "
		       "%s.\n", knot_strerror(ret));
		knot_ns_error_response_full(nameserver, response, rcode,
		                            response_wire, rsize);
		knot_ddns_prereqs_free(&prereqs);
		knot_packet_free(&response);
		return KNOT_EOK;
	}

	assert(changeset != NULL);

	// 7) Create response
	dbg_ns("Update converted successfuly.\n");

	/*! \todo No response yet. Distinguish somehow in the caller.
	 *        Maybe only this case will be EOK, other cases some error.
	 */

	knot_ddns_prereqs_free(&prereqs);
	knot_packet_free(&response);
	return KNOT_EOK;
}

/*----------------------------------------------------------------------------*/

int knot_ns_create_forward_query(const knot_packet_t *query,
                                 uint8_t *query_wire, size_t *size)
{
	// just copy the wireformat of the query and set a new random ID to it
	if (knot_packet_size(query) > *size) {
		return KNOT_ESPACE;
	}

	memcpy(query_wire, knot_packet_wireformat(query),
	       knot_packet_size(query));
	*size = knot_packet_size(query);

	knot_wire_set_id(query_wire, knot_random_id());

	return KNOT_EOK;
}

/*----------------------------------------------------------------------------*/

int knot_ns_process_forward_response(const knot_packet_t *response,
                                     uint16_t original_id,
                                     uint8_t *response_wire, size_t *size)
{
	// just copy the wireformat of the response and set the original ID

	if (knot_packet_size(response) > *size) {
		return KNOT_ESPACE;
	}

	memcpy(response_wire, knot_packet_wireformat(response),
	       knot_packet_size(response));
	*size = knot_packet_size(response);

	knot_wire_set_id(response_wire, original_id);

	return KNOT_EOK;
}

/*----------------------------------------------------------------------------*/

void *knot_ns_data(knot_nameserver_t *nameserver)
{
	return nameserver->data;
}

/*----------------------------------------------------------------------------*/

void *knot_ns_get_data(knot_nameserver_t *nameserver)
{
	return nameserver->data;
}

/*----------------------------------------------------------------------------*/

void knot_ns_set_data(knot_nameserver_t *nameserver, void *data)
{
	nameserver->data = data;
}

/*----------------------------------------------------------------------------*/

void knot_ns_destroy(knot_nameserver_t **nameserver)
{
	synchronize_rcu();

	free((*nameserver)->err_response);
	if ((*nameserver)->opt_rr != NULL) {
		knot_edns_free(&(*nameserver)->opt_rr);
	}

	// destroy the zone db
	knot_zonedb_deep_free(&(*nameserver)->zone_db);

	free(*nameserver);
	*nameserver = NULL;
}<|MERGE_RESOLUTION|>--- conflicted
+++ resolved
@@ -603,16 +603,7 @@
 		assert(dname != NULL);
 		node = knot_dname_node(dname);
 		
-<<<<<<< HEAD
-=======
 		dbg_ns_detail("Node saved in RDATA dname: %p\n", node);
-//		char *name = knot_dname_to_str(dname);
-//		dbg_ns_detail("Owner of the node: %p, dname: %p (%s)\n",
-//		              node->owner, dname, name);
-//		free(name);
-//		knot_node_dump((knot_node_t *)node, (void *)1);
-
->>>>>>> cdcc4d53
 		if (node != NULL && node->owner != dname) {
 			// the stored node should be the wildcard covering the
 			// name
