--- conflicted
+++ resolved
@@ -443,7 +443,8 @@
 			assert(rrsets[i] != NULL);
 			rrset = rrsets[i];
 
-			dbg_ns_detail("  Type: %u\n", knot_rrset_type(rrset));
+			dbg_ns_detail("  Type: %s\n",
+			     knot_rrtype_to_string(knot_rrset_type(rrset)));
 
 			ret = ns_check_wildcard(name, resp, &rrset);
 			if (ret != KNOT_EOK) {
@@ -521,7 +522,8 @@
 		knot_rrset_t *rrset = knot_node_get_rrset(node, type);
 		knot_rrset_t *rrset2 = rrset;
 		if (rrset != NULL && knot_rrset_rdata(rrset) != NULL) {
-			dbg_ns_verb("Found RRSet of type %u\n", type);
+			dbg_ns_verb("Found RRSet of type %s\n",
+				        knot_rrtype_to_string(type));
 			
 			ret = ns_check_wildcard(name, resp, &rrset2);
 			if (ret != KNOT_EOK) {
@@ -586,8 +588,8 @@
 	// for all RRs in the RRset
 	rdata = knot_rrset_rdata(rrset);
 	while (rdata != NULL) {
-		dbg_ns_verb("Getting name from RDATA, type %u..\n",
-		            knot_rrset_type(rrset));
+		dbg_ns_verb("Getting name from RDATA, type %s..\n",
+		            knot_rrtype_to_string(knot_rrset_type(rrset)));
 		dname = knot_rdata_get_name(rdata, knot_rrset_type(rrset));
 
 dbg_ns_exec_detail(
@@ -2618,7 +2620,8 @@
 		assert(rrsets[i] != NULL);
 		rrset = rrsets[i];
 rrset:
-		dbg_ns_verb("  Type: %s\n", knot_rrset_type(rrset));
+		dbg_ns_verb("  Type: %s\n",
+		            knot_rrtype_to_string(knot_rrset_type(rrset)));
 
 		// do not add SOA
 		if (knot_rrset_type(rrset) == KNOT_RRTYPE_SOA) {
@@ -3168,7 +3171,7 @@
 	int ret = 0;
 
 	if ((ret = knot_packet_parse_from_wire(packet, query_wire,
-	                                         qsize, 1, 0)) != 0) {
+	                                         qsize, 1)) != 0) {
 		dbg_ns("Error while parsing packet, "
 		       "libknot error '%s'.\n", knot_strerror(ret));
 		return KNOT_RCODE_FORMERR;
@@ -3500,11 +3503,7 @@
 	            knot_packet_parsed(query), knot_packet_size(query));
 	int ret;
 
-<<<<<<< HEAD
 	ret = knot_packet_parse_rest(query, 0);
-=======
-	ret = knot_packet_parse_rest(query);
->>>>>>> e847c491
 	if (ret != KNOT_EOK) {
 		dbg_ns("Failed to parse rest of the query: %s.\n",
 		       knot_strerror(ret));
@@ -3876,8 +3875,8 @@
 	knot_response_set_rcode(xfr->response, rcode);
 	
 	int ret = 0;
-	if (xfr->response == NULL ||
-	    (ret = ns_xfr_send_and_clear(xfr, 1)) != KNOT_EOK) {
+	if ((ret = ns_xfr_send_and_clear(xfr, 1)) != KNOT_EOK
+	    || xfr->response == NULL) {
 		size_t size = 0;
 		knot_ns_error_response_from_query(nameserver, xfr->query,
 		                                  KNOT_RCODE_SERVFAIL,
@@ -3933,16 +3932,8 @@
 	if (ret < 0 && ret != KNOT_ECONN) {
 		dbg_ns("AXFR failed, sending SERVFAIL.\n");
 		// now only one type of error (SERVFAIL), later maybe more
-<<<<<<< HEAD
 		/*! \todo #2176 This should send error response every time. */
 		knot_ns_xfr_send_error(nameserver, xfr, KNOT_RCODE_SERVFAIL);
-=======
-		knot_ns_error_response_from_query(nameserver, xfr->query,
-		                                  KNOT_RCODE_SERVFAIL,
-		                                  xfr->wire, &xfr->wire_size);
-		ret = xfr->send(xfr->session, &xfr->addr, xfr->wire, 
-		                xfr->wire_size);
->>>>>>> e847c491
 	} else if (ret > 0) {
 		ret = KNOT_ERROR;
 	}
@@ -4276,19 +4267,6 @@
 	// 4) Convert update to changeset
 	dbg_ns_verb("Converting UPDATE packet to changeset.\n");
 	int ret = knot_ddns_process_update(zone, query, changeset, rcode);
-<<<<<<< HEAD
-	if (ret != KNOT_EOK) {
-		dbg_ns("Failed to check zone for update: "
-		       "%s.\n", knot_strerror(ret));
-		return ret;
-	}
-
-	assert(changeset != NULL);
-
-	// Done in zones.c
-//	knot_ddns_prereqs_free(&prereqs);
-	return ret;
-=======
 	if (ret != KNOT_EOK) {
 		dbg_ns("Failed to check zone for update: "
 		       "%s.\n", knot_strerror(ret));
@@ -4367,7 +4345,6 @@
 	*new_contents = contents_copy;
 	
 	return KNOT_EOK;
->>>>>>> e847c491
 }
 
 /*----------------------------------------------------------------------------*/
