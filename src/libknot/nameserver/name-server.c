/*  Copyright (C) 2011 CZ.NIC, z.s.p.o. <knot-dns@labs.nic.cz>

    This program is free software: you can redistribute it and/or modify
    it under the terms of the GNU General Public License as published by
    the Free Software Foundation, either version 3 of the License, or
    (at your option) any later version.

    This program is distributed in the hope that it will be useful,
    but WITHOUT ANY WARRANTY; without even the implied warranty of
    MERCHANTABILITY or FITNESS FOR A PARTICULAR PURPOSE.  See the
    GNU General Public License for more details.

    You should have received a copy of the GNU General Public License
    along with this program.  If not, see <http://www.gnu.org/licenses/>.
 */

#include <config.h>
#include <stdio.h>
#include <assert.h>
#include <sys/time.h>

#include <urcu.h>

#include "nameserver/name-server.h"
#include "updates/xfr-in.h"

#include "libknot.h"
#include "common/errcode.h"
#include "common.h"
#include "common/lists.h"
#include "util/debug.h"
#include "packet/packet.h"
#include "packet/response.h"
#include "packet/query.h"
#include "consts.h"
#include "common/descriptor.h"
#include "updates/changesets.h"
#include "updates/ddns.h"
#include "tsig-op.h"

/*----------------------------------------------------------------------------*/

/*! \brief Maximum UDP payload with EDNS enabled. */
static const uint16_t MAX_UDP_PAYLOAD_EDNS = 4096;
/*! \brief Maximum UDP payload with EDNS disabled. */
static const uint16_t MAX_UDP_PAYLOAD      = 504; // 512 - 8B header
/*! \brief Maximum size of one AXFR response packet. */
static const uint16_t MAX_AXFR_PAYLOAD     = 65535;
/*! \brief Supported EDNS version. */
static const uint8_t  EDNS_VERSION         = 0;
/*! \brief Determines whether EDNS is enabled. */
static const int      EDNS_ENABLED         = 1;

/*! \brief TTL of a CNAME synthetized from a DNAME. */
static const uint32_t SYNTH_CNAME_TTL      = 0;

/*! \brief Determines whether DNSSEC is enabled. */
static const int      DNSSEC_ENABLED       = 1;

/*! \brief Determines whether NSID is enabled. */
static const int      NSID_ENABLED         = 1;

/*! \brief Length of NSID option data. */
static const uint16_t NSID_LENGTH          = 6;
/*! \brief NSID option data. */
static const uint8_t  NSID_DATA[6] = {0x46, 0x6f, 0x6f, 0x42, 0x61, 0x72};

/*! \brief Internal error code to propagate need for SERVFAIL response. */
static const int      NS_ERR_SERVFAIL      = -999;

/*----------------------------------------------------------------------------*/
/* Private functions                                                          */
/*----------------------------------------------------------------------------*/
/*!
 * \brief Finds zone where to search for the QNAME.
 *
 * \note As QTYPE DS requires special handling, this function finds a zone for
 *       a direct predecessor of QNAME in such case.
 *
 * \param zdb Zone database where to search for the proper zone.
 * \param qname QNAME.
 * \param qtype QTYPE.
 *
 * \return Zone to which QNAME belongs (according to QTYPE), or NULL if no such
 *         zone was found.
 */
static const knot_zone_t *ns_get_zone_for_qname(knot_zonedb_t *zdb,
                                                  const knot_dname_t *qname,
                                                  uint16_t qtype)
{
	const knot_zone_t *zone;
	/*
	 * Find a zone in which to search.
	 *
	 * In case of DS query, we strip the leftmost label when searching for
	 * the zone (but use whole qname in search for the record), as the DS
	 * records are only present in a parent zone.
	 */
	if (qtype == KNOT_RRTYPE_DS) {
		/*! \todo Optimize, do not deep copy dname. */
		knot_dname_t *name = knot_dname_left_chop(qname);
		zone = knot_zonedb_find_zone_for_name(zdb, name);
		/* Directly discard. */
		knot_dname_free(&name);
		/* If zone does not exist, search for its parent zone,
		   this will later result to NODATA answer. */
		if (zone == NULL) {
			zone = knot_zonedb_find_zone_for_name(zdb, qname);
		}
	} else {
		zone = knot_zonedb_find_zone_for_name(zdb, qname);
	}

	return zone;
}

/*----------------------------------------------------------------------------*/
/*!
 * \brief Synthetizes RRSet from a wildcard RRSet using the given QNAME.
 *
 * The synthetized RRSet is identical to the wildcard RRSets, except that the
 * owner name is replaced by \a qname.
 *
 * \param wildcard_rrset Wildcard RRSet to synthetize from.
 * \param qname Domain name to be used as the owner of the synthetized RRset.
 *
 * \return The synthetized RRSet (this is a newly created RRSet, remember to
 *         free it).
 */
static knot_rrset_t *ns_synth_from_wildcard(
	const knot_rrset_t *wildcard_rrset, const knot_dname_t *qname)
{
	knot_rrset_t *rrset = NULL;
	int ret = knot_rrset_deep_copy(wildcard_rrset, &rrset, 1);
	if (ret != KNOT_EOK) {
		dbg_ns("ns: ns_synth_from_wildcard: Could not copy RRSet.\n");
		return NULL;
	}

	knot_dname_t *dname_copy = knot_dname_deep_copy(qname);
	knot_rrset_set_owner(rrset, dname_copy);
	knot_dname_release(dname_copy);

	return rrset;
}

/*----------------------------------------------------------------------------*/
/*!
 * \brief Checks if the given RRSet is a wildcard RRSet and replaces it with
 *        a synthetized RRSet if required.
 *
 * \param name Domain name to be used as the owner of the possibly synthetized
 *             RRSet
 * \param resp Response to which the synthetized RRSet should be stored (as a
 *             temporary RRSet).
 * \param rrset RRSet to check (and possibly replace).
 */
static int ns_check_wildcard(const knot_dname_t *name, knot_packet_t *resp,
                             knot_rrset_t **rrset)
{
	assert(name != NULL);
	assert(resp != NULL);
	assert(rrset != NULL);
	assert(*rrset != NULL);

	if (knot_dname_is_wildcard((*rrset)->owner)) {
		resp->flags |= KNOT_PF_WILDCARD; /* Mark */
		knot_rrset_t *synth_rrset =
			ns_synth_from_wildcard(*rrset, name);
		if (synth_rrset == NULL) {
			dbg_ns("Failed to synthetize RRSet from wildcard.\n");
			return KNOT_ERROR;
		}

dbg_ns_exec_verb(
		dbg_ns_verb("Synthetized RRSet:\n");
		knot_rrset_dump(synth_rrset);
);

		int ret = knot_packet_add_tmp_rrset(resp, synth_rrset);
		if (ret != KNOT_EOK) {
			dbg_ns("Failed to add sythetized RRSet to tmp list.\n");
			knot_rrset_deep_free(&synth_rrset, 1, 1);
			return ret;
		}
		*rrset = synth_rrset;
	}

	return KNOT_EOK;
}

/*----------------------------------------------------------------------------*/
/*!
 * \brief Adds signatures (RRSIGs) for the given RRSet to the response.
 *
 * This function first checks if DNSSEC is enabled and if it was requested in
 * the response (DO bit set). If not, it does nothing and returns 0. If yes,
 * it retrieves RRSIGs stored in the RRSet, deals with possible wildcard owner
 * and adds the RRSIGs to response using the given function (that determines
 * to which section of the response they will be added).
 *
 * \param rrset RRSet to get the RRSIGs from.
 * \param resp Response where to add the RRSIGs.
 * \param name Actual name to be used as owner in case of wildcard RRSet.
 * \param add_rrset_to_resp Function for adding the RRSIG RRset to the response.
 * \param tc Set to 1 if omitting the RRSIG RRSet should result in setting the
 *           TC bit in the response.
 *
 * \return KNOT_EOK
 * \return KNOT_ENOMEM
 * \return KNOT_ESPACE
 */
static int ns_add_rrsigs(knot_rrset_t *rrset, knot_packet_t *resp,
                         const knot_dname_t *name,
                         int (*add_rrset_to_resp)(knot_packet_t *,
                                                   knot_rrset_t *,
                                                   int, int, int),
                         int tc)
{
	knot_rrset_t *rrsigs;

	dbg_ns_verb("Adding RRSIGs for RRSet, type: %u.\n", knot_rrset_type(rrset));

	assert(resp != NULL);
	assert(add_rrset_to_resp != NULL);

	dbg_ns_detail("DNSSEC requested: %d\n",
	              knot_query_dnssec_requested(knot_packet_query(resp)));
	dbg_ns_detail("RRSIGS: %p\n", knot_rrset_rrsigs(rrset));

	if (DNSSEC_ENABLED
	    && (knot_query_dnssec_requested(knot_packet_query(resp))
	        || knot_packet_qtype(resp) == KNOT_RRTYPE_ANY)
	    && (rrsigs = knot_rrset_get_rrsigs(rrset)) != NULL) {
		if (name != NULL) {
			int ret = ns_check_wildcard(name, resp, &rrsigs);
			if (ret != KNOT_EOK) {
				dbg_ns("Failed to process wildcard: %s\n",
				       knot_strerror(ret));
				return ret;
			}
		}
		return add_rrset_to_resp(resp, rrsigs, tc, 1, 1);
	}

	return KNOT_EOK;
}

/* Wrapper functions for lists. */
typedef struct chain_node {
	node n;
	const knot_node_t *kn_node;
} chain_node_t;

static int cname_chain_add(list *chain, const knot_node_t *kn_node)
{
	assert(chain != NULL);
	chain_node_t *new_node = malloc(sizeof(chain_node_t));
	CHECK_ALLOC_LOG(new_node, KNOT_ENOMEM);

	new_node->kn_node = kn_node;
	add_tail(chain, (node *)new_node);

	return KNOT_EOK;
}

/*----------------------------------------------------------------------------*/

static int cname_chain_contains(const list *chain, const knot_node_t *kn_node)
{
	node *n = NULL;
	WALK_LIST(n, *chain) {
		chain_node_t *l_node = (chain_node_t *)n;
		if (l_node->kn_node == kn_node) {
			return 1;
		}
	}

	return 0;
}

/*----------------------------------------------------------------------------*/

static void cname_chain_free(list *chain)
{
	WALK_LIST_FREE(*chain);
}

/*----------------------------------------------------------------------------*/
/*!
 * \brief Resolves CNAME chain starting in \a node, stores all the CNAMEs in the
 *        response and updates \a node and \a qname to the last node in the
 *        chain.
 *
 * \param node Node (possibly) containing a CNAME RR.
 * \param qname Searched name. Will be updated to the canonical name.
 * \param resp Response where to add the CNAME RRs.
 * \param add_rrset_to_resp Function for adding the CNAME RRs to the response.
 * \param tc Set to 1 if omitting the RRSIG RRSet should result in setting the
 *           TC bit in the response.
 */
static int ns_follow_cname(const knot_node_t **node,
                            const knot_dname_t **qname,
                            knot_packet_t *resp,
                            int (*add_rrset_to_resp)(knot_packet_t *,
                                                     knot_rrset_t *,
                                                     int, int, int),
                            int tc)
{
	dbg_ns_verb("Resolving CNAME chain...\n");
	knot_rrset_t *cname_rrset;

	int ret = 0;
	int wc = 0;

	/*
	 * If stop == 1, cycle was detected, but one last entry has to be put
	 * in the packet (because of wildcard).
	 * If stop == 2, we should quit right away.
	 */
	int stop = 0;

	list cname_chain;
	init_list(&cname_chain);

	while (*node != NULL
	       && stop != 2
	       && (cname_rrset = knot_node_get_rrset(*node, KNOT_RRTYPE_CNAME))
	          != NULL
	       && (knot_rrset_rdata_rr_count(cname_rrset))) {
		/*
		 * Store node to chain list to sort out duplicates and cycles.
		 * Even if we follow wildcard, the result is always the same.
		 * so duplicate check does not need synthesized DNAMEs.
		 */
		if (cname_chain_add(&cname_chain, *node) != KNOT_EOK) {
			dbg_ns("Failed to add node to CNAME chain\n");
			cname_chain_free(&cname_chain);
			return KNOT_ENOMEM;
		}

		/* put the CNAME record to answer, but replace the possible
		   wildcard name with qname */

		assert(cname_rrset != NULL);

		dbg_ns_detail("CNAME RRSet: %p, owner: %p\n", cname_rrset,
		              cname_rrset->owner);

		knot_rrset_t *rrset = cname_rrset;

		// ignoring other than the first record
		if (knot_dname_is_wildcard(knot_node_owner(*node))) {
			wc = 1;
			/* if wildcard node, we must copy the RRSet and
			   replace its owner */
			rrset = ns_synth_from_wildcard(cname_rrset, *qname);
			if (rrset == NULL) {
				dbg_ns("Failed to synthetize RRSet from "
				       "wildcard RRSet followed from CNAME.\n");
				cname_chain_free(&cname_chain);
				return KNOT_ERROR; /*! \todo Better error. */
			}

			ret = knot_packet_add_tmp_rrset(resp, rrset);
			if (ret != KNOT_EOK) {
				dbg_ns("Failed to add synthetized RRSet (CNAME "
				       "follow) to the tmp RRSets in response."
				       "\n");
				knot_rrset_deep_free(&rrset, 1, 1);
				cname_chain_free(&cname_chain);
				return ret;
			}

			ret = add_rrset_to_resp(resp, rrset, tc, 0, 1);
			if (ret != KNOT_EOK) {
				dbg_ns("Failed to add synthetized RRSet (CNAME "
				       "follow) to the response.\n");
				cname_chain_free(&cname_chain);
				return ret;
			}

			ret = ns_add_rrsigs(cname_rrset, resp, *qname,
			                    add_rrset_to_resp, tc);
			if (ret != KNOT_EOK) {
				dbg_ns("Failed to add RRSIG for the synthetized"
				       "RRSet (CNAME follow) to the response."
				       "\n");
				cname_chain_free(&cname_chain);
				return ret;
			}

			int ret = knot_response_add_wildcard_node(
			                        resp, *node, *qname);
			if (ret != KNOT_EOK) {
				dbg_ns("Failed to add wildcard node for later "
				       "processing.\n");
				cname_chain_free(&cname_chain);
				return ret;
			}
		} else {
			ret = add_rrset_to_resp(resp, rrset, tc, 0, 1);

			if (ret != KNOT_EOK) {
				dbg_ns("Failed to add followed RRSet into"
				       "the response.\n");
				cname_chain_free(&cname_chain);
				return ret;
			}

			ret = ns_add_rrsigs(rrset, resp, *qname,
			                    add_rrset_to_resp, tc);

			if (ret != KNOT_EOK) {
				dbg_ns("Failed to add RRSIG for followed RRSet "
				       "into the response.\n");
				cname_chain_free(&cname_chain);
				return ret;
			}
		}

		dbg_ns_detail("Using RRSet: %p, owner: %p\n", rrset,
		              rrset->owner);

dbg_ns_exec_verb(
		char *name = knot_dname_to_str(knot_rrset_owner(rrset));
		dbg_ns("CNAME record for owner %s put to response.\n", name);
		free(name);
);

		// get the name from the CNAME RDATA
		const knot_dname_t *cname =
			knot_rrset_rdata_cname_name(cname_rrset);
		dbg_ns_detail("CNAME name from RDATA: %p\n", cname);

		/* Attempt to find mentioned name in zone. */
		rcu_read_lock();
		const knot_zone_t *zone = resp->zone;
		knot_zone_contents_t *contents = knot_zone_get_contents(zone);
		const knot_node_t *encloser = NULL, *prev = NULL;
		knot_zone_contents_find_dname(contents, cname, node, &encloser, &prev);
		if (*node == NULL && encloser && encloser->wildcard_child)
			*node = encloser->wildcard_child;
		rcu_read_unlock();
		dbg_ns_detail("This name's node: %p\n", *node);

		// save the new name which should be used for replacing wildcard
		*qname = cname;

		// Decide if we stop or not
		if (stop == 1) {
			// Exit loop
			stop = 2;
		} else if (cname_chain_contains(&cname_chain, *node)) {
			if (wc) {
				// Do one more loop
				stop = 1;
			} else {
				// No wc, exit right away
				stop = 2;
			}
		}
	}

	cname_chain_free(&cname_chain);

	return KNOT_EOK;
}

/*----------------------------------------------------------------------------*/
/*!
 * \brief Retrieves RRSet(s) of given type from the given node and adds them to
 *        the response's Answer section.
 *
 * \param node Node where to take the RRSet from.
 * \param name Actual searched name (used in case of wildcard RRSet(s)).
 * \param type Type of the RRSet(s). If set to KNOT_RRTYPE_ANY, all RRSets
 *             from the node will be added to the answer.
 * \param resp Response where to add the RRSets.
 *
 * \return Number of RRSets added.
 */
static int ns_put_answer(const knot_node_t *node,
                         const knot_zone_contents_t *zone,
                         const knot_dname_t *name,
                         uint16_t type, knot_packet_t *resp, int *added,
                         int check_any)
{
	*added = 0;
dbg_ns_exec_verb(
	char *name_str = knot_dname_to_str(node->owner);
	dbg_ns_verb("Putting answers from node %s.\n", name_str);
	free(name_str);
);

	int ret = KNOT_EOK;

	switch (type) {
	case KNOT_RRTYPE_ANY: {
		dbg_ns_verb("Returning all RRTYPES.\n");

		// if ANY not allowed, set TC bit
		if (check_any && knot_zone_contents_any_disabled(zone)) {
			knot_response_set_tc(resp);
			break;
		}

		knot_rrset_t **rrsets = knot_node_get_rrsets(node);
		if (rrsets == NULL) {
			break;
		}
		int i = 0;
		knot_rrset_t *rrset;
		while (i < knot_node_rrset_count(node)) {
			assert(rrsets[i] != NULL);
			rrset = rrsets[i];

			dbg_ns_detail("  Type: %u\n", knot_rrset_type(rrset));

			ret = ns_check_wildcard(name, resp, &rrset);
			if (ret != KNOT_EOK) {
				dbg_ns("Failed to process wildcard.\n");
				break;
			}

			ret = knot_response_add_rrset_answer(resp, rrset, 1,
			                                     0, 1);
			if (ret != KNOT_EOK) {
				dbg_ns("Failed add Answer RRSet: %s\n",
				       knot_strerror(ret));
				break;
			}

			*added += 1;

			ret = ns_add_rrsigs(rrset, resp, name,
			                    knot_response_add_rrset_answer, 1);
			if (ret != KNOT_EOK) {
				dbg_ns("Failed add RRSIGs for Answer RRSet: %s"
				       "\n", knot_strerror(ret));
				break;
			}

			*added += 1;

			++i;
		}
		free(rrsets);
		break;
	}
	case KNOT_RRTYPE_RRSIG: {
		dbg_ns_verb("Returning all RRSIGs.\n");
		knot_rrset_t **rrsets = knot_node_get_rrsets(node);
		if (rrsets == NULL) {
			break;
		}
		int i = 0;
		int ret = 0;
		knot_rrset_t *rrset;
		while (i < knot_node_rrset_count(node)) {
			assert(rrsets[i] != NULL);
			rrset = knot_rrset_get_rrsigs(rrsets[i]);

			if (rrset == NULL) {
				++i;
				continue;
			}

			ret = ns_check_wildcard(name, resp, &rrset);
			if (ret != KNOT_EOK) {
				dbg_ns("Failed to process wildcard.\n");
				break;
			}

			ret = knot_response_add_rrset_answer(resp, rrset, 1,
			                                     0, 1);
			if (ret != KNOT_EOK) {
				dbg_ns("Failed add Answer RRSet: %s\n",
				       knot_strerror(ret));
				break;
			}

			*added += 1;
			++i;
		}
		free(rrsets);
		break;
	}
	default: {
		int ret = 0;
		knot_rrset_t *rrset = knot_node_get_rrset(node, type);
		knot_rrset_t *rrset2 = rrset;
		if (rrset != NULL && knot_rrset_rdata_rr_count(rrset)) {
			dbg_ns_verb("Found RRSet of type %u\n", type);

			ret = ns_check_wildcard(name, resp, &rrset2);
			if (ret != KNOT_EOK) {
				dbg_ns("Failed to process wildcard.\n");
				break;
			}

			ret = knot_response_add_rrset_answer(resp, rrset2, 1,
			                                     0, 1);
			if (ret != KNOT_EOK) {
				dbg_ns("Failed add Answer RRSet: %s\n",
				       knot_strerror(ret));
				break;
			}

			*added += 1;

			ret = ns_add_rrsigs(rrset, resp, name,
			                    knot_response_add_rrset_answer, 1);

			if (ret != KNOT_EOK) {
				dbg_ns("Failed add RRSIGs for Answer RRSet: %s"
				       "\n", knot_strerror(ret));
				break;
			}

			*added += 1;
		}
	    }
	}

	return ret;
}

/*----------------------------------------------------------------------------*/
/*!
 * \brief Adds RRSets to Additional section of the response.
 *
 * This function uses knot_rdata_get_name() to get the domain name from the
 * RDATA of the RRSet according to its type. It also does not search for the
 * retrieved domain name, but just uses its node field. Thus to work correctly,
 * the zone where the RRSet is from should be adjusted using
 * knot_zone_adjust_dnames().
 *
 * A and AAAA RRSets (and possible CNAMEs) for the found domain names are added.
 *
 * \warning Use this function only with types containing some domain name,
 *          otherwise it will crash (or behave strangely).
 *
 * \param resp Response where to add the Additional data.
 * \param rrset RRSet to get the Additional data for.
 */
static int ns_put_additional_for_rrset(knot_packet_t *resp,
                                       const knot_rrset_t *rrset)
{
	const knot_node_t *node = NULL, *encloser = NULL, *prev = NULL;

	int ret = 0;

	// for all RRs in the RRset
	/* TODO all dnames, or only the ones returned by rdata_get_name? */
	for (uint16_t i = 0; i < knot_rrset_rdata_rr_count(rrset); i++) {
		dbg_ns_verb("Getting name from RDATA, type %u..\n",
		            knot_rrset_type(rrset));
		const knot_dname_t *dname = knot_rrset_rdata_name(rrset, i);
		assert(dname);
dbg_ns_exec_detail(
		char *name = knot_dname_to_str(dname);
		dbg_ns_detail("Name: %s\n", name);
		free(name);
);
		assert(dname != NULL);

		/* Attempt to find mentioned name in zone. */
		rcu_read_lock();
		const knot_zone_t *zone = resp->zone;
		knot_zone_contents_t *contents = knot_zone_get_contents(zone);
		knot_zone_contents_find_dname(contents, dname, &node, &encloser, &prev);
		if (node == NULL && encloser && encloser->wildcard_child)
			node = encloser->wildcard_child;
		rcu_read_unlock();

		knot_rrset_t *rrset_add;

		if (node != NULL) {
dbg_ns_exec(
			char *name = knot_dname_to_str(node->owner);
			dbg_ns_verb("Putting additional from node %s\n", name);
			free(name);
);
			dbg_ns_detail("Checking CNAMEs...\n");
			if (knot_node_rrset(node, KNOT_RRTYPE_CNAME) != NULL) {
				dbg_ns_detail("Found CNAME in node.\n");
				const knot_dname_t *dname
						= knot_node_owner(node);
				ret = ns_follow_cname(&node, &dname, resp,
				    knot_response_add_rrset_additional, 0);
				if (ret != KNOT_EOK) {
					dbg_ns("Failed to follow CNAME.\n");
					return ret;
				}
			}

			// A RRSet
			dbg_ns_detail("A RRSets...\n");
			rrset_add = knot_node_get_rrset(node, KNOT_RRTYPE_A);
			if (rrset_add != NULL) {
				dbg_ns_detail("Found A RRsets.\n");
				knot_rrset_t *rrset_add2 = rrset_add;
				ret = ns_check_wildcard(dname, resp,
				                        &rrset_add2);
				if (ret != KNOT_EOK) {
					dbg_ns("Failed to process wildcard for"
					       "Additional section: %s.\n",
					       knot_strerror(ret));
					return ret;
				}

				ret = knot_response_add_rrset_additional(
					resp, rrset_add2, 0, 1, 1);

				if (ret != KNOT_EOK) {
					dbg_ns("Failed to add A RRSet to "
					       "Additional section: %s.\n",
					       knot_strerror(ret));
					return ret;
				}

				ret = ns_add_rrsigs(rrset_add, resp, dname,
				      knot_response_add_rrset_additional, 0);

				if (ret != KNOT_EOK) {
					dbg_ns("Failed to add RRSIGs for A RR"
					       "Set to Additional section: %s."
					       "\n", knot_strerror(ret));
					return ret;
				}
			}

			// AAAA RRSet
			dbg_ns_detail("AAAA RRSets...\n");
			rrset_add = knot_node_get_rrset(node, KNOT_RRTYPE_AAAA);
			if (rrset_add != NULL) {
				dbg_ns_detail("Found AAAA RRsets.\n");
				knot_rrset_t *rrset_add2 = rrset_add;
				ret =  ns_check_wildcard(dname, resp,
				                         &rrset_add2);
				if (ret != KNOT_EOK) {
					dbg_ns("Failed to process wildcard for"
					       "Additional section: %s.\n",
					       knot_strerror(ret));
					return ret;
				}

				ret = knot_response_add_rrset_additional(
					resp, rrset_add2, 0, 1, 1);

				if (ret != KNOT_EOK) {
					dbg_ns("Failed to add AAAA RRSet to "
					       "Additional section.\n");
					return ret;
				}

				ret = ns_add_rrsigs(rrset_add, resp, dname,
				      knot_response_add_rrset_additional, 0);

				if (ret != KNOT_EOK) {
					dbg_ns("Failed to add RRSIG for AAAA RR"
					       "Set to Additional section.\n");
					return ret;
				}
			}
		}

		assert(rrset != NULL);
	}

	return KNOT_EOK;
}

/*----------------------------------------------------------------------------*/
/*!
 * \brief Checks whether the given type requires additional processing.
 *
 * Only MX, NS and SRV types require additional processing.
 *
 * \param qtype Type to check.
 *
 * \retval <> 0 if additional processing is needed for \a qtype.
 * \retval 0 otherwise.
 */
static int ns_additional_needed(uint16_t qtype)
{
	return (qtype == KNOT_RRTYPE_MX ||
	        qtype == KNOT_RRTYPE_NS ||
		qtype == KNOT_RRTYPE_SRV);
}

/*----------------------------------------------------------------------------*/
/*!
 * \brief Adds whatever Additional RRSets are required for the response.
 *
 * For each RRSet in Answer and Authority sections this function checks if
 * additional processing is needed and if yes, it puts any Additional RRSets
 * available to the Additional section of the response.
 *
 * \param resp Response to process.
 */
static int ns_put_additional(knot_packet_t *resp)
{
	dbg_ns_verb("ADDITIONAL SECTION PROCESSING\n");

	const knot_rrset_t *rrset = NULL;
	int ret = 0;

	for (int i = 0; i < knot_packet_answer_rrset_count(resp); ++i) {
		rrset = knot_packet_answer_rrset(resp, i);
		assert(rrset != NULL);
		if (ns_additional_needed(knot_rrset_type(rrset))) {
			ret = ns_put_additional_for_rrset(resp, rrset);
			if (ret != KNOT_EOK) {
				// if error, do not try to add other RRSets
				return ret;
			}
		}
	}

	for (int i = 0; i < knot_packet_authority_rrset_count(resp); ++i) {
		rrset = knot_packet_authority_rrset(resp, i);
		if (ns_additional_needed(knot_rrset_type(rrset))) {
			ret = ns_put_additional_for_rrset(resp, rrset);
			if (ret != KNOT_EOK) {
				// if error, do not try to add other RRSets
				return ret;
			}
		}
	}

	return KNOT_EOK;
}

/*----------------------------------------------------------------------------*/
/*!
 * \brief Puts authority NS RRSet to the Auhority section of the response.
 *
 * \param zone Zone to take the authority NS RRSet from.
 * \param resp Response where to add the RRSet.
 */
static int ns_put_authority_ns(const knot_zone_contents_t *zone,
                                knot_packet_t *resp)
{
	dbg_ns_verb("PUTTING AUTHORITY NS\n");

	knot_rrset_t *ns_rrset = knot_node_get_rrset(
			knot_zone_contents_apex(zone), KNOT_RRTYPE_NS);

	if (ns_rrset != NULL) {
		int ret = knot_response_add_rrset_authority(resp, ns_rrset, 0,
		                                            1, 1);

		if (ret != KNOT_EOK) {
			dbg_ns("Failed to add Authority NSs to response.\n");
			return ret;
		}

		ret = ns_add_rrsigs(ns_rrset, resp, knot_node_owner(
		              knot_zone_contents_apex(zone)),
		              knot_response_add_rrset_authority, 1);

		if (ret != KNOT_EOK) {
			dbg_ns("Failed to add RRSIGs for Authority NSs to "
			       "response.\n");
			return ret;
		}
	}

	return KNOT_EOK;
}

/*----------------------------------------------------------------------------*/
/*!
 * \brief Puts SOA RRSet to the Auhority section of the response.
 *
 * \param zone Zone to take the SOA RRSet from.
 * \param resp Response where to add the RRSet.
 */
static int ns_put_authority_soa(const knot_zone_contents_t *zone,
                                 knot_packet_t *resp)
{
	dbg_ns_verb("PUTTING AUTHORITY SOA\n");

	int ret;

	knot_rrset_t *soa_rrset = knot_node_get_rrset(
			knot_zone_contents_apex(zone), KNOT_RRTYPE_SOA);
	assert(soa_rrset != NULL);

	// if SOA's TTL is larger than MINIMUM, copy the RRSet and set
	// MINIMUM as TTL
	uint32_t min = knot_rrset_rdata_soa_minimum(soa_rrset);
	if (min < knot_rrset_ttl(soa_rrset)) {
		knot_rrset_t *soa_copy = NULL;
		ret = knot_rrset_deep_copy(soa_rrset, &soa_copy, 1);

		if (ret != KNOT_EOK) {
			return ret;
		}

		CHECK_ALLOC_LOG(soa_copy, KNOT_ENOMEM);

		knot_rrset_set_ttl(soa_copy, min);
		soa_rrset = soa_copy;
		/* Need to add it as temporary, so it get's freed. */
		ret = knot_packet_add_tmp_rrset(resp, soa_copy);
		if (ret != KNOT_EOK) {
			knot_rrset_deep_free(&soa_copy, 1, 1);
			return ret;
		}
	}

	assert(soa_rrset != NULL);

	ret = knot_response_add_rrset_authority(resp, soa_rrset, 0, 0, 1);
	if (ret != KNOT_EOK) {
		return ret;
	}

	ret = ns_add_rrsigs(soa_rrset, resp,
			    knot_node_owner(knot_zone_contents_apex(zone)),
			    knot_response_add_rrset_authority, 1);

	return ret;
}

/*----------------------------------------------------------------------------*/
/*!
 * \brief Creates a 'next closer name' to the given domain name.
 *
 * For definition of 'next closer name', see RFC5155, Page 6.
 *
 * \param closest_encloser Closest encloser of \a name.
 * \param name Domain name to create the 'next closer' name to.
 *
 * \return 'Next closer name' to the given domain name or NULL if an error
 *         occured.
 */
static knot_dname_t *ns_next_closer(const knot_dname_t *closest_encloser,
                                      const knot_dname_t *name)
{
<<<<<<< HEAD
	int ce_labels = knot_dname_wire_labels(closest_encloser->name, NULL);
	int qname_labels = knot_dname_wire_labels(name->name, NULL);
=======
	int ce_labels = knot_dname_wire_labels(closest_encloser, NULL);
	int qname_labels = knot_dname_wire_labels(name, NULL);
>>>>>>> a8f9ee99

	assert(ce_labels < qname_labels);

	// the common labels should match
	assert(knot_dname_matched_labels(closest_encloser, name)
	       == ce_labels);

	// chop some labels from the qname
	knot_dname_t *next_closer = knot_dname_deep_copy(name);
	if (next_closer == NULL) {
		return NULL;
	}

	for (int i = 0; i < (qname_labels - ce_labels - 1); ++i) {
		knot_dname_t *old_next_closer = next_closer;
		next_closer = knot_dname_left_chop(next_closer);
		knot_dname_free(&old_next_closer);
	}

	return next_closer;
}

/*----------------------------------------------------------------------------*/
/*!
 * \brief Adds NSEC3 RRSet (together with corresponding RRSIGs) from the given
 *        node into the response.
 *
 * \param node Node to get the NSEC3 RRSet from.
 * \param resp Response where to add the RRSets.
 */
static int ns_put_nsec3_from_node(const knot_node_t *node,
                                  knot_packet_t *resp)
{
	assert(DNSSEC_ENABLED
	       && knot_query_dnssec_requested(knot_packet_query(resp)));

	knot_rrset_t *rrset = knot_node_get_rrset(node, KNOT_RRTYPE_NSEC3);
	//assert(rrset != NULL);

	if (rrset == NULL) {
		// bad zone, ignore
		return KNOT_EOK;
	}

	int res = KNOT_EOK;
	if (knot_rrset_rdata_rr_count(rrset)) {
		res = knot_response_add_rrset_authority(resp, rrset, 1, 1, 1);
	}
	// add RRSIG for the RRSet
	if (res == KNOT_EOK && (rrset = knot_rrset_get_rrsigs(rrset)) != NULL
	    && knot_rrset_rdata_rr_count(rrset)) {
		res = knot_response_add_rrset_authority(resp, rrset, 1, 0, 1);
	}

	/*! \note TC bit is already set, if something went wrong. */

	// return the error code, so that other code may be skipped
	return res;
}

/*----------------------------------------------------------------------------*/
/*!
 * \brief Finds and adds NSEC3 covering the given domain name (and their
 *        associated RRSIGs) to the response.
 *
 * \param zone Zone used for answering.
 * \param name Domain name to cover.
 * \param resp Response where to add the RRSets.
 *
 * \retval KNOT_EOK
 * \retval NS_ERR_SERVFAIL if a runtime collision occured. The server should
 *                         respond with SERVFAIL in such case.
 */
static int ns_put_covering_nsec3(const knot_zone_contents_t *zone,
                                 const knot_dname_t *name,
                                 knot_packet_t *resp)
{
	const knot_node_t *prev, *node;
	/*! \todo Check version. */
	int match = knot_zone_contents_find_nsec3_for_name(zone, name,
	                                                   &node, &prev);
	//assert(match >= 0);
	if (match < 0) {
		// ignoring, what can we do anyway?
		return KNOT_EOK;
	}

	if (match == KNOT_ZONE_NAME_FOUND || prev == NULL){
		// if run-time collision => SERVFAIL
		return KNOT_EOK;
	}

dbg_ns_exec_verb(
	char *name = knot_dname_to_str(prev->owner);
	dbg_ns_verb("Covering NSEC3 node: %s\n", name);
	free(name);
);

	return ns_put_nsec3_from_node(prev, resp);
}

/*----------------------------------------------------------------------------*/
/*!
 * \brief Adds NSEC3s comprising the 'closest encloser proof' for the given
 *        (non-existent) domain name (and their associated RRSIGs) to the
 *        response.
 *
 * For definition of 'closest encloser proof', see RFC5155, section 7.2.1,
 * Page 18.
 *
 * \note This function does not check if DNSSEC is enabled, nor if it is
 *       requested by the query.
 *
 * \param zone Zone used for answering.
 * \param closest_encloser Closest encloser of \a qname in the zone.
 * \param qname Searched (non-existent) name.
 * \param resp Response where to add the NSEC3s.
 *
 * \retval KNOT_EOK
 * \retval NS_ERR_SERVFAIL
 */
static int ns_put_nsec3_closest_encloser_proof(
                                         const knot_zone_contents_t *zone,
                                         const knot_node_t **closest_encloser,
                                         const knot_dname_t *qname,
                                         knot_packet_t *resp)
{
	assert(zone != NULL);
	assert(closest_encloser != NULL);
	assert(*closest_encloser != NULL);
	assert(qname != NULL);
	assert(resp != NULL);

	// this function should be called only if NSEC3 is enabled in the zone
	assert(knot_zone_contents_nsec3params(zone) != NULL);

	dbg_ns_verb("Adding closest encloser proof\n");

	if (knot_zone_contents_nsec3params(zone) == NULL) {
dbg_ns_exec_verb(
		char *name = knot_dname_to_str(knot_node_owner(
				knot_zone_contents_apex(zone)));
		dbg_ns_verb("No NSEC3PARAM found in zone %s.\n", name);
		free(name);
);
		return KNOT_EOK;
	}

dbg_ns_exec_detail(
	char *name = knot_dname_to_str(knot_node_owner(*closest_encloser));
	dbg_ns_detail("Closest encloser: %s\n", name);
	free(name);
);

	/*
	 * 1) NSEC3 that matches closest provable encloser.
	 */
	const knot_node_t *nsec3_node = NULL;
	const knot_dname_t *next_closer = NULL;
	while ((nsec3_node = knot_node_nsec3_node((*closest_encloser)))
	       == NULL) {
		next_closer = knot_node_owner((*closest_encloser));
		*closest_encloser = knot_node_parent(*closest_encloser);
		if (*closest_encloser == NULL) {
			// there are no NSEC3s to add
			return KNOT_EOK;
		}
	}

	assert(nsec3_node != NULL);

dbg_ns_exec_verb(
	char *name = knot_dname_to_str(nsec3_node->owner);
	dbg_ns_verb("NSEC3 node: %s\n", name);
	free(name);
	name = knot_dname_to_str((*closest_encloser)->owner);
	dbg_ns_verb("Closest provable encloser: %s\n", name);
	free(name);
	if (next_closer != NULL) {
		name = knot_dname_to_str(next_closer);
		dbg_ns_verb("Next closer name: %s\n", name);
		free(name);
	} else {
		dbg_ns_verb("Next closer name: none\n");
	}
);

	int ret = ns_put_nsec3_from_node(nsec3_node, resp);
	if (ret != KNOT_EOK) {
		return ret;
	}

	/*
	 * 2) NSEC3 that covers the "next closer" name.
	 */
	if (next_closer == NULL) {
		// create the "next closer" name by appending from qname
		knot_dname_t *new_next_closer = ns_next_closer(
			knot_node_owner(*closest_encloser), qname);

		if (new_next_closer == NULL) {
			return NS_ERR_SERVFAIL;
		}
dbg_ns_exec_verb(
		char *name = knot_dname_to_str(new_next_closer);
		dbg_ns_verb("Next closer name: %s\n", name);
		free(name);
);
		ret = ns_put_covering_nsec3(zone, new_next_closer, resp);

		knot_dname_release(new_next_closer);
	} else {
		ret = ns_put_covering_nsec3(zone, next_closer, resp);
	}

	return ret;
}

/*----------------------------------------------------------------------------*/
/*!
 * \brief Creates a name of a wildcard child of \a name.
 *
 * \param name Domain name to get the wildcard child name of.
 *
 * \return Wildcard child name or NULL if an error occured.
 */
static knot_dname_t *ns_wildcard_child_name(const knot_dname_t *name)
{
	assert(name != NULL);

	knot_dname_t *wildcard = knot_dname_new_from_str("*", 1);
	if (wildcard == NULL) {
		return NULL;
	}

	if (knot_dname_cat(wildcard, name) == NULL) {
		/* Directly discard dname. */
		knot_dname_free(&wildcard);
		return NULL;
	}

dbg_ns_exec_verb(
	char *name = knot_dname_to_str(wildcard);
	dbg_ns_verb("Wildcard: %s\n", name);
	free(name);
);
	return wildcard;
}

/*----------------------------------------------------------------------------*/
/*!
 * \brief Puts NSEC3s covering the non-existent wildcard child of a node
 *        (and their associated RRSIGs) into the response.
 *
 * \note This function does not check if DNSSEC is enabled, nor if it is
 *       requested by the query.
 *
 * \param zone Zone used for answering.
 * \param node Node whose non-existent wildcard child should be covered.
 * \param resp Response where to add the NSEC3s.
 *
 * \retval KNOT_EOK
 * \retval NS_ERR_SERVFAIL
 */
static int ns_put_nsec3_no_wildcard_child(const knot_zone_contents_t *zone,
                                          const knot_node_t *node,
                                          knot_packet_t *resp)
{
	assert(node != NULL);
	assert(resp != NULL);
	assert(node->owner != NULL);

	int ret = 0;
	knot_dname_t *wildcard = ns_wildcard_child_name(node->owner);
	if (wildcard == NULL) {
		ret = NS_ERR_SERVFAIL;
	} else {
		ret = ns_put_covering_nsec3(zone, wildcard, resp);

		/* Directly discard wildcard. */
		knot_dname_free(&wildcard);
	}

	return ret;
}
/*----------------------------------------------------------------------------*/
/*!
 * \brief Puts NSECs or NSEC3s for NODATA error (and their associated RRSIGs)
 *        to the response.
 *
 * \note This function first checks if DNSSEC is enabled and requested by the
 *       query.
 * \note Note that for each zone there are either NSEC or NSEC3 records used.
 *
 * \param node Node which generated the NODATA response (i.e. not containing
 *             RRSets of the requested type).
 * \param resp Response where to add the NSECs or NSEC3s.
 */
static int ns_put_nsec_nsec3_nodata(const knot_zone_contents_t *zone,
                                    const knot_node_t *node,
                                    knot_packet_t *resp)
{
	if (!DNSSEC_ENABLED ||
	    !knot_query_dnssec_requested(knot_packet_query(resp))) {
		return KNOT_EOK;
	}

	/*! \todo Maybe distinguish different errors. */
	int ret = KNOT_ERROR;

	knot_rrset_t *rrset = NULL;

	if (knot_zone_contents_nsec3_enabled(zone)) {
		knot_node_t *nsec3_node = knot_node_get_nsec3_node(node);
		dbg_ns_verb("Adding NSEC3 for NODATA, NSEC3 node: %p\n",
		            nsec3_node);

		if (nsec3_node != NULL
		    && (rrset = knot_node_get_rrset(nsec3_node,
		                                  KNOT_RRTYPE_NSEC3)) != NULL
		    && knot_rrset_rdata_rr_count(rrset)) {
			dbg_ns_detail("Putting the RRSet to Authority\n");
			ret = knot_response_add_rrset_authority(resp, rrset, 1,
			                                        0, 1);
		}
	} else {
		dbg_ns_verb("Adding NSEC for NODATA\n");
		if ((rrset = knot_node_get_rrset(node, KNOT_RRTYPE_NSEC))
		    != NULL
		    && knot_rrset_rdata_rr_count(rrset)) {
			dbg_ns_detail("Putting the RRSet to Authority\n");
			ret = knot_response_add_rrset_authority(resp, rrset, 1,
			                                        0, 1);
		}
	}

	if (ret != KNOT_EOK) {
		return ret;
	}

	dbg_ns_detail("Putting RRSet's RRSIGs to Authority\n");
	if (rrset != NULL && (rrset = knot_rrset_get_rrsigs(rrset)) != NULL) {
		ret = knot_response_add_rrset_authority(resp, rrset, 1,
		                                        0, 1);
	}

	return ret;
}

/*----------------------------------------------------------------------------*/
/*!
 * \brief Puts NSECs for NXDOMAIN error to the response.
 *
 * \note This function does not check if DNSSEC is enabled, nor if it is
 *       requested by the query.
 *
 * \param qname QNAME which generated the NXDOMAIN error (i.e. not found in the
 *              zone).
 * \param zone Zone used for answering.
 * \param previous Previous node to \a qname in the zone. May also be NULL. In
 *                 such case the function finds the previous node in the zone.
 * \param closest_encloser Closest encloser of \a qname. Must not be NULL.
 * \param resp Response where to put the NSECs.
 *
 * \retval KNOT_EOK
 * \retval NS_ERR_SERVFAIL
 */
static int ns_put_nsec_nxdomain(const knot_dname_t *qname,
                                const knot_zone_contents_t *zone,
                                const knot_node_t *previous,
                                const knot_node_t *closest_encloser,
                                knot_packet_t *resp)
{
	knot_rrset_t *rrset = NULL;

	// check if we have previous; if not, find one using the tree
	if (previous == NULL) {
		/*! \todo Check version. */
		previous = knot_zone_contents_find_previous(zone, qname);
		assert(previous != NULL);

		while (!knot_node_is_auth(previous)) {
			previous = knot_node_previous(previous);
		}
	}

dbg_ns_exec_verb(
	char *name = knot_dname_to_str(previous->owner);
	dbg_ns_verb("Previous node: %s\n", name);
	free(name);
);

	// 1) NSEC proving that there is no node with the searched name
	rrset = knot_node_get_rrset(previous, KNOT_RRTYPE_NSEC);
	if (rrset == NULL) {
		// no NSEC records
		//return NS_ERR_SERVFAIL;
		return KNOT_EOK;

	}

	int ret = knot_response_add_rrset_authority(resp, rrset, 1, 0, 1);
	if (ret != KNOT_EOK) {
		dbg_ns("Failed to add NSEC for NXDOMAIN to response: %s\n",
		       knot_strerror(ret));
		return ret;
	}

	rrset = knot_rrset_get_rrsigs(rrset);
	assert(rrset != NULL);
	ret = knot_response_add_rrset_authority(resp, rrset, 1, 0, 1);
	if (ret != KNOT_EOK) {
		dbg_ns("Failed to add RRSIGs for NSEC for NXDOMAIN to response:"
		       "%s\n", knot_strerror(ret));
		return ret;
	}
	// 2) NSEC proving that there is no wildcard covering the name
	// this is only different from 1) if the wildcard would be
	// before 'previous' in canonical order, i.e. we can
	// search for previous until we find name lesser than wildcard
	assert(closest_encloser != NULL);

	knot_dname_t *wildcard =
		ns_wildcard_child_name(closest_encloser->owner);
	if (wildcard == NULL) {
		return NS_ERR_SERVFAIL;
	}

	const knot_node_t *prev_new = previous;

	while (knot_dname_compare(knot_node_owner(prev_new),
				    wildcard) > 0) {
dbg_ns_exec_verb(
		char *name = knot_dname_to_str(knot_node_owner(prev_new));
		dbg_ns_verb("Previous node: %s\n", name);
		free(name);
);
		assert(prev_new != knot_zone_contents_apex(zone));
		prev_new = knot_node_previous(prev_new);
	}
	assert(knot_dname_compare(knot_node_owner(prev_new),
	                            wildcard) < 0);

dbg_ns_exec_verb(
	char *name = knot_dname_to_str(knot_node_owner(prev_new));
	dbg_ns_verb("Previous node: %s\n", name);
	free(name);
);

	/* Directly discard dname. */
	knot_dname_free(&wildcard);

	if (prev_new != previous) {
		rrset = knot_node_get_rrset(prev_new, KNOT_RRTYPE_NSEC);
		if (rrset == NULL || knot_rrset_rdata_rr_count(rrset) == 0) {
			// bad zone, ignore
			return KNOT_EOK;
		}
		ret = knot_response_add_rrset_authority(resp, rrset, 1, 0, 1);
		if (ret != KNOT_EOK) {
			dbg_ns("Failed to add second NSEC for NXDOMAIN to "
			       "response: %s\n", knot_strerror(ret));
			return ret;
		}
		rrset = knot_rrset_get_rrsigs(rrset);
		if (rrset == NULL || knot_rrset_rdata_rr_count(rrset) == 0) {
			// bad zone, ignore
			return KNOT_EOK;
		}
		ret = knot_response_add_rrset_authority(resp, rrset, 1, 0, 1);
		if (ret != KNOT_EOK) {
			dbg_ns("Failed to add RRSIGs for second NSEC for "
			       "NXDOMAIN to response: %s\n", knot_strerror(ret));
			return ret;
		}
	}

	return KNOT_EOK;
}

/*----------------------------------------------------------------------------*/
/*!
 * \brief Puts NSEC3s for NXDOMAIN error to the response.
 *
 * \note This function does not check if DNSSEC is enabled, nor if it is
 *       requested by the query.
 *
 * \param zone Zone used for answering.
 * \param closest_encloser Closest encloser of \a qname.
 * \param qname Domain name which generated the NXDOMAIN error (i.e. not found
 *              in the zone.
 * \param resp Response where to put the NSEC3s.
 *
 * \retval KNOT_EOK
 * \retval NS_ERR_SERVFAIL
 */
static int ns_put_nsec3_nxdomain(const knot_zone_contents_t *zone,
                                 const knot_node_t *closest_encloser,
                                 const knot_dname_t *qname,
                                 knot_packet_t *resp)
{
	// 1) Closest encloser proof
	int ret = ns_put_nsec3_closest_encloser_proof(zone, &closest_encloser,
	                                              qname, resp);
	// 2) NSEC3 covering non-existent wildcard
	if (ret == KNOT_EOK && closest_encloser != NULL) {
		dbg_ns_verb("Putting NSEC3 for no wildcard child of closest "
		            "encloser.\n");
		ret = ns_put_nsec3_no_wildcard_child(zone, closest_encloser,
		                                     resp);
	}

	return ret;
}

/*----------------------------------------------------------------------------*/
/*!
 * \brief Puts NSECs or NSEC3s for the NXDOMAIN error to the response.
 *
 * \note This function first checks if DNSSEC is enabled and requested by the
 *       query.
 * \note Note that for each zone there are either NSEC or NSEC3 records used.
 *
 * \param zone Zone used for answering.
 * \param previous Previous node to \a qname in the zone. May also be NULL. In
 *                 such case the function finds the previous node in the zone.
 * \param closest_encloser Closest encloser of \a qname. Must not be NULL.
 * \param qname QNAME which generated the NXDOMAIN error (i.e. not found in the
 *              zone).
 * \param resp Response where to put the NSECs.
 *
 * \retval KNOT_EOK
 * \retval NS_ERR_SERVFAIL
 */
static int ns_put_nsec_nsec3_nxdomain(const knot_zone_contents_t *zone,
                                      const knot_node_t *previous,
                                      const knot_node_t *closest_encloser,
                                      const knot_dname_t *qname,
                                      knot_packet_t *resp)
{
	int ret = 0;
	if (DNSSEC_ENABLED
	    && knot_query_dnssec_requested(knot_packet_query(resp))) {
		if (knot_zone_contents_nsec3_enabled(zone)) {
			ret = ns_put_nsec3_nxdomain(zone, closest_encloser,
			                            qname, resp);
		} else {
			ret = ns_put_nsec_nxdomain(qname, zone, previous,
		                                   closest_encloser, resp);
		}
	}
	return ret;
}

/*----------------------------------------------------------------------------*/
/*!
 * \brief Puts NSEC3s for wildcard answer into the response.
 *
 * \note This function does not check if DNSSEC is enabled, nor if it is
 *       requested by the query.
 *
 * \param zone Zone used for answering.
 * \param closest_encloser Closest encloser of \a qname in the zone. In this
 *                         case it is the parent of the source of synthesis.
 * \param qname Domain name covered by the wildcard used for answering the
 *              query.
 * \param resp Response to put the NSEC3s into.
 *
 * \retval KNOT_EOK
 * \retval NS_ERR_SERVFAIL
 */
static int ns_put_nsec3_wildcard(const knot_zone_contents_t *zone,
                                 const knot_node_t *closest_encloser,
                                 const knot_dname_t *qname,
                                 knot_packet_t *resp)
{
	assert(closest_encloser != NULL);
	assert(qname != NULL);
	assert(resp != NULL);
	assert(DNSSEC_ENABLED
	       && knot_query_dnssec_requested(knot_packet_query(resp)));

	if (!knot_zone_contents_nsec3_enabled(zone)) {
		return KNOT_EOK;
	}

	/*
	 * NSEC3 that covers the "next closer" name.
	 */
	// create the "next closer" name by appending from qname
	dbg_ns_verb("Finding next closer name for wildcard NSEC3.\n");
	knot_dname_t *next_closer =
		ns_next_closer(closest_encloser->owner, qname);

	if (next_closer == NULL) {
		return NS_ERR_SERVFAIL;
	}
dbg_ns_exec_verb(
	char *name = knot_dname_to_str(next_closer);
	dbg_ns_verb("Next closer name: %s\n", name);
	free(name);
);
	int ret = ns_put_covering_nsec3(zone, next_closer, resp);


	/* Duplicate from ns_next_close(), safe to discard. */
	knot_dname_release(next_closer);

	return ret;
}

/*----------------------------------------------------------------------------*/
/*!
 * \brief Puts NSECs for wildcard answer into the response.
 *
 * \note This function does not check if DNSSEC is enabled, nor if it is
 *       requested by the query.
 *
 * \param zone Zone used for answering.
 * \param qname Domain name covered by the wildcard used for answering the
 *              query.
 * \param previous Previous node of \a qname in canonical order.
 * \param resp Response to put the NSEC3s into.
 */
static int ns_put_nsec_wildcard(const knot_zone_contents_t *zone,
                                const knot_dname_t *qname,
                                const knot_node_t *previous,
                                knot_packet_t *resp)
{
	assert(DNSSEC_ENABLED
	       && knot_query_dnssec_requested(knot_packet_query(resp)));

	// check if we have previous; if not, find one using the tree
	if (previous == NULL) {
		previous = knot_zone_contents_find_previous(zone, qname);
		assert(previous != NULL);

		while (!knot_node_is_auth(previous)) {
			previous = knot_node_previous(previous);
		}
	}

	knot_rrset_t *rrset =
		knot_node_get_rrset(previous, KNOT_RRTYPE_NSEC);

	int ret = KNOT_EOK;

	if (rrset != NULL && knot_rrset_rdata_rr_count(rrset)) {
		// NSEC proving that there is no node with the searched name
		ret = knot_response_add_rrset_authority(resp, rrset, 1, 0,
		                                        1);
		if (ret == KNOT_EOK) {
			rrset = knot_rrset_get_rrsigs(rrset);
			assert(rrset != NULL);
			ret = knot_response_add_rrset_authority(resp, rrset, 1,
			                                        0, 1);
		}
	}

	return ret;
}

/*----------------------------------------------------------------------------*/
/*!
 * \brief Puts NSECs or NSEC3s for wildcard NODATA answer into the response.
 *
 * \note This function first checks if DNSSEC is enabled and requested by the
 *       query.
 *
 * \param node Node used for answering.
 * \param closest_encloser Closest encloser of \a qname in the zone.
 * \param previous Previous node of \a qname in canonical order.
 * \param zone Zone used for answering.
 * \param qname Actual searched domain name.
 * \param resp Response where to put the NSECs and NSEC3s.
 *
 * \retval KNOT_EOK
 * \retval NS_ERR_SERVFAIL
 */
static int ns_put_nsec_nsec3_wildcard_nodata(const knot_node_t *node,
                                          const knot_node_t *closest_encloser,
                                          const knot_node_t *previous,
                                          const knot_zone_contents_t *zone,
                                          const knot_dname_t *qname,
                                          knot_packet_t *resp)
{
	int ret = KNOT_EOK;
	if (DNSSEC_ENABLED
	    && knot_query_dnssec_requested(knot_packet_query(resp))) {
		if (knot_zone_contents_nsec3_enabled(zone)) {
			ret = ns_put_nsec3_closest_encloser_proof(zone,
			                                      &closest_encloser,
			                                      qname, resp);

			const knot_node_t *nsec3_node;
			if (ret == KNOT_EOK
			    && (nsec3_node = knot_node_nsec3_node(node))
			        != NULL) {
				ret = ns_put_nsec3_from_node(nsec3_node, resp);
			}
		} else {
			ret = ns_put_nsec_wildcard(zone, qname, previous, resp);
		}
	}
	return ret;
}

/*----------------------------------------------------------------------------*/
/*!
 * \brief Puts NSECs or NSEC3s for wildcard answer into the response.
 *
 * \note This function first checks if DNSSEC is enabled and requested by the
 *       query and if the node's owner is a wildcard.
 *
 * \param node Node used for answering.
 * \param closest_encloser Closest encloser of \a qname in the zone.
 * \param previous Previous node of \a qname in canonical order.
 * \param zone Zone used for answering.
 * \param qname Actual searched domain name.
 * \param resp Response where to put the NSECs and NSEC3s.
 *
 * \retval KNOT_EOK
 * \retval NS_ERR_SERVFAIL
 */
static int ns_put_nsec_nsec3_wildcard_answer(const knot_node_t *node,
                                          const knot_node_t *closest_encloser,
                                          const knot_node_t *previous,
                                          const knot_zone_contents_t *zone,
                                          const knot_dname_t *qname,
                                          knot_packet_t *resp)
{
	// if wildcard answer, add NSEC / NSEC3

	int ret = KNOT_EOK;
	if (DNSSEC_ENABLED
	    && knot_query_dnssec_requested(knot_packet_query(resp))
	    && knot_dname_is_wildcard(knot_node_owner(node))
	    && knot_dname_compare(qname, knot_node_owner(node)) != 0) {
		dbg_ns_verb("Adding NSEC/NSEC3 for wildcard answer.\n");
		if (knot_zone_contents_nsec3_enabled(zone)) {
			ret = ns_put_nsec3_wildcard(zone, closest_encloser,
			                            qname, resp);
		} else {
			ret = ns_put_nsec_wildcard(zone, qname, previous, resp);
		}
	}
	return ret;
}

/*----------------------------------------------------------------------------*/

static int ns_put_nsec_nsec3_wildcard_nodes(knot_packet_t *response,
                                            const knot_zone_contents_t *zone)
{
	assert(response != NULL);
	assert(zone != NULL);

	int ret = 0;

	for (int i = 0; i < response->wildcard_nodes.count; ++i) {
		ret = ns_put_nsec_nsec3_wildcard_answer(
		                        response->wildcard_nodes.nodes[i],
		                        knot_node_parent(
		                            response->wildcard_nodes.nodes[i]),
		                        NULL, zone,
		                        response->wildcard_nodes.snames[i],
		                        response);
		if (ret != KNOT_EOK) {
			return ret;
		}
	}

	return KNOT_EOK;
}

/*----------------------------------------------------------------------------*/
/*!
 * \brief Creates a referral response.
 *
 * This function puts the delegation NS RRSet to the Authority section of the
 * response, possibly adds DS and their associated RRSIGs (if DNSSEC is enabled
 * and requested by the query) and adds any available additional data (A and
 * AAAA RRSets for the names in the NS RRs) with their associated RRSIGs
 * to the Additional section.
 *
 * \param node Delegation point node.
 * \param zone Parent zone (the one from which the response is generated).
 * \param qname Searched name (which caused the referral).
 * \param resp Response.
 *
 * \retval KNOT_EOK
 * \retval NS_ERR_SERVFAIL
 */
static inline int ns_referral(const knot_node_t *node,
                              const knot_zone_contents_t *zone,
                              const knot_dname_t *qname,
                              knot_packet_t *resp,
                              uint16_t qtype)
{
	dbg_ns_verb("Referral response.\n");

	while (!knot_node_is_deleg_point(node)) {
		assert(knot_node_parent(node) != NULL);
		node = knot_node_parent(node);
	}

	int ret = KNOT_EOK;

	// Special handling of DS queries
	if (qtype == KNOT_RRTYPE_DS) {
		knot_rrset_t *ds_rrset = knot_node_get_rrset(node,
		                                             KNOT_RRTYPE_DS);

		if (ds_rrset) {
			ret = knot_response_add_rrset_answer(resp, ds_rrset, 1,
			                                     0, 1);
			if (ret == KNOT_EOK && DNSSEC_ENABLED
			    && knot_query_dnssec_requested(
			                        knot_packet_query(resp))) {
				ret = ns_add_rrsigs(ds_rrset, resp, node->owner,
				              knot_response_add_rrset_answer,
				              1);
			}
		} else {
			// normal NODATA response
			/*! \todo Handle in some generic way. */

			dbg_ns_verb("Adding NSEC/NSEC3 for NODATA.\n");
			ret = ns_put_nsec_nsec3_nodata(zone, node, resp);
			if (ret != KNOT_EOK) {
				return ret;
			}

			ret = ns_put_authority_soa(zone, resp);
		}

		// This is an authoritative answer, set AA bit
		knot_response_set_aa(resp);

		return ret;
	}

	knot_rrset_t *rrset = knot_node_get_rrset(node, KNOT_RRTYPE_NS);
	assert(rrset != NULL);

	ret = knot_response_add_rrset_authority(resp, rrset, 1, 0, 1);
	if (ret == KNOT_EOK) {
		ret = ns_add_rrsigs(rrset, resp, node->owner,
		                    knot_response_add_rrset_authority, 1);
	}

	// add DS records
	dbg_ns_verb("DNSSEC requested: %d\n",
		 knot_query_dnssec_requested(knot_packet_query(resp)));
	dbg_ns_verb("DS records: %p\n", knot_node_rrset(node, KNOT_RRTYPE_DS));
	if (ret == KNOT_EOK && DNSSEC_ENABLED
	    && knot_query_dnssec_requested(knot_packet_query(resp))) {
		rrset = knot_node_get_rrset(node, KNOT_RRTYPE_DS);
		if (rrset != NULL) {
			ret = knot_response_add_rrset_authority(resp, rrset, 1,
			                                        0, 1);
			if (ret == KNOT_EOK) {
				ret = ns_add_rrsigs(rrset, resp, node->owner,
				          knot_response_add_rrset_authority, 1);
			}
		} else {
			// no DS, add NSEC3 or NSEC
			// if NSEC3 enabled, search for NSEC3
			if (knot_zone_contents_nsec3_enabled(zone)) {
				const knot_node_t *nsec3_node =
					knot_node_nsec3_node(node);
				dbg_ns_detail("There is no DS, putting NSEC3s."
				              "\n");
				if (nsec3_node != NULL) {
					dbg_ns_detail("Putting NSEC3s from the node.\n");
					ret = ns_put_nsec3_from_node(nsec3_node,
					                             resp);
				} else {
					dbg_ns_detail("Putting Opt-Out NSEC3s."
					              "\n");
					// no NSEC3 (probably Opt-Out)
					// TODO: check if the zone is Opt-Out
					ret = ns_put_nsec3_closest_encloser_proof(zone,
						&node, qname, resp);
				}
			} else {
				knot_rrset_t *nsec = knot_node_get_rrset(
					node, KNOT_RRTYPE_NSEC);
				if (nsec) {
					/*! \todo Check return value? */
					ret = knot_response_add_rrset_authority(
						resp, nsec, 1, 1, 1);
					if (ret == KNOT_EOK &&
					    (nsec = knot_rrset_get_rrsigs(nsec)) != NULL) {
						ret = knot_response_add_rrset_authority(
						        resp, nsec, 1, 1, 1);
					}
				}
			}
		}
	}

	if (ret == KNOT_ESPACE) {
		knot_response_set_rcode(resp, KNOT_RCODE_NOERROR);
		ret = KNOT_EOK;
	} else if (ret == KNOT_EOK) {
		knot_response_set_rcode(resp, KNOT_RCODE_NOERROR);
	}

	return ret;
}

/*----------------------------------------------------------------------------*/

/*!
 * \brief Tries to answer the query from the given node.
 *
 * Tries to put RRSets of requested type (\a qtype) to the Answer section of the
 * response. If successful, it also adds authority NS RRSet to the Authority
 * section and it may add NSEC or NSEC3s in case of a wildcard answer (\a node
 * is a wildcard node). If not successful (there are no such RRSets), it adds
 * the SOA record to the Authority section and may add NSEC or NSEC3s according
 * to the type of the response (NXDOMAIN if \a node is an empty non-terminal,
 * NODATA if it is a regular node). It also adds any additional data that may
 * be required.
 *
 * \param node Node to answer from.
 * \param closest_encloser Closest encloser of \a qname in the zone.
 * \param previous Previous domain name of \a qname in canonical order.
 * \param zone Zone used for answering.
 * \param qname Searched domain name.
 * \param qtype Searched RR type.
 * \param resp Response.
 *
 * \retval KNOT_EOK
 * \retval NS_ERR_SERVFAIL
 */
static int ns_answer_from_node(const knot_node_t *node,
                               const knot_node_t *closest_encloser,
                               const knot_node_t *previous,
                               const knot_zone_contents_t *zone,
                               const knot_dname_t *qname, uint16_t qtype,
                               knot_packet_t *resp, int check_any)
{
	dbg_ns_verb("Putting answers from found node to the response...\n");
	int answers = 0;

	int ret = ns_put_answer(node, zone, qname, qtype, resp, &answers,
	                        check_any);
	if (ret != KNOT_EOK) {
		return ret;
	}

	assert(ret == KNOT_EOK);

	if (answers == 0) {  // if NODATA response, put SOA
		ret = ns_put_authority_soa(zone, resp);
		if (knot_node_rrset_count(node) == 0
		    && !knot_zone_contents_nsec3_enabled(zone)) {
			// node is an empty non-terminal => NSEC for NXDOMAIN
			//assert(knot_node_rrset_count(closest_encloser) > 0);
			dbg_ns_verb("Adding NSEC/NSEC3 for NXDOMAIN.\n");
			ret = ns_put_nsec_nsec3_nxdomain(zone,
				knot_node_previous(node), closest_encloser,
				qname, resp);
		} else {
			dbg_ns_verb("Adding NSEC/NSEC3 for NODATA.\n");
			ret = ns_put_nsec_nsec3_nodata(zone, node, resp);
			if (ret != KNOT_EOK) {
				dbg_ns("Failed adding NSEC/NSEC3 for NODATA: %s"
				       "\n", knot_strerror(ret));
				return ret;
			}

			if (knot_dname_is_wildcard(node->owner)) {
				dbg_ns_verb("Putting NSEC/NSEC3 for wildcard"
				            " NODATA\n");
				ret = ns_put_nsec_nsec3_wildcard_nodata(node,
					closest_encloser, previous, zone, qname,
					resp);
				if (ret != KNOT_EOK) {
					return ret;
				}
			}
		}
	} else {  // else put authority NS
		assert(closest_encloser == knot_node_parent(node)
		      || !knot_dname_is_wildcard(knot_node_owner(node))
		      || knot_dname_compare(qname, knot_node_owner(node)) == 0);

		ret = ns_put_nsec_nsec3_wildcard_answer(node, closest_encloser,
		                                  previous, zone, qname, resp);

		if (ret == KNOT_EOK) {
			ret = ns_put_authority_ns(zone, resp);
		}
	}

	return ret;
}

/*----------------------------------------------------------------------------*/

/*!
 * \brief Synthetizes a CNAME RR from a DNAME.
 *
 * \param dname_rrset DNAME RRSet to synthetize from (only the first RR is
 *                    used).
 * \param qname Name to be used as the owner name of the synthetized CNAME.
 *
 * \return Synthetized CNAME RRset (this is a newly created RRSet, remember to
 *         free it).
 */
static knot_rrset_t *ns_cname_from_dname(const knot_rrset_t *dname_rrset,
                                           const knot_dname_t *qname)
{
	dbg_ns_verb("Synthetizing CNAME from DNAME...\n");

	// create new CNAME RRSet

	knot_dname_t *owner = knot_dname_deep_copy(qname);
	if (owner == NULL) {
		return NULL;
	}

	knot_rrset_t *cname_rrset = knot_rrset_new(
		owner, KNOT_RRTYPE_CNAME, KNOT_CLASS_IN, SYNTH_CNAME_TTL);
	if (cname_rrset == NULL) {
		return NULL;
	}

	/* Release owner, as it's retained in rrset. */
	knot_dname_release(owner);

	// replace last labels of qname with DNAME
	knot_dname_t *cname = knot_dname_replace_suffix(qname,
	      knot_dname_size(knot_rrset_owner(dname_rrset)),
	      knot_rrset_rdata_dname_target(dname_rrset));
	if (cname == NULL) {
		knot_rrset_free(&cname_rrset);
		return NULL;
	}
dbg_ns_exec(
	char *name = knot_dname_to_str(cname);
	dbg_ns_verb("CNAME canonical name: %s.\n", name);
	free(name);
);
	uint8_t *cname_rdata = knot_rrset_create_rdata(cname_rrset,
	                                               sizeof(knot_dname_t *));
	if (cname_rdata == NULL) {
		dbg_ns("ns: cname_from_dname: Cannot cerate CNAME RDATA.\n");
		knot_rrset_free(&cname_rrset);
		knot_dname_release(cname);
		return NULL;
	}

	/* Store DNAME into RDATA. */
	memcpy(cname_rdata, &cname, sizeof(knot_dname_t *));

	return cname_rrset;
}

/*----------------------------------------------------------------------------*/
/*!
 * \brief Checks if the name created by replacing the owner of \a dname_rrset
 *        in the \a qname by the DNAME's target would be longer than allowed.
 *
 * \param dname_rrset DNAME RRSet to be used for the check.
 * \param qname Name whose part is to be replaced.
 *
 * \retval <>0 if the created domain name would be too long.
 * \retval 0 otherwise.
 */
static int ns_dname_is_too_long(const knot_rrset_t *rrset,
                                const knot_dname_t *qname)
{
	// TODO: add function for getting DNAME target
<<<<<<< HEAD
	if (knot_dname_wire_labels(qname->name, NULL)
	        - knot_dname_wire_labels(knot_rrset_owner(rrset)->name, NULL)
	        + knot_dname_wire_labels(knot_rrset_rdata_dname_target(rrset)->name, NULL)
=======
	if (knot_dname_wire_labels(qname, NULL)
	        - knot_dname_wire_labels(knot_rrset_owner(rrset), NULL)
	        + knot_dname_wire_labels(knot_rrset_rdata_dname_target(rrset), NULL)
>>>>>>> a8f9ee99
	        > KNOT_MAX_DNAME_LENGTH) {
		return 1;
	} else {
		return 0;
	}
}

/*----------------------------------------------------------------------------*/
/*!
 * \brief DNAME processing.
 *
 * This function adds the DNAME RRSet (and possibly its associated RRSIGs to the
 * Answer section of the response, synthetizes CNAME record from the DNAME and
 * adds it there too. It also stores the synthetized CNAME in the temporary
 * RRSets of the response.
 *
 * \param dname_rrset DNAME RRSet to use.
 * \param qname Searched name.
 * \param resp Response.
 */
static int ns_process_dname(knot_rrset_t *dname_rrset,
                             const knot_dname_t **qname,
                             knot_packet_t *resp)
{
dbg_ns_exec_verb(
	char *name = knot_dname_to_str(knot_rrset_owner(dname_rrset));
	dbg_ns_verb("Processing DNAME for owner %s...\n", name);
	free(name);
);
	// TODO: check the number of RRs in the RRSet??

	// put the DNAME RRSet into the answer
	int ret = knot_response_add_rrset_answer(resp, dname_rrset, 1, 0, 1);
	if (ret != KNOT_EOK) {
		return ret;
	}

	ret = ns_add_rrsigs(dname_rrset, resp, *qname,
	                    knot_response_add_rrset_answer, 1);
	if (ret != KNOT_EOK) {
		return ret;
	}

	if (ns_dname_is_too_long(dname_rrset, *qname)) {
		knot_response_set_rcode(resp, KNOT_RCODE_YXDOMAIN);
		return KNOT_EOK;
	}

	// synthetize CNAME (no way to tell that client supports DNAME)
	knot_rrset_t *synth_cname = ns_cname_from_dname(dname_rrset, *qname);
	// add the synthetized RRSet to the Answer
	ret = knot_response_add_rrset_answer(resp, synth_cname, 1, 0, 1);
	if (ret != KNOT_EOK) {
		return ret;
	}

	// no RRSIGs for this RRSet

	// add the synthetized RRSet into list of temporary RRSets of response
	ret = knot_packet_add_tmp_rrset(resp, synth_cname);
	if (ret != KNOT_EOK) {
		return ret;
	}

	// get the next SNAME from the CNAME RDATA
	const knot_dname_t *cname = knot_rrset_rdata_cname_name(synth_cname);
	dbg_ns_verb("CNAME name from RDATA: %p\n", cname);

	// save the new name which should be used for replacing wildcard
	*qname = cname;

	return KNOT_EOK;
}

/*----------------------------------------------------------------------------*/
/*!
 * \brief Adds DNSKEY RRSet from the apex of a zone to the response.
 *
 * \param apex Zone apex node.
 * \param resp Response.
 */
static int ns_add_dnskey(const knot_node_t *apex, knot_packet_t *resp)
{
	knot_rrset_t *rrset =
		knot_node_get_rrset(apex, KNOT_RRTYPE_DNSKEY);

	int ret = KNOT_EOK;

	if (rrset != NULL) {
		ret = knot_response_add_rrset_additional(resp, rrset, 0, 0,
		                                        1);
		if (ret == KNOT_EOK) {
			ret = ns_add_rrsigs(rrset, resp, apex->owner,
			              knot_response_add_rrset_additional, 0);
		}
	}

	return ret;
}

/*----------------------------------------------------------------------------*/
/*!
 * \brief Answers the query from the given zone.
 *
 * This function performs the actual answering logic.
 *
 * \param zone Zone to use for answering.
 * \param qname QNAME from the query.
 * \param qtype QTYPE from the query.
 * \param resp Response to fill in.
 *
 * \retval KNOT_EOK
 * \retval NS_ERR_SERVFAIL
 *
 * \todo Describe the answering logic in detail.
 */
static int ns_answer_from_zone(const knot_zone_contents_t *zone,
                               knot_packet_t *resp, int check_any)
{
	const knot_node_t *node = NULL, *closest_encloser = NULL,
	                    *previous = NULL;
	int cname = 0, auth_soa = 0, ret = 0, find_ret = 0;

	const knot_dname_t *qname = knot_packet_qname(resp);
	uint16_t qtype = knot_packet_qtype(resp);

search:
	// Searching for a name directly is faster than when we need previous dname
	node = knot_zone_contents_find_node(zone, qname);
	if (node != NULL) {
		// If node is found, closest_encloser is equal to node itself
		closest_encloser = node;
		find_ret = KNOT_ZONE_NAME_FOUND;
	} else {
		// We need previous and closest encloser, full search has to be done
		find_ret = knot_zone_contents_find_dname(zone, qname, &node,
		                                         &closest_encloser, &previous);
		if (find_ret == KNOT_EINVAL) {
			return NS_ERR_SERVFAIL;
		}
	}

dbg_ns_exec_verb(
	char *name;
	if (node) {
		name = knot_dname_to_str(node->owner);
		dbg_ns_verb("zone_find_dname() returned node %s \n", name);
		free(name);
	} else {
		dbg_ns_verb("zone_find_dname() returned no node,\n");
	}

	if (closest_encloser != NULL) {
		name = knot_dname_to_str(closest_encloser->owner);
		dbg_ns_verb(" closest encloser %s.\n", name);
		free(name);
	} else {
		dbg_ns_verb(" closest encloser (nil).\n");
	}
	if (previous != NULL) {
		name = knot_dname_to_str(previous->owner);
		dbg_ns_verb(" and previous node: %s.\n", name);
		free(name);
	} else {
		dbg_ns_verb(" and previous node: (nil).\n");
	}
);
	if (find_ret == KNOT_EBADZONE) {
		// possible only if we followed CNAME or DNAME
		assert(cname != 0);
		knot_response_set_rcode(resp, KNOT_RCODE_NOERROR);
		auth_soa = 1;
		knot_response_set_aa(resp);
		goto finalize;
	}

have_node:
	dbg_ns_verb("Closest encloser is deleg. point? %s\n",
		 (knot_node_is_deleg_point(closest_encloser)) ? "yes" : "no");

	dbg_ns_verb("Closest encloser is non authoritative? %s\n",
		 (knot_node_is_non_auth(closest_encloser)) ? "yes" : "no");

	if (knot_node_is_deleg_point(closest_encloser)
	    || knot_node_is_non_auth(closest_encloser)) {
		ret = ns_referral(closest_encloser, zone, qname, resp, qtype);
		goto finalize;
	}

	if (find_ret == KNOT_ZONE_NAME_NOT_FOUND) {
		// DNAME?
		knot_rrset_t *dname_rrset = knot_node_get_rrset(
		                         closest_encloser, KNOT_RRTYPE_DNAME);
		if (dname_rrset != NULL) {
			ret = ns_process_dname(dname_rrset, &qname, resp);

			knot_response_set_aa(resp);

			if (ret != KNOT_EOK) {
				goto finalize;
			}

			// do not search for the name in new zone
			// (out-of-bailiwick), just in the current zone if it
			// belongs there

			cname = 1;
			goto search;
		}
		// else check for a wildcard child
		const knot_node_t *wildcard_node =
			knot_node_wildcard_child(closest_encloser);

		if (wildcard_node == NULL) {
			dbg_ns_verb("No wildcard node. (cname: %d)\n",
			            cname);
			auth_soa = 1;
			if (cname == 0) {
				dbg_ns_detail("Setting NXDOMAIN RCODE.\n");
				// return NXDOMAIN
				knot_response_set_rcode(resp,
					KNOT_RCODE_NXDOMAIN);
			} else {
				knot_response_set_rcode(resp,
					KNOT_RCODE_NOERROR);
			}

			if (ns_put_nsec_nsec3_nxdomain(zone, previous,
				closest_encloser, qname, resp) != 0) {
				return NS_ERR_SERVFAIL;
			}
			knot_response_set_aa(resp);
			goto finalize;
		}
		// else set the node from which to take the answers to wild.node
		node = wildcard_node;
	}

	// now we have the node for answering
	if (knot_node_is_deleg_point(node) || knot_node_is_non_auth(node)) {
		ret = ns_referral(node, zone, qname, resp, qtype);
		goto finalize;
	}

	if (knot_node_rrset(node, KNOT_RRTYPE_CNAME) != NULL
	    && qtype != KNOT_RRTYPE_CNAME && qtype != KNOT_RRTYPE_RRSIG) {
dbg_ns_exec(
		char *name = knot_dname_to_str(node->owner);
		dbg_ns("Node %s has CNAME record, resolving...\n", name);
		free(name);
);
		const knot_dname_t *act_name = qname;
		ret = ns_follow_cname(&node, &act_name, resp,
		                      knot_response_add_rrset_answer, 1);

		/*! \todo IS OK??? */
		knot_response_set_aa(resp);

		if (ret != KNOT_EOK) {
			// KNOT_ESPACE case is handled there
			goto finalize;
		}
dbg_ns_exec_verb(
		char *name = (node != NULL) ? knot_dname_to_str(node->owner)
			: "(nil)";
		char *name2 = knot_dname_to_str(act_name);
		dbg_ns_verb("Canonical name: %s (%p), node found: %p\n",
		            name2, act_name, node);
		dbg_ns_verb("The node's owner: %s (%p)\n", name, (node != NULL)
		                  ? node->owner : NULL);
		if (node != NULL) {
			free(name);
		}
		free(name2);
);
		qname = act_name;
		cname = 1;

		// otherwise search for the new name
		if (node == NULL) {
			goto search;
		} else if (knot_node_owner(node) != act_name) {
			if(knot_dname_is_wildcard(knot_node_owner(node))) {
				// we must set the closest encloser to the
				// parent of the node, to be right
				closest_encloser = knot_node_parent(node);
				assert(closest_encloser != NULL);
			} else {
				// the stored node is closest encloser
				find_ret = KNOT_ZONE_NAME_NOT_FOUND;
				closest_encloser = node;
				node = NULL;
				goto have_node;
			}
		}
	}

	ret = ns_answer_from_node(node, closest_encloser, previous, zone, qname,
	                          qtype, resp, check_any);
	if (ret == NS_ERR_SERVFAIL) {
		// in this case we should drop the response and send an error
		// for now, just send the error code with a non-complete answer
		return ret;
	} else if (ret != KNOT_EOK) {
		/*! \todo Handle RCODE return values!!! */
		// In case ret == KNOT_ESPACE, this is later converted to EOK
		// so it does not cause error response
		knot_response_set_aa(resp);
		goto finalize;
	}
	knot_response_set_aa(resp);
	knot_response_set_rcode(resp, KNOT_RCODE_NOERROR);

	// this is the only case when the servers answers from
	// particular node, i.e. the only case when it may return SOA
	// or NS records in Answer section
	if (knot_packet_tc(resp) == 0 && DNSSEC_ENABLED
	    && knot_query_dnssec_requested(knot_packet_query(resp))
	    && node == knot_zone_contents_apex(zone)
	    && (qtype == KNOT_RRTYPE_SOA || qtype == KNOT_RRTYPE_NS)) {
		ret = ns_add_dnskey(node, resp);
	}

finalize:
	if (ret == KNOT_EOK && knot_packet_tc(resp) == 0 && auth_soa) {
		ret = ns_put_authority_soa(zone, resp);
	}

	if (ret == KNOT_ESPACE) {
		knot_response_set_rcode(resp, KNOT_RCODE_NOERROR);
		ret = KNOT_EOK;
	}

	// add all missing NSECs/NSEC3s for wildcard nodes
	ret = ns_put_nsec_nsec3_wildcard_nodes(resp, zone);

	if (ret == KNOT_EOK) {
		ns_put_additional(resp);
	}

	return ret;
}

/*----------------------------------------------------------------------------*/
/*!
 * \brief Answers the query from the given zone database.
 *
 * First it searches for a zone to answer from. If there is none, it sets
 * RCODE REFUSED to the response and ends. Otherwise it tries to answer the
 * query using the found zone (see ns_answer_from_zone()).
 *
 * \param db Zone database to use for answering.
 * \param resp Response that holds the parsed query.
 *
 * \retval KNOT_EOK
 * \retval NS_ERR_SERVFAIL
 */
static int ns_answer(const knot_zone_t *zone, knot_packet_t *resp,
                     int check_any)
{
	const knot_zone_contents_t *contents = knot_zone_contents(zone);

	// if no zone found, return REFUSED
	if (zone == NULL) {
		dbg_ns("No zone found.\n");
		knot_response_set_rcode(resp, KNOT_RCODE_REFUSED);
		//knot_dname_free(&qname);
		return KNOT_EOK;
	} else if (contents == NULL) {
		dbg_ns("Zone expired or not bootstrapped. Reply SERVFAIL.\n");
		knot_response_set_rcode(resp, KNOT_RCODE_SERVFAIL);
		return KNOT_EOK;
	}

dbg_ns_exec(
	char *name_str2 = knot_dname_to_str(zone->contents->apex->owner);
	dbg_ns("Found zone for QNAME %s\n", name_str2);
	free(name_str2);
);

	// take the zone contents and use only them for answering

	return ns_answer_from_zone(contents, resp, check_any);
}

/*----------------------------------------------------------------------------*/

int ns_response_to_wire(knot_packet_t *resp, uint8_t *wire,
                        size_t *wire_size)
{
	uint8_t *rwire = NULL;
	size_t rsize = 0;
	int ret = 0;

	if ((ret = knot_packet_to_wire(resp, &rwire, &rsize)) != KNOT_EOK) {
		dbg_ns("Error converting response packet "
		       "to wire format (error %d).\n", ret);
		return NS_ERR_SERVFAIL;
	}

	if (rsize > *wire_size) {
		dbg_ns("Reponse size (%zu) larger than allowed wire size "
		         "(%zu).\n", rsize, *wire_size);
		return NS_ERR_SERVFAIL;
	}

	if (rwire != wire) {
		dbg_ns("Wire format reallocated, copying to place for "
		       "wire.\n");
		memcpy(wire, rwire, rsize);
	} else {
		dbg_ns("Using the same space or wire format.\n");
	}

	*wire_size = rsize;

	return KNOT_EOK;
}

/*----------------------------------------------------------------------------*/
/*!
 * \brief Creates a wire format of an error response from partially created
 *        response.
 *
 * \param resp Response to use.
 * \param wire Place for the wire format of the response.
 * \param wire_size In: space available for the wire format in bytes.
 *                  Out: actual size of the wire format in bytes.
 *
 * \retval KNOT_EOK
 * \retval NS_ERR_SERVFAIL
 */
static int ns_error_response_to_wire(knot_packet_t *resp, uint8_t *wire,
                                     size_t *wire_size)
{
	/* Do not call the packet conversion function
	 * wire format is assembled, but COUNTs in header are not set.
	 * This is ideal, we just truncate the packet after the question.
	 */
	dbg_ns_verb("Creating error response.\n");

	size_t rsize = knot_packet_question_size(knot_packet_query(resp));
	dbg_ns_detail("Error response (~ query) size: %zu\n", rsize);

	// take 'qsize' from the current wireformat of the response
	// it is already assembled - Header and Question section are copied
	const uint8_t *rwire = knot_packet_wireformat(resp);
	if (rsize > *wire_size) {
		dbg_ns("Reponse size (%zu) larger than allowed wire size"
		       " (%zu).\n", rsize, *wire_size);
		return NS_ERR_SERVFAIL;
	}

	assert(rwire != wire);

	/*! \todo Why is this copied?? Why we cannot use resp->wireformat?? */
	memcpy(wire, rwire, rsize);

	if (resp->opt_rr.version != EDNS_NOT_SUPPORTED) {
		short edns_size = knot_edns_to_wire(&resp->opt_rr, wire + rsize,
		                                    *wire_size - rsize);
		if (edns_size > 0) {
			uint16_t ar_count = knot_wire_get_arcount(wire);
			knot_wire_set_arcount(wire, ar_count + 1);
			*wire_size = rsize + edns_size;
		}
	} else {
		*wire_size = rsize;
	}

	return KNOT_EOK;
}

/*----------------------------------------------------------------------------*/

typedef struct ns_axfr_params {
	knot_ns_xfr_t *xfr;
	int ret;
} ns_axfr_params_t;

/*----------------------------------------------------------------------------*/

int knot_ns_tsig_required(int packet_nr)
{
	dbg_ns_verb("ns_tsig_required(%d): %d\n", packet_nr,
	            (packet_nr % KNOT_NS_TSIG_FREQ == 0));
	return (packet_nr % KNOT_NS_TSIG_FREQ == 0);
}

/*----------------------------------------------------------------------------*/

static int ns_xfr_send_and_clear(knot_ns_xfr_t *xfr, int add_tsig)
{
	assert(xfr != NULL);
	assert(xfr->query != NULL);
	assert(xfr->response != NULL);
	assert(xfr->wire != NULL);
	assert(xfr->send != NULL);

	// Transform the packet into wire format
	dbg_ns_verb("Converting response to wire format..\n");
	size_t real_size = xfr->wire_size;
	if (ns_response_to_wire(xfr->response, xfr->wire, &real_size) != 0) {
		return NS_ERR_SERVFAIL;
	}

	int res = 0;

	size_t digest_real_size = xfr->digest_max_size;

	dbg_ns_detail("xfr->tsig_key=%p\n", xfr->tsig_key);
	dbg_ns_detail("xfr->tsig_rcode=%d\n", xfr->tsig_rcode);

	if (xfr->tsig_key) {
		// add the data to TSIG data
		assert(KNOT_NS_TSIG_DATA_MAX_SIZE - xfr->tsig_data_size
		       >= xfr->wire_size);
		memcpy(xfr->tsig_data + xfr->tsig_data_size,
		       xfr->wire, real_size);
		xfr->tsig_data_size += real_size;
	}

	if (xfr->tsig_key && add_tsig) {
		if (xfr->packet_nr == 0) {
			/* Add key, digest and digest length. */
			dbg_ns_detail("Calling tsig_sign(): %p, %zu, %zu, "
			              "%p, %zu, %p, %zu, %p\n",
			              xfr->wire, real_size, xfr->wire_size,
			              xfr->digest, xfr->digest_size, xfr->digest,
			              digest_real_size, xfr->tsig_key);
			res = knot_tsig_sign(xfr->wire, &real_size,
			               xfr->wire_size, xfr->digest,
			               xfr->digest_size, xfr->digest,
			               &digest_real_size,
			               xfr->tsig_key, xfr->tsig_rcode,
			               xfr->tsig_prev_time_signed);
		} else {
			/* Add key, digest and digest length. */
			dbg_ns_detail("Calling tsig_sign_next()\n");
			res = knot_tsig_sign_next(xfr->wire, &real_size,
			                          xfr->wire_size,
			                          xfr->digest,
			                          xfr->digest_size,
			                          xfr->digest,
			                          &digest_real_size,
			                          xfr->tsig_key, xfr->tsig_data,
			                          xfr->tsig_data_size);
		}

		dbg_ns_verb("Sign function returned: %s\n", knot_strerror(res));
		dbg_ns_detail("Real size of digest: %zu\n", digest_real_size);

		if (res != KNOT_EOK) {
			return res;
		}

		assert(digest_real_size > 0);
		// save the new previous digest size
		xfr->digest_size = digest_real_size;

		// clear the TSIG data
		xfr->tsig_data_size = 0;

	} else if (xfr->tsig_rcode != 0) {
		dbg_ns_verb("Adding TSIG without signing, TSIG RCODE: %d.\n",
		            xfr->tsig_rcode);
		assert(xfr->tsig_rcode != KNOT_RCODE_BADTIME);
		// add TSIG without signing
		assert(xfr->query != NULL);
		assert(knot_packet_additional_rrset_count(xfr->query) > 0);

		const knot_rrset_t *tsig = knot_packet_additional_rrset(
			xfr->query,
			knot_packet_additional_rrset_count(xfr->query) - 1);

		res = knot_tsig_add(xfr->wire, &real_size, xfr->wire_size,
		                    xfr->tsig_rcode, tsig);
		if (res != KNOT_EOK) {
			return res;
		}
	}

	// Send the response
	dbg_ns("Sending response (size %zu)..\n", real_size);
	//dbg_ns_hex((const char *)xfr->wire, real_size);
	res = xfr->send(xfr->session, &xfr->addr, xfr->wire, real_size);
	if (res < 0) {
		dbg_ns("Send returned %d\n", res);
		return res;
	} else if (res != real_size) {
		dbg_ns("AXFR did not send right amount of bytes."
		       " Transfer size: %zu, sent: %d\n", real_size, res);
	}

	// Clean the response structure
	dbg_ns_verb("Clearing response structure..\n");
	knot_response_clear(xfr->response);

	// increment the packet number
	++xfr->packet_nr;
	if ((xfr->tsig_key && knot_ns_tsig_required(xfr->packet_nr))
	     || xfr->tsig_rcode != 0) {
		/*! \todo Where is xfr->tsig_size set?? */
		knot_packet_set_tsig_size(xfr->response, xfr->tsig_size);
	} else {
		knot_packet_set_tsig_size(xfr->response, 0);
	}

dbg_ns_exec_verb(
	dbg_ns_verb("Response structure after clearing:\n");
	knot_packet_dump(xfr->response);
);

	return KNOT_EOK;
}

/*----------------------------------------------------------------------------*/

static void ns_axfr_from_node(knot_node_t *node, void *data)
{
	assert(node != NULL);
	assert(data != NULL);

	ns_axfr_params_t *params = (ns_axfr_params_t *)data;

	if (params->ret != KNOT_EOK) {
		// just skip (will be called on next node with the same params
		dbg_ns_detail("Params contain error: %s, skipping node...\n",
		              knot_strerror(params->ret));
		return;
	}

	dbg_ns_detail("Params OK, answering AXFR from node %p.\n", node);
dbg_ns_exec_verb(
	char *name = knot_dname_to_str(knot_node_owner(node));
	dbg_ns_verb("Node owner: %s\n", name);
	free(name);
);

	if (knot_node_rrset_count(node) == 0) {
		return;
	}

	knot_rrset_t **rrsets = knot_node_get_rrsets(node);
	if (rrsets == NULL) {
		params->ret = KNOT_ENOMEM;
		return;
	}

	int i = 0;
	int ret = 0;
	knot_rrset_t *rrset = NULL;
	while (i < knot_node_rrset_count(node)) {
		assert(rrsets[i] != NULL);
		rrset = rrsets[i];
rrset:
		dbg_ns_verb("  Type: %u\n",
		            knot_rrset_type(rrset));

		// do not add SOA
		if (knot_rrset_type(rrset) == KNOT_RRTYPE_SOA) {
			++i;
			continue;
		}

		ret = knot_response_add_rrset_answer(params->xfr->response,
		                                       rrset, 0, 0, 0);

		if (ret == KNOT_ESPACE) {
			// TODO: send the packet and clean the structure
			dbg_ns("Packet full, sending..\n");
			ret = ns_xfr_send_and_clear(params->xfr,
				knot_ns_tsig_required(params->xfr->packet_nr));
			if (ret != KNOT_EOK) {
				// some wierd problem, we should end
				params->ret = KNOT_ERROR;
				break;
			}
			// otherwise try once more with the same RRSet
			goto rrset;
		} else if (ret != KNOT_EOK) {
			// some wierd problem, we should end
			params->ret = KNOT_ERROR;
			break;
		}

		// we can send the RRSets in any order, so add the RRSIGs now
		rrset = knot_rrset_get_rrsigs(rrset);
rrsigs:
		if (rrset == NULL) {
			++i;
			continue;
		}

		ret = knot_response_add_rrset_answer(params->xfr->response,
		                                        rrset, 0, 0, 0);

		if (ret == KNOT_ESPACE) {
			// TODO: send the packet and clean the structure
			dbg_ns("Packet full, sending..\n");
			ret = ns_xfr_send_and_clear(params->xfr,
				knot_ns_tsig_required(params->xfr->packet_nr));
			if (ret != KNOT_EOK) {
				// some wierd problem, we should end
				params->ret = KNOT_ERROR;
				break;
			}
			// otherwise try once more with the same RRSet
			goto rrsigs;
		} else if (ret != KNOT_EOK) {
			// some wierd problem, we should end
			params->ret = KNOT_ERROR;
			break;
		}

		// this way only whole RRSets are always sent
		// we guess it will not create too much overhead

		++i;
	}
	free(rrsets);

	/*! \todo maybe distinguish some error codes. */
	//params->ret = (ret == 0) ? KNOT_EOK : KNOT_ERROR;
}

/*----------------------------------------------------------------------------*/

static int ns_axfr_from_zone(knot_zone_contents_t *zone, knot_ns_xfr_t *xfr)
{
	assert(xfr != NULL);
	assert(xfr->query != NULL);
	assert(xfr->response != NULL);
	assert(xfr->wire != NULL);
	assert(xfr->send != NULL);

	ns_axfr_params_t params;
	memset(&params, 0, sizeof(ns_axfr_params_t));
	params.xfr = xfr;
	params.ret = KNOT_EOK;

	xfr->packet_nr = 0;

	/*
	 * First SOA
	 */

	// retrieve SOA - must be send as first and last RR
	knot_rrset_t *soa_rrset = knot_node_get_rrset(
		knot_zone_contents_apex(zone), KNOT_RRTYPE_SOA);
	if (soa_rrset == NULL) {
		// some really serious error
		return KNOT_ERROR;
	}

	int ret;

	// add SOA RR to the response
	ret = knot_response_add_rrset_answer(xfr->response, soa_rrset, 0, 0, 0);
	if (ret != KNOT_EOK) {
		// something is really wrong
		return KNOT_ERROR;
	}

	// add the SOA's RRSIG
	knot_rrset_t *rrset = knot_rrset_get_rrsigs(soa_rrset);
	if (rrset != NULL
	    && (ret = knot_response_add_rrset_answer(xfr->response, rrset,
	                                             0, 0, 0)) != KNOT_EOK) {
		// something is really wrong, these should definitely fit in
		return KNOT_ERROR;
	}

	knot_zone_contents_tree_apply_inorder(zone, ns_axfr_from_node,
	                                        &params);

	if (params.ret != KNOT_EOK) {
		return KNOT_ERROR;	// maybe do something with the code
	}

	knot_zone_contents_nsec3_apply_inorder(zone, ns_axfr_from_node,
	                                         &params);

	if (params.ret != KNOT_EOK) {
		return KNOT_ERROR;	// maybe do something with the code
	}

	/*
	 * Last SOA
	 */

	// try to add the SOA to the response again (last RR)
	ret = knot_response_add_rrset_answer(xfr->response, soa_rrset, 0, 0, 0);
	if (ret == KNOT_ESPACE) {

		// if there is not enough space, send the response and
		// add the SOA record to a new packet
		dbg_ns("Packet full, sending..\n");
		ret = ns_xfr_send_and_clear(xfr,
			knot_ns_tsig_required(xfr->packet_nr));
		if (ret != KNOT_EOK) {
			return ret;
		}

		ret = knot_response_add_rrset_answer(xfr->response,
		                                     soa_rrset, 0, 0, 0);
		if (ret != KNOT_EOK) {
			return KNOT_ERROR;
		}

	} else if (ret != KNOT_EOK) {
		// something is really wrong
		return KNOT_ERROR;
	}

	dbg_ns("Sending packet...\n");
	return ns_xfr_send_and_clear(xfr, 1);
}

/*----------------------------------------------------------------------------*/

static int ns_ixfr_put_rrset(knot_ns_xfr_t *xfr, knot_rrset_t *rrset)
{
	int res = knot_response_add_rrset_answer(xfr->response, rrset,
	                                         0, 0, 0);
	if (res == KNOT_ESPACE) {
		knot_response_set_rcode(xfr->response, KNOT_RCODE_NOERROR);
		/*! \todo Probably rename the function. */
		ns_xfr_send_and_clear(xfr, knot_ns_tsig_required(xfr->packet_nr));

		res = knot_response_add_rrset_answer(xfr->response,
		                                     rrset, 0, 0, 0);
	}

	if (res != KNOT_EOK) {
		dbg_ns("Error putting origin SOA to IXFR reply: %s\n",
			 knot_strerror(res));
		/*! \todo Probably send back AXFR instead. */
		knot_response_set_rcode(xfr->response,
		                           KNOT_RCODE_SERVFAIL);
		ns_xfr_send_and_clear(xfr, 1);
		return res;
	}

	return KNOT_EOK;
}

/*----------------------------------------------------------------------------*/

static int ns_ixfr_put_changeset(knot_ns_xfr_t *xfr, const knot_changeset_t *chgset)
{
	// 1) put origin SOA
	int res = ns_ixfr_put_rrset(xfr, chgset->soa_from);
	if (res != KNOT_EOK) {
		return res;
	}

	// 2) put remove RRSets
	for (int i = 0; i < chgset->remove_count; ++i) {
		res = ns_ixfr_put_rrset(xfr, chgset->remove[i]);
		if (res != KNOT_EOK) {
			return res;
		}
	}

	// 1) put target SOA
	res = ns_ixfr_put_rrset(xfr, chgset->soa_to);
	if (res != KNOT_EOK) {
		return res;
	}

	// 2) put remove RRSets
	for (int i = 0; i < chgset->add_count; ++i) {
		res = ns_ixfr_put_rrset(xfr, chgset->add[i]);
		if (res != KNOT_EOK) {
			return res;
		}
	}

	return KNOT_EOK;
}

/*----------------------------------------------------------------------------*/

static int ns_ixfr_from_zone(knot_ns_xfr_t *xfr)
{
	assert(xfr != NULL);
	assert(xfr->zone != NULL);
	assert(xfr->query != NULL);
	assert(xfr->response != NULL);
	assert(knot_packet_authority_rrset_count(xfr->query) > 0);
	assert(xfr->data != NULL);

	rcu_read_lock();

	knot_changesets_t *chgsets = (knot_changesets_t *)xfr->data;
	knot_zone_contents_t *contents = knot_zone_get_contents(xfr->zone);
	assert(contents);
	knot_rrset_t *zone_soa =
		knot_node_get_rrset(knot_zone_contents_apex(contents),
		                    KNOT_RRTYPE_SOA);

	// 4) put the zone SOA as the first Answer RR
	int res = knot_response_add_rrset_answer(xfr->response, zone_soa, 0,
	                                         0, 0);
	if (res != KNOT_EOK) {
		dbg_ns("IXFR query cannot be answered: %s.\n",
		       knot_strerror(res));
		knot_response_set_rcode(xfr->response,
		                           KNOT_RCODE_SERVFAIL);
		ns_xfr_send_and_clear(xfr, 1);
		rcu_read_unlock();
		return res;
	}

	// 5) put the changesets into the response while they fit in
	for (int i = 0; i < chgsets->count; ++i) {
		knot_changeset_t *chs = chgsets->sets + i;
		res = ns_ixfr_put_changeset(xfr, chs);
		if (res != KNOT_EOK) {
			// answer is sent
			rcu_read_unlock();
			return res;
		} else {
			log_zone_info("%s Serial %u -> %u.\n",
			              xfr->msg,
			              knot_rrset_rdata_soa_serial(chs->soa_from),
			              knot_rrset_rdata_soa_serial(chs->soa_to));
		}
	}

	if (chgsets->count > 0) {
		res = ns_ixfr_put_rrset(xfr, zone_soa);
	}

	if (res == KNOT_EOK) {
		ns_xfr_send_and_clear(xfr, 1);
	}

	rcu_read_unlock();

	return KNOT_EOK;
}

/*----------------------------------------------------------------------------*/

static int ns_ixfr(knot_ns_xfr_t *xfr)
{
	assert(xfr != NULL);
	assert(xfr->query != NULL);
	assert(xfr->response != NULL);
	assert(knot_packet_qtype(xfr->response) == KNOT_RRTYPE_IXFR);

	// check if there is the required authority record
	if ((knot_packet_authority_rrset_count(xfr->query) <= 0)) {
		// malformed packet
		dbg_ns("IXFR query does not contain authority record.\n");
		knot_response_set_rcode(xfr->response, KNOT_RCODE_FORMERR);
		if (ns_xfr_send_and_clear(xfr, 1) == KNOT_ECONN) {
			return KNOT_ECONN;
		}
		//socket_close(xfr->session);
		return KNOT_EMALF;
	}

	const knot_rrset_t *soa = knot_packet_authority_rrset(xfr->query, 0);
	const knot_dname_t *qname = knot_packet_qname(xfr->response);

	// check if XFR QNAME and SOA correspond
	if (knot_packet_qtype(xfr->query) != KNOT_RRTYPE_IXFR
	    || knot_rrset_type(soa) != KNOT_RRTYPE_SOA
	    || knot_dname_compare(qname, knot_rrset_owner(soa)) != 0) {
		// malformed packet
		dbg_ns("IXFR query is malformed.\n");
		knot_response_set_rcode(xfr->response, KNOT_RCODE_FORMERR);
		if (ns_xfr_send_and_clear(xfr, 1) == KNOT_ECONN) {
			return KNOT_ECONN;
		}
		return KNOT_EMALF;
	}

	return ns_ixfr_from_zone(xfr);
}

/*----------------------------------------------------------------------------*/

static int knot_ns_prepare_response(knot_packet_t *query, knot_packet_t **resp,
                                    size_t max_size)
{
	assert(max_size >= 500);

	// initialize response packet structure
	*resp = knot_packet_new_mm(&query->mm);
	if (*resp == NULL) {
		dbg_ns("Failed to create packet structure.\n");
		return KNOT_ENOMEM;
	}

	int ret = knot_packet_set_max_size(*resp, max_size);

	if (ret != KNOT_EOK) {
		dbg_ns("Failed to init response structure.\n");
		knot_packet_free(resp);
		return ret;
	}

	ret = knot_response_init_from_query(*resp, query);

	if (ret != KNOT_EOK) {
		dbg_ns("Failed to init response structure.\n");
		knot_packet_free(resp);
		return ret;
	}

	return KNOT_EOK;
}

/*----------------------------------------------------------------------------*/

static int32_t ns_serial_difference(uint32_t s1, uint32_t s2)
{
	return (((int64_t)s1 - s2) % ((int64_t)1 << 32));
}

/*----------------------------------------------------------------------------*/
/* Public functions                                                           */
/*----------------------------------------------------------------------------*/

knot_nameserver_t *knot_ns_create()
{
	knot_nameserver_t *ns = malloc(sizeof(knot_nameserver_t));
	if (ns == NULL) {
		ERR_ALLOC_FAILED;
		return NULL;
	}
	ns->data = 0;

	// Create zone database structure
	dbg_ns("Creating Zone Database structure...\n");
	ns->zone_db = knot_zonedb_new();
	if (ns->zone_db == NULL) {
		ERR_ALLOC_FAILED;
		free(ns);
		return NULL;
	}

	// prepare empty response with SERVFAIL error
	knot_packet_t *err = knot_packet_new();
	if (err == NULL) {
		ERR_ALLOC_FAILED;
		free(ns);
		return NULL;
	}

	dbg_ns("Created default empty response...\n");

	int rc = knot_packet_set_max_size(err, KNOT_WIRE_HEADER_SIZE);
	if (rc != KNOT_EOK) {
		dbg_ns("Error creating default error response: %s.\n",
		                 knot_strerror(rc));
		free(ns);
		knot_packet_free(&err);
		return NULL;
	}

	rc = knot_response_init(err);
	if (rc != KNOT_EOK) {
		dbg_ns("Error initializing default error response:"
		                 " %s.\n", knot_strerror(rc));
		free(ns);
		knot_packet_free(&err);
		return NULL;
	}

	knot_response_set_rcode(err, KNOT_RCODE_SERVFAIL);
	ns->err_resp_size = 0;

	dbg_ns("Converting default empty response to wire format...\n");

	uint8_t *error_wire = NULL;

	if (knot_packet_to_wire(err, &error_wire, &ns->err_resp_size) != 0) {
		dbg_ns("Error while converting "
		                 "default error response to "
		                 "wire format \n");
		knot_packet_free(&err);
		free(ns);
		return NULL;
	}

	ns->err_response = (uint8_t *)malloc(ns->err_resp_size);
	if (ns->err_response == NULL) {
		dbg_ns("Error while converting default "
		                 "error response to wire format \n");
		knot_packet_free(&err);
		free(ns);
		return NULL;
	}

	memcpy(ns->err_response, error_wire, ns->err_resp_size);

	dbg_ns("Done..\n");

	knot_packet_free(&err);

	if (EDNS_ENABLED) {
		ns->opt_rr = knot_edns_new();
		if (ns->opt_rr == NULL) {
			dbg_ns("Error while preparing OPT RR of the"
			                 " server.\n");
			knot_packet_free(&err);
			free(ns);
			return NULL;
		}
		knot_edns_set_version(ns->opt_rr, EDNS_VERSION);
		knot_edns_set_payload(ns->opt_rr, MAX_UDP_PAYLOAD_EDNS);
	} else {
		ns->opt_rr = NULL;
	}

	ns->identity = NULL;
	ns->version = NULL;
	ns->hostname = NULL;

	knot_packet_free(&err);

	return ns;
}

/*----------------------------------------------------------------------------*/

static int knot_ns_replace_nsid(knot_opt_rr_t *opt_rr, const char *nsid,
                                size_t len)
{
	assert(opt_rr != NULL);
	if (nsid == NULL || len == 0) {
		return KNOT_EOK;
	}

	int found = 0;
	int i = 0;

	while (i < opt_rr->option_count && !found) {
		if (opt_rr->options[i].code == EDNS_OPTION_NSID) {
			found = 1;
		} else {
			++i;
		}
	}

	if (found) {
		uint8_t *new_data = (uint8_t *)malloc(len);
		if (new_data == NULL) {
			return KNOT_ENOMEM;
		}

		memcpy(new_data, nsid, len);
		uint8_t *old = opt_rr->options[i].data;

		opt_rr->options[i].data = new_data;
		opt_rr->options[i].length = len;

		free(old);

		return KNOT_EOK;
	} else {
		return knot_edns_add_option(opt_rr, EDNS_OPTION_NSID,
		                            len, (const uint8_t *)nsid);
	}
}

/*----------------------------------------------------------------------------*/

void knot_ns_set_nsid(knot_nameserver_t *nameserver, const char *nsid, size_t len)
{
	if (nameserver == NULL) {
		dbg_ns("NS: set_nsid: nameserver=NULL.\n");
		return;
	}

	if (nsid == NULL) {
		/* This is fine. */
		return;
	}

	int ret = knot_ns_replace_nsid(nameserver->opt_rr, nsid, len);

	if (ret != KNOT_EOK) {
		dbg_ns("NS: set_nsid: could not add EDNS option.\n");
		return;
	}

	dbg_ns_verb("NS: set_nsid: added successfully.\n");
}

/*----------------------------------------------------------------------------*/

int knot_ns_parse_packet(const uint8_t *query_wire, size_t qsize,
                    knot_packet_t *packet, knot_packet_type_t *type)
{
	if (packet == NULL || query_wire == NULL || type == NULL) {
		dbg_ns("Missing parameter to query parsing.\n");
		return KNOT_EINVAL;
	}

	dbg_ns_verb("ns_parse_packet() called with query size %zu.\n", qsize);

	// 1) create empty response
	dbg_ns_verb("Parsing packet...\n");

	int ret = 0;
	*type = KNOT_QUERY_INVALID;

	if ((ret = knot_packet_parse_from_wire(packet, query_wire,
	                                         qsize, 1, 0)) != 0) {
		dbg_ns("Error while parsing packet, "
		       "libknot error '%s'.\n", knot_strerror(ret));
		return KNOT_RCODE_FORMERR;
	}

	dbg_ns_verb("Parsed packet header and Question:\n");
	knot_packet_dump(packet);

	// 3) determine the query type
	switch (knot_packet_opcode(packet))  {
	case KNOT_OPCODE_QUERY:
		switch (knot_packet_qtype(packet)) {
		case KNOT_RRTYPE_AXFR:
			*type = (knot_packet_is_query(packet))
			         ? KNOT_QUERY_AXFR : KNOT_RESPONSE_AXFR;
			break;
		case KNOT_RRTYPE_IXFR:
			*type = (knot_packet_is_query(packet))
			         ? KNOT_QUERY_IXFR : KNOT_RESPONSE_IXFR;
			break;
		default:
			*type = (knot_packet_is_query(packet))
			         ? KNOT_QUERY_NORMAL : KNOT_RESPONSE_NORMAL;
		}

		break;
	case KNOT_OPCODE_NOTIFY:
		*type = (knot_packet_is_query(packet))
		         ? KNOT_QUERY_NOTIFY : KNOT_RESPONSE_NOTIFY;
		break;
	case KNOT_OPCODE_UPDATE:
		if(knot_packet_is_query(packet)) {
			*type = KNOT_QUERY_UPDATE;
		} else {
			*type = KNOT_RESPONSE_UPDATE;
		}
		break;
	default:
		return KNOT_RCODE_NOTIMPL;
	}

	return KNOT_EOK;
}

/*----------------------------------------------------------------------------*/

static void knot_ns_error_response(const knot_nameserver_t *nameserver,
                                   uint16_t query_id, uint8_t *flags1_query,
                                   uint8_t rcode, uint8_t *response_wire,
                                   size_t *rsize)
{
	memcpy(response_wire, nameserver->err_response,
	       nameserver->err_resp_size);

	// copy only the ID of the query
	knot_wire_set_id(response_wire, query_id);

	if (flags1_query != NULL) {
		if (knot_wire_flags_get_rd(*flags1_query) != 0) {
			knot_wire_set_rd(response_wire);
		}
		knot_wire_set_opcode(response_wire,
		                     knot_wire_flags_get_opcode(*flags1_query));
	}

	// set the RCODE
	knot_wire_set_rcode(response_wire, rcode);
	*rsize = nameserver->err_resp_size;
}

/*----------------------------------------------------------------------------*/

int knot_ns_error_response_from_query_wire(const knot_nameserver_t *nameserver,
                                          const uint8_t *query, size_t size,
                                          uint8_t rcode,
                                          uint8_t *response_wire, size_t *rsize)
{
	if (size < 2) {
		// ignore packet
		return KNOT_EFEWDATA;
	}

	uint16_t pkt_id = knot_wire_get_id(query);

	uint8_t *flags1_ptr = NULL;
	uint8_t flags1;

	if (size > KNOT_WIRE_OFFSET_FLAGS1) {
		flags1 = knot_wire_get_flags1(query);
		flags1_ptr = &flags1;
	}
	knot_ns_error_response(nameserver, pkt_id, flags1_ptr,
	                       rcode, response_wire, rsize);

	return KNOT_EOK;
}

/*----------------------------------------------------------------------------*/

int knot_ns_error_response_from_query(const knot_nameserver_t *nameserver,
                                      const knot_packet_t *query,
                                      uint8_t rcode, uint8_t *response_wire,
                                      size_t *rsize)
{
	if (query->parsed < 2) {
		// ignore packet
		return KNOT_EFEWDATA;
	}

	if (query->parsed < KNOT_WIRE_HEADER_SIZE) {
		return knot_ns_error_response_from_query_wire(nameserver,
			query->wireformat, query->size, rcode, response_wire,
			rsize);
	}

	size_t max_size = *rsize;
	uint8_t flags1 = knot_wire_get_flags1(knot_packet_wireformat(query));

	// prepare the generic error response
	knot_ns_error_response(nameserver, knot_packet_id(query),
	                       &flags1, rcode, response_wire,
	                       rsize);

	if (query->parsed > KNOT_WIRE_HEADER_SIZE
	                    + KNOT_WIRE_QUESTION_MIN_SIZE) {
		// in this case the whole question was parsed, append it
		size_t question_size = knot_packet_question_size(query);

		if (max_size > KNOT_WIRE_HEADER_SIZE + question_size) {
			/*
			 * At this point, the wireformat of query may be in the
			 * same place where the response is assembled. This does
			 * not matter before this point, although the query
			 * wireformat is rewritten. Now we just need to copy
			 * the original Question section. So if the pointers are
			 * the same, we may just leave it and increase the
			 * response wire size. Otherwise we must copy the data.
			 */
			if (response_wire != knot_packet_wireformat(query)) {
				memcpy(response_wire + KNOT_WIRE_HEADER_SIZE,
				       knot_packet_wireformat(query)
				       + KNOT_WIRE_HEADER_SIZE, question_size);
			}
			*rsize += question_size;

			// adjust QDCOUNT
			knot_wire_set_qdcount(response_wire, 1);
		}
	}

	return KNOT_EOK;
}

/*----------------------------------------------------------------------------*/

void knot_ns_error_response_full(knot_nameserver_t *nameserver,
                                 knot_packet_t *response, uint8_t rcode,
                                 uint8_t *response_wire, size_t *rsize)
{
	knot_response_set_rcode(response, rcode);

	if (ns_error_response_to_wire(response, response_wire, rsize) != 0) {
		knot_ns_error_response_from_query(nameserver,
		                                  knot_packet_query(response),
		                                  KNOT_RCODE_SERVFAIL,
		                                  response_wire, rsize);
	}
}

/*----------------------------------------------------------------------------*/

int knot_ns_prep_normal_response(knot_nameserver_t *nameserver,
                                 knot_packet_t *query, knot_packet_t **resp,
                                 const knot_zone_t **zone, size_t max_size)
{
	dbg_ns_verb("knot_ns_prep_normal_response()\n");

	if (nameserver == NULL || query == NULL || resp == NULL
	    || zone == NULL) {
		return KNOT_EINVAL;
	}

	// first, parse the rest of the packet
	assert(knot_packet_is_query(query));
	dbg_ns_verb("Query - parsed: %zu, total wire size: %zu\n",
	            knot_packet_parsed(query), knot_packet_size(query));
	int ret;

	ret = knot_packet_parse_rest(query, 0);
	if (ret != KNOT_EOK) {
		dbg_ns("Failed to parse rest of the query: %s.\n",
		       knot_strerror(ret));
		return ret;
	}

	/*
	 * Semantic checks - if ANCOUNT > 0 or NSCOUNT > 0, return FORMERR.
	 *
	 * If any xxCOUNT is less or more than actual RR count
	 * the previously called knot_packet_parse_rest() will recognize this.
	 *
	 * Check the QDCOUNT and in case of anything but 1 send back
	 * FORMERR
	 */
	if (knot_packet_ancount(query) > 0
	    || (knot_packet_nscount(query) > 0
	        && (knot_packet_qtype(query) != KNOT_RRTYPE_IXFR))
	    || knot_packet_qdcount(query) != 1) {
		dbg_ns("ANCOUNT or NSCOUNT not 0 in query, "
		       "or QDCOUNT != 1. Reply FORMERR.\n");
		return KNOT_EMALF;
	}

	/*
	 * Check what is in the Additional section. Only OPT and TSIG are
	 * allowed. TSIG must be the last record if present.
	 */
	if (knot_packet_arcount(query) > 0) {
		int ok = 0;
		const knot_rrset_t *add1 =
		                knot_packet_additional_rrset(query, 0);
		if (knot_packet_additional_rrset_count(query) == 1
		    && (knot_rrset_type(add1) == KNOT_RRTYPE_OPT
		        || knot_rrset_type(add1) == KNOT_RRTYPE_TSIG)) {
			ok = 1;
		} else if (knot_packet_additional_rrset_count(query) == 2) {
			const knot_rrset_t *add2 =
			                knot_packet_additional_rrset(query, 1);
			if (knot_rrset_type(add1) == KNOT_RRTYPE_OPT
			    && knot_rrset_type(add2) == KNOT_RRTYPE_TSIG) {
				ok = 1;
			}
		}

		if (!ok) {
			dbg_ns("Additional section malformed. Reply FORMERR\n");
			return KNOT_EMALF;
		}
	}

	size_t resp_max_size = 0;

	knot_packet_dump(query);

	if (max_size > 0) {
		// if TCP is used, buffer size is the only constraint
		assert(max_size > 0);
		resp_max_size = max_size;
	} else if (knot_query_edns_supported(query)) {
		assert(max_size == 0);
		if (knot_edns_get_payload(&query->opt_rr) <
		    knot_edns_get_payload(nameserver->opt_rr)) {
			resp_max_size = knot_edns_get_payload(&query->opt_rr);
		} else {
			resp_max_size = knot_edns_get_payload(
						nameserver->opt_rr);
		}
	}

	if (resp_max_size < MAX_UDP_PAYLOAD) {
		resp_max_size = MAX_UDP_PAYLOAD;
	}

	ret = knot_ns_prepare_response(query, resp, resp_max_size);
	if (ret != KNOT_EOK) {
		return KNOT_ERROR;
	}

	dbg_ns_verb("Query - parsed: %zu, total wire size: %zu\n",
	            query->parsed, query->size);
	dbg_ns_detail("Opt RR: version: %d, payload: %d\n",
	              query->opt_rr.version, query->opt_rr.payload);
	dbg_ns_detail("EDNS supported in query: %d\n",
	              knot_query_edns_supported(query));

	// set the OPT RR to the response
	if (knot_query_edns_supported(query)) {
		ret = knot_response_add_opt(*resp, nameserver->opt_rr, 1,
		                            knot_query_nsid_requested(query));
		if (ret != KNOT_EOK) {
			dbg_ns("Failed to set OPT RR to the response"
			       ": %s\n", knot_strerror(ret));
		} else {
			// copy the DO bit from the query
			if (knot_query_dnssec_requested(query)) {
				knot_edns_set_do(&(*resp)->opt_rr);
			}
		}
	}

	dbg_ns_verb("Response max size: %zu\n", (*resp)->max_size);

	// search for zone only for IN and ANY classes
	uint16_t qclass = knot_packet_qclass(*resp);
	if (qclass != KNOT_CLASS_IN && qclass != KNOT_CLASS_ANY)
		return KNOT_EOK;

	const knot_dname_t *qname = knot_packet_qname(*resp);
	assert(qname != NULL);

	uint16_t qtype = knot_packet_qtype(*resp);
dbg_ns_exec_verb(
	char *name_str = knot_dname_to_str(qname);
	dbg_ns_verb("Trying to find zone for QNAME %s\n", name_str);
	free(name_str);
);
	// find zone in which to search for the name
	knot_zonedb_t *zonedb = rcu_dereference(nameserver->zone_db);
	*zone = ns_get_zone_for_qname(zonedb, qname, qtype);

	/* Assign zone to packets. */
	query->zone = *zone;
	(*resp)->zone = *zone;

	return KNOT_EOK;
}

/*----------------------------------------------------------------------------*/

int knot_ns_prep_update_response(knot_nameserver_t *nameserver,
                                 knot_packet_t *query, knot_packet_t **resp,
                                 knot_zone_t **zone, size_t max_size)
{
	dbg_ns_verb("knot_ns_prep_update_response()\n");

	if (nameserver == NULL || query == NULL || resp == NULL
	    || zone == NULL) {
		return KNOT_EINVAL;
	}

	// first, parse the rest of the packet
	assert(knot_packet_is_query(query));
	dbg_ns_verb("Query - parsed: %zu, total wire size: %zu\n",
	            knot_packet_parsed(query), knot_packet_size(query));
	int ret;

	ret = knot_packet_parse_rest(query, 0);
	if (ret != KNOT_EOK) {
		dbg_ns("Failed to parse rest of the query: %s.\n",
		       knot_strerror(ret));
		return ret;
	}

	/*
	 * Semantic checks
	 *
	 * Check the QDCOUNT and in case of anything but 1 send back
	 * FORMERR
	 */
	if (knot_packet_qdcount(query) != 1) {
		dbg_ns("QDCOUNT != 1. Reply FORMERR.\n");
		return KNOT_EMALF;
	}

	/*
	 * Check what is in the Additional section. Only OPT and TSIG are
	 * allowed. TSIG must be the last record if present.
	 */
	/*! \todo Put to separate function - used in prep_normal_response(). */
	if (knot_packet_arcount(query) > 0) {
		int ok = 0;
		const knot_rrset_t *add1 =
		                knot_packet_additional_rrset(query, 0);
		if (knot_packet_additional_rrset_count(query) == 1
		    && (knot_rrset_type(add1) == KNOT_RRTYPE_OPT
		        || knot_rrset_type(add1) == KNOT_RRTYPE_TSIG)) {
			ok = 1;
		} else if (knot_packet_additional_rrset_count(query) == 2) {
			const knot_rrset_t *add2 =
			                knot_packet_additional_rrset(query, 1);
			if (knot_rrset_type(add1) == KNOT_RRTYPE_OPT
			    && knot_rrset_type(add2) == KNOT_RRTYPE_TSIG) {
				ok = 1;
			}
		}

		if (!ok) {
			dbg_ns("Additional section malformed. Reply FORMERR\n");
			return KNOT_EMALF;
		}
	}

	size_t resp_max_size = 0;

	knot_packet_dump(query);

	/*! \todo Put to separate function - used in prep_normal_response(). */
	if (max_size > 0) {
		// if TCP is used, buffer size is the only constraint
		assert(max_size > 0);
		resp_max_size = max_size;
	} else if (knot_query_edns_supported(query)) {
		assert(max_size == 0);
		if (knot_edns_get_payload(&query->opt_rr) <
		    knot_edns_get_payload(nameserver->opt_rr)) {
			resp_max_size = knot_edns_get_payload(&query->opt_rr);
		} else {
			resp_max_size = knot_edns_get_payload(
						nameserver->opt_rr);
		}
	}

	if (resp_max_size < MAX_UDP_PAYLOAD) {
		resp_max_size = MAX_UDP_PAYLOAD;
	}

	ret = knot_ns_prepare_response(query, resp, resp_max_size);
	if (ret != KNOT_EOK) {
		return KNOT_ERROR;
	}

	/* Trim question for DDNS answer. */
	knot_packet_set_size(query, KNOT_WIRE_HEADER_SIZE);
	knot_wire_set_qdcount(query->wireformat, 0);

	dbg_ns_verb("Query - parsed: %zu, total wire size: %zu\n",
	            query->parsed, query->size);
	dbg_ns_detail("Opt RR: version: %d, payload: %d\n",
	              query->opt_rr.version, query->opt_rr.payload);

	// get the answer for the query
	knot_zonedb_t *zonedb = rcu_dereference(nameserver->zone_db);

	dbg_ns_detail("EDNS supported in query: %d\n",
	              knot_query_edns_supported(query));

	// set the OPT RR to the response
	if (knot_query_edns_supported(query)) {
		ret = knot_response_add_opt(*resp, nameserver->opt_rr, 1,
		                            knot_query_nsid_requested(query));
		if (ret != KNOT_EOK) {
			dbg_ns("Failed to set OPT RR to the response"
			       ": %s\n", knot_strerror(ret));
		} else {
			// copy the DO bit from the query
			if (knot_query_dnssec_requested(query)) {
				knot_edns_set_do(&(*resp)->opt_rr);
			}
		}
	}

	dbg_ns_verb("Response max size: %zu\n", (*resp)->max_size);

	const knot_dname_t *qname = knot_packet_qname(knot_packet_query(*resp));
	assert(qname != NULL);

//	uint16_t qtype = knot_packet_qtype(*resp);
dbg_ns_exec_verb(
	char *name_str = knot_dname_to_str(qname);
	dbg_ns_verb("Trying to find zone %s\n", name_str);
	free(name_str);
);
	// find zone
	*zone = knot_zonedb_find_zone(zonedb, qname);

	return KNOT_EOK;
}

/*----------------------------------------------------------------------------*/

int knot_ns_answer_normal(knot_nameserver_t *nameserver,
                          const knot_zone_t *zone, knot_packet_t *resp,
                          uint8_t *response_wire, size_t *rsize, int check_any)
{
	dbg_ns_verb("ns_answer_normal()\n");

	int ret = ns_answer(zone, resp, check_any);

	if (ret != 0) {
		// now only one type of error (SERVFAIL), later maybe more
		knot_ns_error_response_full(nameserver, resp,
		                            KNOT_RCODE_SERVFAIL,
		                            response_wire, rsize);
	} else {
		dbg_ns_verb("Created response packet.\n");
		//knot_response_dump(resp);
		knot_packet_dump(resp);

		// 4) Transform the packet into wire format
		if (ns_response_to_wire(resp, response_wire, rsize) != 0) {
			// send back SERVFAIL (as this is our problem)
			knot_ns_error_response_full(nameserver, resp,
			                            KNOT_RCODE_SERVFAIL,
			                            response_wire, rsize);
		}
	}

	dbg_ns_verb("Returning response with wire size %zu\n", *rsize);

	return KNOT_EOK;
}

/*----------------------------------------------------------------------------*/

int knot_ns_answer_ixfr_udp(knot_nameserver_t *nameserver,
                            const knot_zone_t *zone, knot_packet_t *resp,
                            uint8_t *response_wire, size_t *rsize)
{
	dbg_ns("ns_answer_ixfr_udp()\n");

	const knot_zone_contents_t *contents = knot_zone_contents(zone);

	// if no zone found, return REFUSED
	if (zone == NULL) {
		dbg_ns("No zone found.\n");
		knot_response_set_rcode(resp, KNOT_RCODE_REFUSED);
		return KNOT_EOK;
	} else if (contents == NULL) {
		dbg_ns("Zone expired or not bootstrapped. Reply SERVFAIL.\n");
		knot_response_set_rcode(resp, KNOT_RCODE_SERVFAIL);
		return KNOT_EOK;
	}

	const knot_node_t *apex = knot_zone_contents_apex(contents);
	assert(apex != NULL);
	knot_rrset_t *soa = knot_node_get_rrset(apex, KNOT_RRTYPE_SOA);

	// just put the SOA to the Answer section of the response and send back
	int ret = knot_response_add_rrset_answer(resp, soa, 1, 0, 0);
	if (ret != KNOT_EOK) {
		knot_ns_error_response_full(nameserver, resp,
		                            KNOT_RCODE_SERVFAIL,
		                            response_wire, rsize);
	}

	dbg_ns("Created response packet.\n");
	knot_packet_dump(resp);

	// Transform the packet into wire format
	if (ns_response_to_wire(resp, response_wire, rsize) != 0) {
		// send back SERVFAIL (as this is our problem)
		knot_ns_error_response_full(nameserver, resp,
		                            KNOT_RCODE_SERVFAIL,
		                            response_wire, rsize);
	}

	dbg_ns("Returning response with wire size %zu\n", *rsize);

	return KNOT_EOK;
}

/*----------------------------------------------------------------------------*/

int knot_ns_init_xfr(knot_nameserver_t *nameserver, knot_ns_xfr_t *xfr)
{
	dbg_ns("knot_ns_init_xfr()\n");

	int ret = 0;

	if (nameserver == NULL || xfr == NULL) {
		dbg_ns("Wrong parameters given to function ns_init_xfr()\n");
		/* Sending error was totally wrong. If nameserver or xfr were
		 * NULL, the ns_error_response() function would crash.
		 */
		return ret;
	}

	ret = knot_packet_parse_rest(xfr->query, 0);
	if (ret != KNOT_EOK) {
		dbg_ns("Failed to parse rest of the query: %s\n",
		       knot_strerror(ret));
		xfr->rcode = (ret == KNOT_EMALF) ? KNOT_RCODE_FORMERR
		                                 : KNOT_RCODE_SERVFAIL;
		return ret;
	}

dbg_ns_exec_verb(
	dbg_ns_verb("Parsed XFR query:\n");
	knot_packet_dump(xfr->query);
);

	knot_zonedb_t *zonedb = rcu_dereference(nameserver->zone_db);
	const knot_dname_t *qname = knot_packet_qname(xfr->query);

dbg_ns_exec_verb(
	char *name_str = knot_dname_to_str(qname);
	dbg_ns_verb("Trying to find zone with name %s\n", name_str);
	free(name_str);
);
	// find zone in which to search for the name
	knot_zone_t *zone = knot_zonedb_find_zone(zonedb, qname);

	// if no zone found, return NotAuth
	if (zone == NULL) {
		dbg_ns("No zone found.\n");
		xfr->rcode = KNOT_RCODE_NOTAUTH;
		return KNOT_ENOZONE;
	}

dbg_ns_exec(
	char *name2_str = knot_dname_to_str(qname);
	dbg_ns("Found zone for name %s\n", name2_str);
	free(name2_str);
);
	knot_zone_retain(zone);
	xfr->zone = zone;


	return KNOT_EOK;
}

int knot_ns_init_xfr_resp(knot_nameserver_t *nameserver, knot_ns_xfr_t *xfr)
{
	int ret = KNOT_EOK;
	knot_packet_t *resp = knot_packet_new_mm(&xfr->query->mm);
	if (resp == NULL) {
		dbg_ns("Failed to create packet structure.\n");
		/*! \todo xfr->wire is not NULL, will fail on assert! */
		knot_ns_error_response_from_query(nameserver, xfr->query,
		                                  KNOT_RCODE_SERVFAIL,
		                                  xfr->wire, &xfr->wire_size);
		ret = xfr->send(xfr->session, &xfr->addr, xfr->wire,
		                xfr->wire_size);
		return ret;
	}

	resp->wireformat = xfr->wire;
	resp->max_size = xfr->wire_size;

	ret = knot_response_init_from_query(resp, xfr->query);

	if (ret != KNOT_EOK) {
		dbg_ns("Failed to init response structure.\n");
		/*! \todo xfr->wire is not NULL, will fail on assert! */
		knot_ns_error_response_from_query(nameserver, xfr->query,
		                                  KNOT_RCODE_SERVFAIL,
		                                  xfr->wire, &xfr->wire_size);
		int res = xfr->send(xfr->session, &xfr->addr, xfr->wire,
		                    xfr->wire_size);
		knot_packet_free(&resp);
		return res;
	}

	xfr->response = resp;

	assert(knot_packet_qtype(xfr->response) == KNOT_RRTYPE_AXFR ||
	       knot_packet_qtype(xfr->response) == KNOT_RRTYPE_IXFR);
	return ret;
}

/*----------------------------------------------------------------------------*/

int ns_serial_compare(uint32_t s1, uint32_t s2)
{
	int32_t diff = ns_serial_difference(s1, s2);
	return (s1 == s2) /* s1 equal to s2 */
	        ? 0
	        :((diff >= 1 && diff < ((uint32_t)1 << 31))
	           ? 1	/* s1 larger than s2 */
	           : -1); /* s1 less than s2 */
}

/*----------------------------------------------------------------------------*/

int ns_ixfr_load_serials(const knot_ns_xfr_t *xfr, uint32_t *serial_from,
                         uint32_t *serial_to)
{
	if (xfr == NULL || xfr->zone == NULL || serial_from == NULL
	    || serial_to == NULL) {
		return KNOT_EINVAL;
	}

	const knot_zone_t *zone = xfr->zone;
	const knot_zone_contents_t *contents = knot_zone_contents(zone);
	if (!contents) {
		dbg_ns("Missing contents\n");
		return KNOT_EINVAL;
	}

	if (knot_zone_contents_apex(contents) == NULL) {
		dbg_ns("No apex.\n");
		return KNOT_EINVAL;
	}

	const knot_rrset_t *zone_soa =
		knot_node_rrset(knot_zone_contents_apex(contents),
		                  KNOT_RRTYPE_SOA);
	if (zone_soa == NULL) {
		dbg_ns("No SOA.\n");
		return KNOT_EINVAL;
	}

	if (knot_packet_nscount(xfr->query) < 1) {
		dbg_ns("No Authority record.\n");
		return KNOT_EMALF;
	}

	if (knot_packet_authority_rrset(xfr->query, 0) == NULL) {
		dbg_ns("Authority record missing.\n");
		return KNOT_ERROR;
	}

	// retrieve origin (xfr) serial and target (zone) serial
	*serial_to = knot_rrset_rdata_soa_serial(zone_soa);
	*serial_from =
		knot_rrset_rdata_soa_serial(knot_packet_authority_rrset(xfr->query, 0));

	return KNOT_EOK;
}

/*----------------------------------------------------------------------------*/

int knot_ns_xfr_send_error(const knot_nameserver_t *nameserver,
                           knot_ns_xfr_t *xfr, knot_rcode_t rcode)
{
	/*! \todo Handle TSIG errors differently. */
	knot_response_set_rcode(xfr->response, rcode);

	int ret = 0;
	if ((ret = ns_xfr_send_and_clear(xfr, 1)) != KNOT_EOK
	    || xfr->response == NULL) {
		size_t size = 0;
		knot_ns_error_response_from_query(nameserver, xfr->query,
		                                  KNOT_RCODE_SERVFAIL,
		                                  xfr->wire, &size);
		ret = xfr->send(xfr->session, &xfr->addr, xfr->wire, size);
	}

	return ret;
}

/*----------------------------------------------------------------------------*/

int knot_ns_answer_axfr(knot_nameserver_t *nameserver, knot_ns_xfr_t *xfr)
{
	if (xfr == NULL || nameserver == NULL || xfr->zone == NULL) {
		return KNOT_EINVAL;
	}

	rcu_read_lock();

	// take the contents and answer from them
	int ret = 0;
	knot_zone_contents_t *contents = knot_zone_get_contents(xfr->zone);
	if (!contents) {
		dbg_ns("AXFR failed on stub zone\n");
		knot_ns_xfr_send_error(nameserver, xfr, KNOT_RCODE_SERVFAIL);
		ret = xfr->send(xfr->session, &xfr->addr, xfr->wire,
				xfr->wire_size);
		rcu_read_unlock();
		knot_packet_free(&xfr->response);
		return ret;
	}

	/*
	 * The TSIG data should already be stored in 'xfr'.
	 * Now just count the expected size of the TSIG RR and save it
	 * to the response structure.
	 */

	/*! \todo [TSIG] Get the TSIG size from some API function. */
	if (xfr->tsig_size > 0) {
		dbg_ns_verb("Setting TSIG size in packet: %zu\n",
		            xfr->tsig_size);
		knot_packet_set_tsig_size(xfr->response, xfr->tsig_size);
	}

	ret = ns_axfr_from_zone(contents, xfr);

	/*! \todo Somehow distinguish when it makes sense to send the SERVFAIL
	 *        and when it does not. E.g. if there was problem in sending
	 *        packet, it will probably fail when sending the SERVFAIL also.
	 */
	if (ret < 0 && ret != KNOT_ECONN) {
		dbg_ns("AXFR failed, sending SERVFAIL.\n");
		// now only one type of error (SERVFAIL), later maybe more
		/*! \todo #2176 This should send error response every time. */
		knot_ns_xfr_send_error(nameserver, xfr, KNOT_RCODE_SERVFAIL);
	} else if (ret > 0) {
		ret = KNOT_ERROR;
	}

	rcu_read_unlock();

	knot_packet_free(&xfr->response);

	return ret;
}

/*----------------------------------------------------------------------------*/

int knot_ns_answer_ixfr(knot_nameserver_t *nameserver, knot_ns_xfr_t *xfr)
{
	if (nameserver == NULL || xfr == NULL || xfr->zone == NULL
	    || xfr->response == NULL) {
		return KNOT_EINVAL;
	}

	// parse rest of the packet (we need the Authority record)
	int ret = knot_packet_parse_rest(xfr->query, 0);
	if (ret != KNOT_EOK) {
		dbg_ns("Failed to parse rest of the packet: %s. "
		       "Reply FORMERR.\n", knot_strerror(ret));
		knot_ns_xfr_send_error(nameserver, xfr, KNOT_RCODE_FORMERR);
		knot_packet_free(&xfr->response);
		return ret;
	}

	// check if the zone has contents
	if (knot_zone_contents(xfr->zone) == NULL) {
		dbg_ns("Zone expired or not bootstrapped. Reply SERVFAIL.\n");
		ret = knot_ns_xfr_send_error(nameserver, xfr, KNOT_RCODE_SERVFAIL);
		knot_packet_free(&xfr->response);
		return ret;
	}

	/*
	 * The TSIG data should already be stored in 'xfr'.
	 * Now just count the expected size of the TSIG RR and save it
	 * to the response structure. This should be optional, only if
	 * the request contained TSIG, i.e. if there is the data in 'xfr'.
	 */

	/*! \todo [TSIG] Get the TSIG size from some API function. */
	if (xfr->tsig_size > 0) {
		knot_packet_set_tsig_size(xfr->response, xfr->tsig_size);
	}

	ret = ns_ixfr(xfr);

	knot_packet_free(&xfr->response);

	return ret;
}

/*----------------------------------------------------------------------------*/

int knot_ns_process_axfrin(knot_nameserver_t *nameserver, knot_ns_xfr_t *xfr)
{
	/*
	 * Here we assume that 'xfr' contains TSIG information
	 * and the digest of the query sent to the master or the previous
	 * digest.
	 */

	dbg_ns("ns_process_axfrin: incoming packet, wire size: %zu\n",
	       xfr->wire_size);
	int ret = xfrin_process_axfr_packet(xfr);

	if (ret > 0) { // transfer finished
		dbg_ns("ns_process_axfrin: AXFR finished, zone created.\n");

		gettimeofday(&xfr->t_end, NULL);

		/*
		 * Adjust zone so that node count is set properly and nodes are
		 * marked authoritative / delegation point.
		 */
		xfrin_constructed_zone_t *constr_zone =
				(xfrin_constructed_zone_t *)xfr->data;
		knot_zone_contents_t *zone = constr_zone->contents;
		assert(zone != NULL);
		log_zone_info("%s Serial %u -> %u\n", xfr->msg,
		              knot_zone_serial(knot_zone_contents(xfr->zone)),
		              knot_zone_serial(zone));

		dbg_ns_verb("ns_process_axfrin: adjusting zone.\n");
		int rc = knot_zone_contents_adjust(zone, NULL, NULL, 0);
		if (rc != KNOT_EOK) {
			return rc;
		}

		// save the zone contents to the xfr->data
		xfr->new_contents = zone;
		xfr->flags |= XFR_FLAG_AXFR_FINISHED;

		assert(zone->nsec3_nodes != NULL);

		// free the structure used for processing XFR
		assert(constr_zone->rrsigs == NULL);
		free(constr_zone);

		// check zone integrity
dbg_ns_exec_verb(
		int errs = knot_zone_contents_integrity_check(zone);
		dbg_ns_verb("Zone integrity check: %d errors.\n", errs);
);
	}

	/*! \todo In case of error, shouldn't the zone be destroyed here? */

	return ret;
}

/*----------------------------------------------------------------------------*/

int knot_ns_switch_zone(knot_nameserver_t *nameserver,
                          knot_ns_xfr_t *xfr)
{
	if (xfr == NULL || nameserver == NULL || xfr->new_contents == NULL) {
		return KNOT_EINVAL;
	}

	knot_zone_contents_t *zone = (knot_zone_contents_t *)xfr->new_contents;

	dbg_ns("Replacing zone by new one: %p\n", zone);
	if (zone == NULL) {
		dbg_ns("No new zone!\n");
		return KNOT_ENOZONE;
	}

	/* Zone must not be looked-up from server, as it may be a different zone if
	 * a reload occurs when transfer is pending. */
	knot_zone_t *z = xfr->zone;
	if (z == NULL) {
		char *name = knot_dname_to_str(knot_node_owner(
				knot_zone_contents_apex(zone)));
		dbg_ns("Failed to replace zone %s, old zone "
		       "not found\n", name);
		free(name);

		return KNOT_ENOZONE;
	} else {
		zone->zone = z;
	}

	int ret = xfrin_switch_zone(z, zone, xfr->type);

dbg_ns_exec_verb(
	dbg_ns_verb("Zone db contents: (zone count: %zu)\n",
	            nameserver->zone_db->zone_count);

	/* Warning: may not show updated zone if updated zone that is already
	 *          discarded from zone db (reload with pending transfer). */
	const knot_zone_t **zones = knot_zonedb_zones(nameserver->zone_db);
	for (int i = 0; i < knot_zonedb_zone_count
	     (nameserver->zone_db); i++) {
		dbg_ns_verb("%d. zone: %p\n", i, zones[i]);
		char *name = knot_dname_to_str(zones[i]->name);
		dbg_ns_verb("    zone name: %s\n", name);
		free(name);
	}
	free(zones);
);

	return ret;
}

/*----------------------------------------------------------------------------*/

int knot_ns_process_ixfrin(knot_nameserver_t *nameserver,
                             knot_ns_xfr_t *xfr)
{
	dbg_ns("ns_process_ixfrin: incoming packet\n");

	/*
	 * [TSIG] Here we assume that 'xfr' contains TSIG information
	 * and the digest of the query sent to the master or the previous
	 * digest.
	 */
	int ret = xfrin_process_ixfr_packet(xfr);

	if (ret == XFRIN_RES_FALLBACK) {
		dbg_ns("ns_process_ixfrin: Fallback to AXFR.\n");
		ret = KNOT_ENOIXFR;
	}

	if (ret < 0) {
		knot_packet_free(&xfr->query);
		return ret;
	} else if (ret > 0) {
		dbg_ns("ns_process_ixfrin: IXFR finished\n");
		gettimeofday(&xfr->t_end, NULL);

		knot_changesets_t *chgsets = (knot_changesets_t *)xfr->data;
		if (chgsets == NULL || chgsets->first_soa == NULL) {
			// nothing to be done??
			dbg_ns("No changesets created for incoming IXFR!\n");
			return ret;
		}

		// find zone associated with the changesets
		/* Must not search for the zone in zonedb as it may fetch a
		 * different zone than the one the transfer started on. */
		knot_zone_t *zone = xfr->zone;
		if (zone == NULL) {
			dbg_ns("No zone found for incoming IXFR!\n");
			knot_free_changesets(
				(knot_changesets_t **)(&xfr->data));
			return KNOT_ENOZONE;
		}

		switch (ret) {
		case XFRIN_RES_COMPLETE:
			break;
		case XFRIN_RES_SOA_ONLY: {
			// compare the SERIAL from the changeset with the zone's
			// serial
			const knot_node_t *apex = knot_zone_contents_apex(
					knot_zone_contents(zone));
			if (apex == NULL) {
				return KNOT_ERROR;
			}

			const knot_rrset_t *zone_soa = knot_node_rrset(
					apex, KNOT_RRTYPE_SOA);
			if (zone_soa == NULL) {
				return KNOT_ERROR;
			}

			if (ns_serial_compare(
			      knot_rrset_rdata_soa_serial(chgsets->first_soa),
			      knot_rrset_rdata_soa_serial(zone_soa))
			    > 0) {
				if ((xfr->flags & XFR_FLAG_UDP) != 0) {
					// IXFR over UDP
					dbg_ns("Update did not fit.\n");
					return KNOT_EIXFRSPACE;
				} else {
					// fallback to AXFR
					dbg_ns("ns_process_ixfrin: "
					       "Fallback to AXFR.\n");
					knot_free_changesets(
					      (knot_changesets_t **)&xfr->data);
					knot_packet_free(&xfr->query);
					return KNOT_ENOIXFR;
				}

			} else {
				// free changesets
				dbg_ns("No update needed.\n");
				knot_free_changesets(
					(knot_changesets_t **)(&xfr->data));
				return KNOT_ENOXFR;
			}
		} break;
		}
	}

	/*! \todo In case of error, shouldn't the zone be destroyed here? */

	return ret;
}

/*----------------------------------------------------------------------------*/
/*
 * The given query is already fully parsed. But the parameter contains an
 * already prepared response structure.
 *
 * This function should process the contents, prepare prerequisities, prepare
 * changeset and return to the caller.
 */
int knot_ns_process_update(const knot_packet_t *query,
                           const knot_zone_contents_t *zone,
                           knot_changeset_t *changeset, knot_rcode_t *rcode)
{
	assert(knot_packet_is_query(query));

	dbg_ns("Processing Dynamic Update.\n");

	*rcode = KNOT_RCODE_NOERROR;

	// 1) Check zone
	// Already done
//	dbg_ns_verb("Checking zone for DDNS.\n");
//	int ret = knot_ddns_check_zone(zone, query, rcode);
//	if (ret != KNOT_EOK) {
//		dbg_ns("Failed to check zone for update: "
//		       "%s.\n", knot_strerror(ret));
//		return ret;
//	}

	// 2) Convert prerequisities
	// Already done
//	dbg_ns_verb("Processing prerequisities.\n");
//	knot_ddns_prereq_t *prereqs = NULL;
//	int ret = knot_ddns_process_prereqs(query, &prereqs, rcode);
//	if (ret != KNOT_EOK) {
//		dbg_ns("Failed to check zone for update: "
//		       "%s.\n", knot_strerror(ret));
//		return ret;
//	}

//	assert(prereqs != NULL);

	// 3) Check prerequisities
	/*! \todo Somehow ensure the zone will not be changed until the update
	 *        is finished.
	 */
	// Already done
//	dbg_ns_verb("Checking prerequisities.\n");
//	ret = knot_ddns_check_prereqs(zone, &prereqs, rcode);
//	if (ret != KNOT_EOK) {
//		knot_ddns_prereqs_free(&prereqs);
//		dbg_ns("Failed to check zone for update: "
//		       "%s.\n", knot_strerror(ret));
//		return ret;
//	}

	// 4) Convert update to changeset
	dbg_ns_verb("Converting UPDATE packet to changeset.\n");
	int ret = knot_ddns_process_update(zone, query, changeset, rcode);
	if (ret != KNOT_EOK) {
		dbg_ns("Failed to check zone for update: "
		       "%s.\n", knot_strerror(ret));
		return ret;
	}

	assert(changeset != NULL);

	// Done in zones.c
//	knot_ddns_prereqs_free(&prereqs);
	return ret;
}

/*----------------------------------------------------------------------------*/
/*
 * This function should:
 * 1) Create zone shallow copy and the changes structure.
 * 2) Call knot_ddns_process_update2().
 *    - If something went bad, call xfrin_rollback_update() and return an error.
 *    - If everything went OK, continue.
 * 3) Finalize the updated zone.
 *
 * NOTE: Mostly copied from xfrin_apply_changesets(). Should be refactored in
 *       order to get rid of duplicate code.
 */
int knot_ns_process_update2(const knot_packet_t *query,
                            knot_zone_contents_t *old_contents,
                            knot_zone_contents_t **new_contents,
                            knot_changesets_t *chgs, knot_rcode_t *rcode)
{
	/*! \todo Implement. */
	if (query == NULL || old_contents == NULL || chgs == NULL ||
	    chgs->sets == NULL || new_contents == NULL || rcode == NULL) {
		return KNOT_EINVAL;
	}

	dbg_ns("Applying UPDATE to zone...\n");

	/* 1) Create zone shallow copy. */
	dbg_ns_verb("Creating shallow copy of the zone...\n");
	knot_zone_contents_t *contents_copy = NULL;
	knot_changes_t *changes = NULL;
	int ret = xfrin_prepare_zone_copy(old_contents, &contents_copy,
	                                  &changes);
	if (ret != KNOT_EOK) {
		dbg_ns("Failed to prepare zone copy: %s\n",
		          knot_strerror(ret));
		*rcode = KNOT_RCODE_SERVFAIL;
		return ret;
	}

	/* 2) Apply the UPDATE and create changesets. */
	dbg_ns_verb("Applying the UPDATE and creating changeset...\n");
	ret = knot_ddns_process_update2(contents_copy, query, &chgs->sets[0],
	                                changes, rcode);
	if (ret != KNOT_EOK) {
		dbg_ns("Failed to apply UPDATE to the zone copy or no update"
		       " made: %s\n", (ret < 0) ? knot_strerror(ret)
		                                : "No change made.");
		xfrin_rollback_update(old_contents, &contents_copy, &changes);
		return ret;
	}

	dbg_ns_verb("Finalizing updated zone...\n");
	ret = xfrin_finalize_updated_zone(contents_copy, changes);
	if (ret != KNOT_EOK) {
		dbg_ns("Failed to finalize updated zone: %s\n",
		       knot_strerror(ret));
		xfrin_rollback_update(old_contents, &contents_copy, &changes);
		*rcode = (ret == KNOT_EMALF) ? KNOT_RCODE_FORMERR
		                             : KNOT_RCODE_SERVFAIL;
		return ret;
	}

	chgs->changes = changes;
	*new_contents = contents_copy;

	return KNOT_EOK;
}

/*----------------------------------------------------------------------------*/

int knot_ns_create_forward_query(const knot_packet_t *query,
                                 uint8_t *query_wire, size_t *size)
{
	/* Forward UPDATE query:
	 * assign a new packet id
	 */
	int ret = KNOT_EOK;
	if (knot_packet_size(query) > *size) {
		return KNOT_ESPACE;
	}

	memcpy(query_wire, knot_packet_wireformat(query),
	       knot_packet_size(query));
	*size = knot_packet_size(query);
	knot_wire_set_id(query_wire, knot_random_id());

	return ret;
}

/*----------------------------------------------------------------------------*/

int knot_ns_process_forward_response(const knot_packet_t *response,
                                     uint16_t original_id,
                                     uint8_t *response_wire, size_t *size)
{
	// just copy the wireformat of the response and set the original ID

	if (knot_packet_size(response) > *size) {
		return KNOT_ESPACE;
	}

	memcpy(response_wire, knot_packet_wireformat(response),
	       knot_packet_size(response));
	*size = knot_packet_size(response);

	knot_wire_set_id(response_wire, original_id);

	return KNOT_EOK;
}

/*----------------------------------------------------------------------------*/

void *knot_ns_data(knot_nameserver_t *nameserver)
{
	return nameserver->data;
}

/*----------------------------------------------------------------------------*/

void *knot_ns_get_data(knot_nameserver_t *nameserver)
{
	return nameserver->data;
}

/*----------------------------------------------------------------------------*/

void knot_ns_set_data(knot_nameserver_t *nameserver, void *data)
{
	nameserver->data = data;
}

/*----------------------------------------------------------------------------*/

void knot_ns_destroy(knot_nameserver_t **nameserver)
{
	synchronize_rcu();

	free((*nameserver)->err_response);
	if ((*nameserver)->opt_rr != NULL) {
		knot_edns_free(&(*nameserver)->opt_rr);
	}

	// destroy the zone db
	knot_zonedb_deep_free(&(*nameserver)->zone_db);

	free(*nameserver);
	*nameserver = NULL;
}<|MERGE_RESOLUTION|>--- conflicted
+++ resolved
@@ -941,13 +941,8 @@
 static knot_dname_t *ns_next_closer(const knot_dname_t *closest_encloser,
                                       const knot_dname_t *name)
 {
-<<<<<<< HEAD
-	int ce_labels = knot_dname_wire_labels(closest_encloser->name, NULL);
-	int qname_labels = knot_dname_wire_labels(name->name, NULL);
-=======
 	int ce_labels = knot_dname_wire_labels(closest_encloser, NULL);
 	int qname_labels = knot_dname_wire_labels(name, NULL);
->>>>>>> a8f9ee99
 
 	assert(ce_labels < qname_labels);
 
@@ -2025,15 +2020,9 @@
                                 const knot_dname_t *qname)
 {
 	// TODO: add function for getting DNAME target
-<<<<<<< HEAD
-	if (knot_dname_wire_labels(qname->name, NULL)
-	        - knot_dname_wire_labels(knot_rrset_owner(rrset)->name, NULL)
-	        + knot_dname_wire_labels(knot_rrset_rdata_dname_target(rrset)->name, NULL)
-=======
 	if (knot_dname_wire_labels(qname, NULL)
 	        - knot_dname_wire_labels(knot_rrset_owner(rrset), NULL)
 	        + knot_dname_wire_labels(knot_rrset_rdata_dname_target(rrset), NULL)
->>>>>>> a8f9ee99
 	        > KNOT_MAX_DNAME_LENGTH) {
 		return 1;
 	} else {
