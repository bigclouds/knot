#include <config.h>
#include <stdlib.h>
#include <assert.h>
#include <string.h>

#include "dnslib/dnslib-common.h"
#include "dnslib/zone.h"
#include "dnslib/node.h"
#include "dnslib/dname.h"
#include "dnslib/consts.h"
#include "dnslib/descriptor.h"
#include "dnslib/nsec3.h"
#include "dnslib/error.h"
#include "dnslib/debug.h"
#include "dnslib/utils.h"
#include "common/tree.h"
#include "common/base32hex.h"
#include "dnslib/hash/cuckoo-hash-table.h"

/*----------------------------------------------------------------------------*/
/* Non-API functions                                                          */
/*----------------------------------------------------------------------------*/

// AVL tree functions
TREE_DEFINE(dnslib_node, avl);

/*----------------------------------------------------------------------------*/
/*!
 * \brief Checks if the given node can be inserted into the given zone.
 *
 * Checks if both the arguments are non-NULL and if the owner of the node
 * belongs to the zone (i.e. is a subdomain of the zone apex).
 *
 * \param zone Zone to which the node is going to be inserted.
 * \param node Node to check.
 *
 * \retval DNSLIB_EOK if both arguments are non-NULL and the node belongs to the
 *         zone.
 * \retval DNSLIB_EBADARG if either of the arguments is NULL.
 * \retval DNSLIB_EBADZONE if the node does not belong to the zone.
 */
static int dnslib_zone_check_node(const dnslib_zone_t *zone,
                                  const dnslib_node_t *node)
{
	if (zone == NULL || node == NULL) {
		return DNSLIB_EBADARG;
	}

	// assert or just check??
	assert(zone->apex != NULL);

	if (!dnslib_dname_is_subdomain(node->owner, zone->apex->owner)) {
DEBUG_DNSLIB_ZONE(
		char *node_owner = dnslib_dname_to_str(node->owner);
		char *apex_owner = dnslib_dname_to_str(zone->apex->owner);
		debug_dnslib_zone("zone: Trying to insert foreign node to a "
				  "zone. Node owner: %s, zone apex: %s\n",
				  node_owner, apex_owner);
		free(node_owner);
		free(apex_owner);
);
		return DNSLIB_EBADZONE;
	}
	return DNSLIB_EOK;
}

/*----------------------------------------------------------------------------*/
/*!
 * \brief Destroys all RRSets in a node.
 *
 * This function is designed to be used in the tree-iterating functions.
 *
 * \param node Node to destroy RRSets from.
 * \param data Unused parameter.
 */
static void dnslib_zone_destroy_node_rrsets_from_tree(dnslib_node_t *node,
                                                      void *data)
{
<<<<<<< HEAD
	int free_rdata_dnames = (size_t)data;
=======
	int free_rdata_dnames = (int)((intptr_t)data);
>>>>>>> bd701967
	dnslib_node_free_rrsets(node, free_rdata_dnames);
}

/*----------------------------------------------------------------------------*/
/*!
 * \brief Destroys node owner.
 *
 * This function is designed to be used in the tree-iterating functions.
 *
 * \param node Node to destroy the owner of.
 * \param data Unused parameter.
 */
static void dnslib_zone_destroy_node_owner_from_tree(dnslib_node_t *node,
                                                     void *data)
{
	UNUSED(data);
	dnslib_node_free(&node, 1);
}

/*----------------------------------------------------------------------------*/
/*!
 * \brief Adjusts one RDATA item by replacing domain name by one present in the
 *        zone.
 *
 * This function tries to find the domain name in the zone. If the name is not
 * in the zone, it does nothing. If it is there, it destroys the domain name
 * stored in the RDATA item and replaces it by pointer to the domain name from
 * the zone.
 *
 * \warning Call this function only with RDATA items which store domain names,
 *          otherwise the behaviour is undefined.
 *
 * \param rdata RDATA where the item is located.
 * \param zone Zone to which the RDATA belongs.
 * \param pos Position of the RDATA item in the RDATA.
 */
static void dnslib_zone_adjust_rdata_item(dnslib_rdata_t *rdata,
                                          dnslib_zone_t *zone, int pos)
{
	const dnslib_rdata_item_t *dname_item
		= dnslib_rdata_item(rdata, pos);

	if (dname_item != NULL) {
		dnslib_dname_t *dname = dname_item->dname;
		const dnslib_node_t *n = NULL;

		n = dnslib_zone_find_node(zone, dname);

		if (n == NULL) {
			return;
		}

		if (n->owner == dname_item->dname) {
			return;
		}
		debug_dnslib_zone("Replacing dname %s by reference to "
		  "dname %s in zone.\n", dname->name, n->owner->name);

		/*!< \note This will not delete duplicated dnames.
			   Has to be removed as soon as possible !!! */
//		dnslib_rdata_item_set_dname(rdata, pos, n->owner);
		dname->node = n->owner->node;
//		dnslib_dname_free(&dname);
	}
}

/*----------------------------------------------------------------------------*/
/*!
 * \brief Adjusts all RDATA in the given RRSet by replacing domain names by ones
 *        present in the zone.
 *
 * This function selects the RDATA items containing a domain name (according to
 * RR type descriptor of the RRSet's type and adjusts the item using
 * dnslib_zone_adjust_rdata_item().
 *
 * \param rrset RRSet to adjust RDATA in.
 * \param zone Zone to which the RRSet belongs.
 */
static void dnslib_zone_adjust_rdata_in_rrset(dnslib_rrset_t *rrset,
                                              dnslib_zone_t *zone)
{
	uint16_t type = dnslib_rrset_type(rrset);

	dnslib_rrtype_descriptor_t *desc =
		dnslib_rrtype_descriptor_by_type(type);

	dnslib_rdata_t *rdata_first = dnslib_rrset_get_rdata(rrset);
	dnslib_rdata_t *rdata = rdata_first;

	if (rdata == NULL) {
		return;
	}

	while (rdata->next != rdata_first) {
		for (int i = 0; i < rdata->count; ++i) {
			if (desc->wireformat[i]
			    == DNSLIB_RDATA_WF_COMPRESSED_DNAME
			    || desc->wireformat[i]
			       == DNSLIB_RDATA_WF_UNCOMPRESSED_DNAME
			    || desc->wireformat[i]
			       == DNSLIB_RDATA_WF_LITERAL_DNAME) {
				debug_dnslib_zone("Adjusting domain name at "
				  "position %d of RDATA of record with owner "
				  "%s and type %s.\n",
				  i, rrset->owner->name,
				  dnslib_rrtype_to_string(type));

				dnslib_zone_adjust_rdata_item(rdata, zone, i);
			}
		}
		rdata = rdata->next;
	}

	for (int i = 0; i < rdata->count; ++i) {
		if (desc->wireformat[i]
		    == DNSLIB_RDATA_WF_COMPRESSED_DNAME
		    || desc->wireformat[i]
		       == DNSLIB_RDATA_WF_UNCOMPRESSED_DNAME
		    || desc->wireformat[i]
		       == DNSLIB_RDATA_WF_LITERAL_DNAME) {
			debug_dnslib_zone("Adjusting domain name at "
			  "position %d of RDATA of record with owner "
			  "%s and type %s.\n",
			  i, rrset->owner->name,
			  dnslib_rrtype_to_string(type));

			dnslib_zone_adjust_rdata_item(rdata, zone, i);
		}
	}

}

/*----------------------------------------------------------------------------*/
/*!
 * \brief Adjusts all RRSets in the given node by replacing domain names in
 *        RDATA by ones present in the zone.
 *
 * This function just calls dnslib_zone_adjust_rdata_in_rrset() for all RRSets
 * in the node (including all RRSIG RRSets).
 *
 * \param node Zone node to adjust the RRSets in.
 * \param zone Zone to which the node belongs.
 */
static void dnslib_zone_adjust_rrsets(dnslib_node_t *node, dnslib_zone_t *zone)
{
	dnslib_rrset_t **rrsets = dnslib_node_get_rrsets(node);
	short count = dnslib_node_rrset_count(node);

	assert(count == 0 || rrsets != NULL);

	for (int r = 0; r < count; ++r) {
		assert(rrsets[r] != NULL);
		dnslib_zone_adjust_rdata_in_rrset(rrsets[r], zone);
		dnslib_rrset_t *rrsigs = rrsets[r]->rrsigs;
		if (rrsigs != NULL) {
			dnslib_zone_adjust_rdata_in_rrset(rrsigs, zone);
		}
	}
}

/*----------------------------------------------------------------------------*/
/*!
 * \brief Adjusts zone node for faster query processing.
 *
 * - Adjusts RRSets in the node (see dnslib_zone_adjust_rrsets()).
 * - Marks the node as delegation point or non-authoritative (below a zone cut)
 *   if applicable.
 * - Stores reference to corresponding NSEC3 node if applicable.
 *
 * \param node Zone node to adjust.
 * \param zone Zone the node belongs to.
 */
static void dnslib_zone_adjust_node(dnslib_node_t *node, dnslib_zone_t *zone)
{

DEBUG_DNSLIB_ZONE(
	char *name = dnslib_dname_to_str(node->owner);
	debug_dnslib_zone("----- Adjusting node %s -----\n", name);
	free(name);
);

	// adjust domain names in RDATA
	dnslib_zone_adjust_rrsets(node, zone);

DEBUG_DNSLIB_ZONE(
	if (node->parent) {
		char *name = dnslib_dname_to_str(node->parent->owner);
		debug_dnslib_zone("Parent: %s\n", name);
		debug_dnslib_zone("Parent is delegation point: %s\n",
		       dnslib_node_is_deleg_point(node->parent) ? "yes" : "no");
		debug_dnslib_zone("Parent is non-authoritative: %s\n",
		       dnslib_node_is_non_auth(node->parent) ? "yes" : "no");
		free(name);
	} else {
		debug_dnslib_zone("No parent!\n");
	}
);
	// delegation point / non-authoritative node
	if (node->parent
	    && (dnslib_node_is_deleg_point(node->parent)
		|| dnslib_node_is_non_auth(node->parent))) {
		dnslib_node_set_non_auth(node);
	} else if (dnslib_node_rrset(node, DNSLIB_RRTYPE_NS) != NULL
		   && node != zone->apex) {
		dnslib_node_set_deleg_point(node);
	}

	// NSEC3 node
	assert(node->owner);
	const dnslib_node_t *prev;
	int match = dnslib_zone_find_nsec3_for_name(zone, node->owner,
						    &node->nsec3_node, &prev);
	if (match != DNSLIB_ZONE_NAME_FOUND) {
		node->nsec3_node = NULL;
	}

	debug_dnslib_zone("Set flags to the node: \n");
	debug_dnslib_zone("Delegation point: %s\n",
	       dnslib_node_is_deleg_point(node) ? "yes" : "no");
	debug_dnslib_zone("Non-authoritative: %s\n",
	       dnslib_node_is_non_auth(node) ? "yes" : "no");
}

/*----------------------------------------------------------------------------*/
/*!
 * \brief Adjusts a NSEC3 node for faster query processing.
 *
 * This function just adjusts all RRSets in the node, similarly as the
 * dnslib_zone_adjust_rrsets() function.
 *
 * \param node Zone node to adjust.
 * \param zone Zone the node belongs to.
 */
static void dnslib_zone_adjust_nsec3_node(dnslib_node_t *node,
                                          dnslib_zone_t *zone)
{

DEBUG_DNSLIB_ZONE(
	char *name = dnslib_dname_to_str(node->owner);
	debug_dnslib_zone("----- Adjusting node %s -----\n", name);
	free(name);
);

	// adjust domain names in RDATA
	dnslib_rrset_t **rrsets = dnslib_node_get_rrsets(node);
	short count = dnslib_node_rrset_count(node);

	assert(count == 0 || rrsets != NULL);

	for (int r = 0; r < count; ++r) {
		assert(rrsets[r] != NULL);
		assert(dnslib_rrset_type(rrsets[r]) == DNSLIB_RRTYPE_NSEC3);
		dnslib_rrset_t *rrsigs = rrsets[r]->rrsigs;
		if (rrsigs != NULL) {
			dnslib_zone_adjust_rdata_in_rrset(rrsigs, zone);
		}
	}
}

/*----------------------------------------------------------------------------*/
/*!
 * \brief Adjusts zone node for faster query processing.
 *
 * This function is just a wrapper over dnslib_zone_adjust_node() to be used
 * in tree-traversing functions.
 *
 * \param node Zone node to adjust.
 * \param data Zone the node belongs to.
 */
static void dnslib_zone_adjust_node_in_tree(dnslib_node_t *node, void *data)
{
	assert(data != NULL);
	dnslib_zone_t *zone = (dnslib_zone_t *)data;

	dnslib_zone_adjust_node(node, zone);
}

/*----------------------------------------------------------------------------*/
/*!
 * \brief Adjusts NSEC3 node for faster query processing.
 *
 * This function is just a wrapper over dnslib_zone_adjust_nsec3_node() to be
 * used in tree-traversing functions.
 *
 * \param node Zone node to adjust.
 * \param data Zone the node belongs to.
 */
static void dnslib_zone_adjust_nsec3_node_in_tree(dnslib_node_t *node,
                                                  void *data)
{
	assert(data != NULL);
	dnslib_zone_t *zone = (dnslib_zone_t *)data;

	dnslib_zone_adjust_nsec3_node(node, zone);
}

/*----------------------------------------------------------------------------*/
/*!
 * \brief Creates a NSEC3 hashed name for the given domain name.
 *
 * \note The zone's NSEC3PARAM record must be parsed prior to calling this
 *       function (see dnslib_zone_load_nsec3param()).
 *
 * \param zone Zone from which to take the NSEC3 parameters.
 * \param name Domain name to hash.
 * \param nsec3_name Hashed name.
 *
 * \retval DNSLIB_EOK
 * \retval DNSLIB_ENSEC3PAR
 * \retval DNSLIB_ECRYPTO
 * \retval DNSLIB_ERROR if an error occured while creating a new domain name
 *                      from the hash or concatenating it with the zone name.
 */
static int dnslib_zone_nsec3_name(const dnslib_zone_t *zone,
                                  const dnslib_dname_t *name,
                                  dnslib_dname_t **nsec3_name)
{
	assert(nsec3_name != NULL);

	*nsec3_name = NULL;

	const dnslib_nsec3_params_t *nsec3_params =
		dnslib_zone_nsec3params(zone);

	if (nsec3_params == NULL) {
DEBUG_DNSLIB_ZONE(
		char *n = dnslib_dname_to_str(zone->apex->owner);
		debug_dnslib_zone("No NSEC3PARAM for zone %s.\n", n);
		free(n);
);
		return DNSLIB_ENSEC3PAR;
	}

	uint8_t *hashed_name = NULL;
	size_t hash_size = 0;

DEBUG_DNSLIB_ZONE(
	char *n = dnslib_dname_to_str(name);
	debug_dnslib_zone("Hashing name %s.\n", n);
	free(n);
);

	int res = dnslib_nsec3_sha1(nsec3_params, dnslib_dname_name(name),
	                            dnslib_dname_size(name), &hashed_name,
	                            &hash_size);

	if (res != 0) {
		char *n = dnslib_dname_to_str(name);
		debug_dnslib_zone("Error while hashing name %s.\n", n);
		free(n);
		return DNSLIB_ECRYPTO;
	}

	debug_dnslib_zone("Hash: ");
	debug_dnslib_zone_hex((char *)hashed_name, hash_size);
	debug_dnslib_zone("\n");

	char *name_b32 = NULL;
	size_t size = base32hex_encode_alloc((char *)hashed_name, hash_size,
	                                     &name_b32);

	if (size == 0) {
		char *n = dnslib_dname_to_str(name);
		debug_dnslib_zone("Error while encoding hashed name %s to "
		                  "base32.\n", n);
		free(n);
		if (name_b32 != NULL) {
			free(name_b32);
		}
		return DNSLIB_ECRYPTO;
	}

	assert(name_b32 != NULL);
	free(hashed_name);

	debug_dnslib_zone("Base32-encoded hash: %s\n", name_b32);

	*nsec3_name = dnslib_dname_new_from_str(name_b32, size, NULL);

	free(name_b32);

	if (*nsec3_name == NULL) {
		debug_dnslib_zone("Error while creating domain name for hashed"
		                  " name.\n");
		return DNSLIB_ERROR;
	}

	assert(zone->apex->owner != NULL);
	dnslib_dname_t *ret = dnslib_dname_cat(*nsec3_name, zone->apex->owner);

	if (ret == NULL) {
		debug_dnslib_zone("Error while creating NSEC3 domain name for "
		                  "hashed name.\n");
		dnslib_dname_free(nsec3_name);
		return DNSLIB_ERROR;
	}

	assert(ret == *nsec3_name);

	return DNSLIB_EOK;
}

/*----------------------------------------------------------------------------*/
/*!
 * \brief Tries to find the given domain name in the zone tree.
 *
 * \param zone Zone to search in.
 * \param name Domain name to find.
 * \param node Found node.
 * \param previous Previous node in canonical order (i.e. the one directly
 *                 preceding \a name in canonical order, regardless if the name
 *                 is in the zone or not).
 *
 * \retval <> 0 if the domain name was found. In such case \a node holds the
 *              zone node with \a name as its owner. \a previous is set
 *              properly.
 * \retval 0 if the domain name was not found. \a node may hold any (or none)
 *           node. \a previous is set properly.
 */
static int dnslib_zone_find_in_tree(const dnslib_zone_t *zone,
                                    const dnslib_dname_t *name,
                                    const dnslib_node_t **node,
                                    const dnslib_node_t **previous)
{
	assert(zone != NULL);
	assert(name != NULL);
	assert(node != NULL);
	assert(previous != NULL);

	dnslib_node_t *found = NULL, *prev = NULL;

	// create dummy node to use for lookup
	dnslib_node_t *tmp = dnslib_node_new((dnslib_dname_t *)name, NULL);
	int exact_match = TREE_FIND_LESS_EQUAL(
	                  zone->tree, dnslib_node, avl, tmp, &found, &prev);
	dnslib_node_free(&tmp, 0);

	*node = found;

	if (prev == NULL) {
		// either the returned node is the root of the tree, or it is
		// the leftmost node in the tree; in both cases node was found
		// set the previous node of the found node
		assert(exact_match);
		assert(found != NULL);
		*previous = dnslib_node_previous(found);
	} else {
		// otherwise check if the previous node is not an empty
		// non-terminal
		*previous = (dnslib_node_rrset_count(prev) == 0)
		            ? dnslib_node_previous(prev)
		            : prev;
	}

	return exact_match;
}

/*----------------------------------------------------------------------------*/
/* API functions                                                              */
/*----------------------------------------------------------------------------*/

dnslib_zone_t *dnslib_zone_new(dnslib_node_t *apex, uint node_count)
{
	if (apex == NULL) {
		return NULL;
	}

	dnslib_zone_t *zone = (dnslib_zone_t *)malloc(sizeof(dnslib_zone_t));
	if (zone == NULL) {
		ERR_ALLOC_FAILED;
		return NULL;
	}

	zone->apex = apex;
	zone->tree = malloc(sizeof(avl_tree_t));
	if (zone->tree == NULL) {
		ERR_ALLOC_FAILED;
		free(zone);
		return NULL;
	}
	zone->nsec3_nodes = malloc(sizeof(avl_tree_t));
	if (zone->nsec3_nodes == NULL) {
		ERR_ALLOC_FAILED;
		free(zone->tree);
		free(zone);
		return NULL;
	}

	zone->node_count = node_count;

	/* Initialize NSEC3 params */
	zone->nsec3_params.algorithm = 0;
	zone->nsec3_params.flags = 0;
	zone->nsec3_params.iterations = 0;
	zone->nsec3_params.salt_length = 0;
	zone->nsec3_params.salt = NULL;

	TREE_INIT(zone->tree, dnslib_node_compare);
	TREE_INIT(zone->nsec3_nodes, dnslib_node_compare);

	// how to know if this is successfull??
	TREE_INSERT(zone->tree, dnslib_node, avl, apex);

#ifdef USE_HASH_TABLE
	if (zone->node_count > 0) {
		zone->table = ck_create_table(zone->node_count);
		if (zone->table == NULL) {
			free(zone->tree);
			free(zone->nsec3_nodes);
			free(zone);
			return NULL;
		}

		// insert the apex into the hash table
		if (ck_insert_item(zone->table, (const char *)apex->owner->name,
		                   apex->owner->size, (void *)apex) != 0) {
			ck_destroy_table(&zone->table, NULL, 0);
			free(zone->tree);
			free(zone->nsec3_nodes);
			free(zone);
			return NULL;
		}
	} else {
		zone->table = NULL;
	}
#endif
	return zone;
}

/*----------------------------------------------------------------------------*/

int dnslib_zone_add_node(dnslib_zone_t *zone, dnslib_node_t *node)
{
	int ret = 0;
	if ((ret = dnslib_zone_check_node(zone, node)) != 0) {
		return ret;
	}

	// add the node to the tree
	// how to know if this is successfull??
	TREE_INSERT(zone->tree, dnslib_node, avl, node);

#ifdef USE_HASH_TABLE
	//assert(zone->table != NULL);
	// add the node also to the hash table if authoritative, or deleg. point
	if (zone->table != NULL
	    && ck_insert_item(zone->table, (const char *)node->owner->name,
	                      node->owner->size, (void *)node) != 0) {
		debug_dnslib_zone("Error inserting node into hash table!\n");
		return DNSLIB_EHASH;
	}
#endif
	return DNSLIB_EOK;
}

/*----------------------------------------------------------------------------*/

int dnslib_zone_add_nsec3_node(dnslib_zone_t *zone, dnslib_node_t *node)
{
	int ret = 0;
	if ((ret = dnslib_zone_check_node(zone, node)) != 0) {
		return ret;
	}

	// how to know if this is successfull??
	TREE_INSERT(zone->nsec3_nodes, dnslib_node, avl, node);

	return DNSLIB_EOK;
}

/*----------------------------------------------------------------------------*/

dnslib_node_t *dnslib_zone_get_node(const dnslib_zone_t *zone,
				    const dnslib_dname_t *name)
{
	if (zone == NULL || name == NULL) {
		return NULL;
	}

	// create dummy node to use for lookup
	dnslib_node_t *tmp = dnslib_node_new((dnslib_dname_t *)name, NULL);
	dnslib_node_t *n = TREE_FIND(zone->tree, dnslib_node, avl, tmp);
	dnslib_node_free(&tmp, 0);

	return n;
}

/*----------------------------------------------------------------------------*/

dnslib_node_t *dnslib_zone_get_nsec3_node(const dnslib_zone_t *zone,
					  const dnslib_dname_t *name)
{
	if (zone == NULL || name == NULL) {
		return NULL;
	}

	// create dummy node to use for lookup
	dnslib_node_t *tmp = dnslib_node_new((dnslib_dname_t *)name, NULL);
	dnslib_node_t *n = TREE_FIND(zone->nsec3_nodes, dnslib_node, avl, tmp);
	dnslib_node_free(&tmp, 0);

	return n;
}

/*----------------------------------------------------------------------------*/

const dnslib_node_t *dnslib_zone_find_node(const dnslib_zone_t *zone,
					   const dnslib_dname_t *name)
{
	return dnslib_zone_get_node(zone, name);
}

/*----------------------------------------------------------------------------*/

int dnslib_zone_find_dname(const dnslib_zone_t *zone,
                           const dnslib_dname_t *name,
                           const dnslib_node_t **node,
                           const dnslib_node_t **closest_encloser,
                           const dnslib_node_t **previous)
{
	if (zone == NULL || name == NULL || node == NULL
	    || closest_encloser == NULL || previous == NULL) {
		return DNSLIB_EBADARG;
	}

DEBUG_DNSLIB_ZONE(
	char *name_str = dnslib_dname_to_str(name);
	char *zone_str = dnslib_dname_to_str(zone->apex->owner);
	debug_dnslib_zone("Searching for name %s in zone %s...\n",
	                  name_str, zone_str);
	free(name_str);
	free(zone_str);
);

	if (dnslib_dname_compare(name, zone->apex->owner) == 0) {
		*node = zone->apex;
		*closest_encloser = *node;
		return DNSLIB_ZONE_NAME_FOUND;
	}

	if (!dnslib_dname_is_subdomain(name, zone->apex->owner)) {
		*node = NULL;
		*closest_encloser = NULL;
		return DNSLIB_EBADZONE;
	}

	int exact_match = dnslib_zone_find_in_tree(zone, name, node, previous);

DEBUG_DNSLIB_ZONE(
	char *name_str = (*node) ? dnslib_dname_to_str((*node)->owner)
	                         : "(nil)";
	char *name_str2 = (*previous != NULL)
	                  ? dnslib_dname_to_str((*previous)->owner)
	                  : "(nil)";
	debug_dnslib_zone("Search function returned %d, node %s and prev: %s\n",
			  exact_match, name_str, name_str2);

	if (*node) {
		free(name_str);
	}
	if (*previous != NULL) {
		free(name_str2);
	}
);

	*closest_encloser = *node;

	// there must be at least one node with domain name less or equal to
	// the searched name if the name belongs to the zone (the root)
	if (*node == NULL) {
		return DNSLIB_EBADZONE;
	}

	// TODO: this could be replaced by saving pointer to closest encloser
	//       in node

	if (!exact_match) {
		int matched_labels = dnslib_dname_matched_labels(
				(*closest_encloser)->owner, name);
		while (matched_labels
		       < dnslib_dname_label_count((*closest_encloser)->owner)) {
			(*closest_encloser) = (*closest_encloser)->parent;
			assert(*closest_encloser);
		}
	}
DEBUG_DNSLIB_ZONE(
	char *n = dnslib_dname_to_str((*closest_encloser)->owner);
	debug_dnslib_zone("Closest encloser: %s\n", n);
	free(n);
);

	debug_dnslib_zone("find_dname() returning %d\n", exact_match);

	return (exact_match)
	       ? DNSLIB_ZONE_NAME_FOUND
	       : DNSLIB_ZONE_NAME_NOT_FOUND;
}

/*----------------------------------------------------------------------------*/

const dnslib_node_t *dnslib_zone_find_previous(const dnslib_zone_t *zone,
                                               const dnslib_dname_t *name)
{
	if (zone == NULL || name == NULL) {
		return NULL;
	}

	const dnslib_node_t *found = NULL, *prev = NULL;

	(void)dnslib_zone_find_in_tree(zone, name, &found, &prev);
	assert(prev != NULL);

	return prev;
}

/*----------------------------------------------------------------------------*/
#ifdef USE_HASH_TABLE
int dnslib_zone_find_dname_hash(const dnslib_zone_t *zone,
                                const dnslib_dname_t *name,
                                const dnslib_node_t **node,
                                const dnslib_node_t **closest_encloser)
{
	if (zone == NULL || name == NULL || node == NULL
	    || closest_encloser == NULL) {
		return DNSLIB_EBADARG;
	}

DEBUG_DNSLIB_ZONE(
	char *name_str = dnslib_dname_to_str(name);
	char *zone_str = dnslib_dname_to_str(zone->apex->owner);
	debug_dnslib_zone("Searching for name %s in zone %s...\n",
	                  name_str, zone_str);
	free(name_str);
	free(zone_str);
);

	if (dnslib_dname_compare(name, zone->apex->owner) == 0) {
		*node = zone->apex;
		*closest_encloser = *node;
		return DNSLIB_ZONE_NAME_FOUND;
	}

	if (!dnslib_dname_is_subdomain(name, zone->apex->owner)) {
		*node = NULL;
		*closest_encloser = NULL;
		return DNSLIB_EBADZONE;
	}

	const ck_hash_table_item_t *item = ck_find_item(zone->table,
	                                               (const char *)name->name,
	                                               name->size);

	if (item != NULL) {
		*node = (const dnslib_node_t *)item->value;
		*closest_encloser = *node;

		debug_dnslib_zone("Found node in hash table: %p (owner %p, "
		                  "labels: %d)\n", *node, (*node)->owner,
		                  dnslib_dname_label_count((*node)->owner));
		assert(*node != NULL);
		assert(*closest_encloser != NULL);
		return DNSLIB_ZONE_NAME_FOUND;
	}

	*node = NULL;

	// chop leftmost labels until some node is found
	// copy the name for chopping
	dnslib_dname_t *name_copy = dnslib_dname_copy(name);
DEBUG_DNSLIB_ZONE(
	char *n = dnslib_dname_to_str(name_copy);
	debug_dnslib_zone("Finding closest encloser..\nStarting with: %s\n", n);
	free(n);
);

	while (item == NULL) {
		dnslib_dname_left_chop_no_copy(name_copy);
DEBUG_DNSLIB_ZONE(
		char *n = dnslib_dname_to_str(name_copy);
		debug_dnslib_zone("Chopped leftmost label: %s (%.*s, size %u)"
		                  "\n", n, name_copy->size, name_copy->name,
		                  name_copy->size);
		free(n);
);
		// not satisfied in root zone!!
		assert(name_copy->label_count > 0);

		item = ck_find_item(zone->table, (const char *)name_copy->name,
		                    name_copy->size);
	}

	dnslib_dname_free(&name_copy);

	assert(item != NULL);
	*closest_encloser = (const dnslib_node_t *)item->value;

	return DNSLIB_ZONE_NAME_NOT_FOUND;
}
#endif
/*----------------------------------------------------------------------------*/

const dnslib_node_t *dnslib_zone_find_nsec3_node(const dnslib_zone_t *zone,
                                                 const dnslib_dname_t *name)
{
	return dnslib_zone_get_nsec3_node(zone, name);
}

/*----------------------------------------------------------------------------*/

int dnslib_zone_find_nsec3_for_name(const dnslib_zone_t *zone,
                                    const dnslib_dname_t *name,
                                    const dnslib_node_t **nsec3_node,
                                    const dnslib_node_t **nsec3_previous)
{
	if (zone == NULL || name == NULL
	    || nsec3_node == NULL || nsec3_previous == NULL) {
		return DNSLIB_EBADARG;
	}

	dnslib_dname_t *nsec3_name = NULL;
	int ret = dnslib_zone_nsec3_name(zone, name, &nsec3_name);

	if (ret != DNSLIB_EOK) {
		return ret;
	}

DEBUG_DNSLIB_ZONE(
	char *n = dnslib_dname_to_str(nsec3_name);
	debug_dnslib_zone("NSEC3 node name: %s.\n", n);
	free(n);
);

	dnslib_node_t *found = NULL, *prev = NULL;

	// create dummy node to use for lookup
	dnslib_node_t *tmp = dnslib_node_new(nsec3_name, NULL);
	int exact_match = TREE_FIND_LESS_EQUAL(zone->nsec3_nodes, dnslib_node, \
			   avl, tmp, &found, &prev);
	dnslib_node_free(&tmp, 1);

DEBUG_DNSLIB_ZONE(
	if (found) {
		char *n = dnslib_dname_to_str(found->owner);
		debug_dnslib_zone("Found NSEC3 node: %s.\n", n);
		free(n);
	} else {
		debug_dnslib_zone("Found no NSEC3 node.\n");
	}

	if (prev) {
		assert(prev->owner);
		char *n = dnslib_dname_to_str(prev->owner);
		debug_dnslib_zone("Found previous NSEC3 node: %s.\n", n);
		free(n);
	} else {
		debug_dnslib_zone("Found no previous NSEC3 node.\n");
	}
);
	*nsec3_node = found;

	if (prev == NULL) {
		// either the returned node is the root of the tree, or it is
		// the leftmost node in the tree; in both cases node was found
		// set the previous node of the found node
		assert(exact_match);
		assert(*nsec3_node != NULL);
		*nsec3_previous = dnslib_node_previous(*nsec3_node);
	} else {
		*nsec3_previous = prev;
	}

	debug_dnslib_zone("find_nsec3_for_name() returning %d\n", exact_match);

	return (exact_match)
	       ? DNSLIB_ZONE_NAME_FOUND
	       : DNSLIB_ZONE_NAME_NOT_FOUND;
}

/*----------------------------------------------------------------------------*/

const dnslib_node_t *dnslib_zone_apex(const dnslib_zone_t *zone)
{
	return zone->apex;
}

/*----------------------------------------------------------------------------*/

void dnslib_zone_adjust_dnames(dnslib_zone_t *zone)
{
	// load NSEC3PARAM (needed on adjusting function)
	dnslib_zone_load_nsec3param(zone);

	TREE_FORWARD_APPLY(zone->tree, dnslib_node, avl,
	                   dnslib_zone_adjust_node_in_tree, zone);

	TREE_FORWARD_APPLY(zone->nsec3_nodes, dnslib_node, avl,
	                   dnslib_zone_adjust_nsec3_node_in_tree, zone);
}

/*----------------------------------------------------------------------------*/

void dnslib_zone_load_nsec3param(dnslib_zone_t *zone)
{
	assert(zone);
	assert(zone->apex);
	const dnslib_rrset_t *rrset = dnslib_node_rrset(zone->apex,
						      DNSLIB_RRTYPE_NSEC3PARAM);

	if (rrset != NULL) {
		dnslib_nsec3_params_from_wire(&zone->nsec3_params, rrset);
	} else {
		memset(&zone->nsec3_params, 0, sizeof(dnslib_nsec3_params_t));
	}
}

/*----------------------------------------------------------------------------*/

int dnslib_zone_nsec3_enabled(const dnslib_zone_t *zone)
{
	return (zone->nsec3_params.algorithm != 0);
}

/*----------------------------------------------------------------------------*/

const dnslib_nsec3_params_t *dnslib_zone_nsec3params(const dnslib_zone_t *zone)
{
	if (dnslib_zone_nsec3_enabled(zone)) {
		return &zone->nsec3_params;
	} else {
		return NULL;
	}
}

/*----------------------------------------------------------------------------*/

void dnslib_zone_tree_apply_postorder(dnslib_zone_t *zone,
                              void (*function)(dnslib_node_t *node, void *data),
                              void *data)
{
	if (zone == NULL) {
		return;
	}

	TREE_POST_ORDER_APPLY(zone->tree, dnslib_node, avl, function, data);
}

/*----------------------------------------------------------------------------*/

void dnslib_zone_tree_apply_inorder(dnslib_zone_t *zone,
                              void (*function)(dnslib_node_t *node, void *data),
                              void *data)
{
	if (zone == NULL) {
		return;
	}

	TREE_FORWARD_APPLY(zone->tree, dnslib_node, avl, function, data);
}

/*----------------------------------------------------------------------------*/

void dnslib_zone_tree_apply_inorder_reverse(dnslib_zone_t *zone,
                              void (*function)(dnslib_node_t *node, void *data),
                              void *data)
{
	if (zone == NULL) {
		return;
	}

	TREE_REVERSE_APPLY(zone->tree, dnslib_node, avl, function, data);
}

/*----------------------------------------------------------------------------*/

void dnslib_zone_nsec3_apply_postorder(dnslib_zone_t *zone,
                              void (*function)(dnslib_node_t *node, void *data),
                              void *data)
{
	if (zone == NULL) {
		return;
	}

	TREE_POST_ORDER_APPLY(zone->nsec3_nodes, dnslib_node, avl, function,
	                      data);
}

/*----------------------------------------------------------------------------*/

void dnslib_zone_nsec3_apply_inorder(dnslib_zone_t *zone,
                              void (*function)(dnslib_node_t *node, void *data),
                              void *data)
{
	if (zone == NULL) {
		return;
	}

	TREE_FORWARD_APPLY(zone->nsec3_nodes, dnslib_node, avl, function, data);
}

/*----------------------------------------------------------------------------*/

void dnslib_zone_nsec3_apply_inorder_reverse(dnslib_zone_t *zone,
                              void (*function)(dnslib_node_t *node, void *data),
                              void *data)
{
	if (zone == NULL) {
		return;
	}

	TREE_REVERSE_APPLY(zone->nsec3_nodes, dnslib_node, avl, function, data);
}

/*----------------------------------------------------------------------------*/

void dnslib_zone_free(dnslib_zone_t **zone)
{
	if (zone == NULL || *zone == NULL) {
		return;
	}

	free((*zone)->tree);
	free((*zone)->nsec3_nodes);

#ifdef USE_HASH_TABLE
	if ((*zone)->table != NULL) {
		ck_destroy_table(&(*zone)->table, NULL, 0);
	}
#endif

	dnslib_nsec3_params_free(&(*zone)->nsec3_params);

	free(*zone);
	*zone = NULL;
}

/*----------------------------------------------------------------------------*/

void dnslib_zone_deep_free(dnslib_zone_t **zone, int free_rdata_dnames)
{
	if (zone == NULL || *zone == NULL) {
		return;
	}
#ifdef USE_HASH_TABLE
	if ((*zone)->table != NULL) {
		ck_destroy_table(&(*zone)->table, NULL, 0);
	}
#endif
	size_t data = free_rdata_dnames;
	
	/* has to go through zone twice, rdata may contain references to node
	   owners earlier in the zone which may be already freed */
	/* NSEC3 tree is deleted first as it may contain references to the
	   normal tree. */

	TREE_POST_ORDER_APPLY((*zone)->nsec3_nodes, dnslib_node, avl,
	                      dnslib_zone_destroy_node_rrsets_from_tree,
<<<<<<< HEAD
	                      (void*)data);
=======
			      (void *)((intptr_t)free_rdata_dnames));
>>>>>>> bd701967

	TREE_POST_ORDER_APPLY((*zone)->nsec3_nodes, dnslib_node, avl,
	                      dnslib_zone_destroy_node_owner_from_tree, NULL);

	TREE_POST_ORDER_APPLY((*zone)->tree, dnslib_node, avl,
	                      dnslib_zone_destroy_node_rrsets_from_tree,
<<<<<<< HEAD
	                      (void*)data);
=======
			      (void *)((intptr_t)free_rdata_dnames));
>>>>>>> bd701967

	TREE_POST_ORDER_APPLY((*zone)->tree, dnslib_node, avl,
	                      dnslib_zone_destroy_node_owner_from_tree, NULL);

	dnslib_zone_free(zone);
}<|MERGE_RESOLUTION|>--- conflicted
+++ resolved
@@ -76,11 +76,7 @@
 static void dnslib_zone_destroy_node_rrsets_from_tree(dnslib_node_t *node,
                                                       void *data)
 {
-<<<<<<< HEAD
-	int free_rdata_dnames = (size_t)data;
-=======
 	int free_rdata_dnames = (int)((intptr_t)data);
->>>>>>> bd701967
 	dnslib_node_free_rrsets(node, free_rdata_dnames);
 }
 
@@ -1128,8 +1124,6 @@
 		ck_destroy_table(&(*zone)->table, NULL, 0);
 	}
 #endif
-	size_t data = free_rdata_dnames;
-	
 	/* has to go through zone twice, rdata may contain references to node
 	   owners earlier in the zone which may be already freed */
 	/* NSEC3 tree is deleted first as it may contain references to the
@@ -1137,22 +1131,14 @@
 
 	TREE_POST_ORDER_APPLY((*zone)->nsec3_nodes, dnslib_node, avl,
 	                      dnslib_zone_destroy_node_rrsets_from_tree,
-<<<<<<< HEAD
-	                      (void*)data);
-=======
 			      (void *)((intptr_t)free_rdata_dnames));
->>>>>>> bd701967
 
 	TREE_POST_ORDER_APPLY((*zone)->nsec3_nodes, dnslib_node, avl,
 	                      dnslib_zone_destroy_node_owner_from_tree, NULL);
 
 	TREE_POST_ORDER_APPLY((*zone)->tree, dnslib_node, avl,
 	                      dnslib_zone_destroy_node_rrsets_from_tree,
-<<<<<<< HEAD
-	                      (void*)data);
-=======
 			      (void *)((intptr_t)free_rdata_dnames));
->>>>>>> bd701967
 
 	TREE_POST_ORDER_APPLY((*zone)->tree, dnslib_node, avl,
 	                      dnslib_zone_destroy_node_owner_from_tree, NULL);
