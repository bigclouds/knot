#include <config.h>
#include <stdlib.h>
#include <assert.h>

#include "common.h"
#include "dnslib/zone.h"
#include "dnslib/node.h"
#include "dnslib/dname.h"
#include "lib/tree.h"
#include "dnslib/consts.h"
#include "dnslib/descriptor.h"
#include "hash/cuckoo-hash-table.h"
#include "dnslib/nsec3.h"
#include "lib/base32hex.h"

/*----------------------------------------------------------------------------*/
/* Non-API functions                                                          */
/*----------------------------------------------------------------------------*/

// AVL tree functions
TREE_DEFINE(dnslib_node, avl);

/*----------------------------------------------------------------------------*/

static int dnslib_zone_check_node(const dnslib_zone_t *zone,
                                  const dnslib_node_t *node)
{
	if (zone == NULL || node == NULL) {
		return -1;
	}

	// assert or just check??
	assert(zone->apex != NULL);

	if (!dnslib_dname_is_subdomain(node->owner, zone->apex->owner)) {
		char *node_owner = dnslib_dname_to_str(node->owner);
		char *apex_owner = dnslib_dname_to_str(zone->apex->owner);
		log_zone_error("zone: Trying to insert foreign node to a zone. "
		               "Node owner: %s, zone apex: %s\n",
		               node_owner, apex_owner);
		free(node_owner);
		free(apex_owner);
		return -2;
	}
	return 0;
}

/*----------------------------------------------------------------------------*/

static void dnslib_zone_destroy_node_rrsets_from_tree(dnslib_node_t *node,
                                                      void *data)
{
	UNUSED(data);
	dnslib_node_free_rrsets(node);
}

/*----------------------------------------------------------------------------*/

static void dnslib_zone_destroy_node_owner_from_tree(dnslib_node_t *node,
                                                     void *data)
{
	UNUSED(data);
	dnslib_node_free(&node, 1);
}

/*----------------------------------------------------------------------------*/

static void dnslib_zone_adjust_rdata_item(dnslib_rdata_t *rdata,
                                          dnslib_zone_t *zone, int pos)
{
	const dnslib_rdata_item_t *dname_item
		= dnslib_rdata_item(rdata, pos);

	if (dname_item != NULL) {
		dnslib_dname_t *dname = dname_item->dname;
		const dnslib_node_t *n = NULL;
//		const dnslib_node_t *closest_encloser = NULL;

//		int exact = dnslib_zone_find_dname(zone, dname, &n,
//		                                   &closest_encloser);
		n = dnslib_zone_find_node(zone, dname);

		if (n == NULL) {
			return;
		}

//		assert(!exact || n == closest_encloser);

//		if (exact) {
			// just doble-check if the domain name is not already
			// adjusted
			if (n->owner == dname_item->dname) {
				return;
			}
			debug_dnslib_zone("Replacing dname %s by reference to "
			  "dname %s in zone.\n", dname->name, n->owner->name);

			dnslib_rdata_item_set_dname(rdata, pos, n->owner);
			dnslib_dname_free(&dname);
//		} else if (closest_encloser != NULL) {
//			debug_dnslib_zone("Saving closest encloser to RDATA.\n");
			// save pointer to the closest encloser
//			dnslib_rdata_item_t *item =
//				dnslib_rdata_get_item(rdata, pos);
//			assert(item->dname != NULL);
//			item->dname->node = (dnslib_node_t *)closest_encloser;
//		}
	}
}

/*----------------------------------------------------------------------------*/

static void dnslib_zone_adjust_type(dnslib_node_t *node, dnslib_zone_t *zone,
                                    dnslib_rr_type_t type)
{
	dnslib_rrset_t *rrset = dnslib_node_get_rrset(node, type);
	if (!rrset) {
		return;
	}

	dnslib_rrtype_descriptor_t *desc =
		dnslib_rrtype_descriptor_by_type(type);
	dnslib_rdata_t *rdata_first = dnslib_rrset_get_rdata(rrset);
	dnslib_rdata_t *rdata = rdata_first;

	if (rdata == NULL) {
		return;
	}

	while (rdata->next != rdata_first) {
		for (int i = 0; i < rdata->count; ++i) {
			if (desc->wireformat[i]
			    == DNSLIB_RDATA_WF_COMPRESSED_DNAME
			    || desc->wireformat[i]
			       == DNSLIB_RDATA_WF_UNCOMPRESSED_DNAME
			    || desc->wireformat[i]
			       == DNSLIB_RDATA_WF_LITERAL_DNAME) {
				debug_dnslib_zone("Adjusting domain name at "
				  "position %d of RDATA of record with owner "
				  "%s and type %s.\n",
				  i, rrset->owner->name,
				  dnslib_rrtype_to_string(type));

				dnslib_zone_adjust_rdata_item(rdata, zone, i);
			}
		}
		rdata = rdata->next;
	}

	for (int i = 0; i < rdata->count; ++i) {
		if (desc->wireformat[i]
		    == DNSLIB_RDATA_WF_COMPRESSED_DNAME
		    || desc->wireformat[i]
		       == DNSLIB_RDATA_WF_UNCOMPRESSED_DNAME
		    || desc->wireformat[i]
		       == DNSLIB_RDATA_WF_LITERAL_DNAME) {
			debug_dnslib_zone("Adjusting domain name at "
			  "position %d of RDATA of record with owner "
			  "%s and type %s.\n",
			  i, rrset->owner->name,
			  dnslib_rrtype_to_string(type));

			dnslib_zone_adjust_rdata_item(rdata, zone, i);
		}
	}
}

/*----------------------------------------------------------------------------*/

static void dnslib_zone_adjust_node(dnslib_node_t *node, dnslib_zone_t *zone)
{

DEBUG_DNSLIB_ZONE(
	char *name = dnslib_dname_to_str(node->owner);
	debug_dnslib_zone("----- Adjusting node %s -----\n", name);
	free(name);
);

	// adjust domain names
	for (int i = 0; i < DNSLIB_COMPRESSIBLE_TYPES; ++i) {
		dnslib_zone_adjust_type(node, zone,
		                        dnslib_compressible_types[i]);
	}
DEBUG_DNSLIB_ZONE(
	if (node->parent) {
		char *name = dnslib_dname_to_str(node->parent->owner);
		debug_dnslib_zone("Parent: %s\n", name);
		debug_dnslib_zone("Parent is delegation point: %s\n",
		       dnslib_node_is_deleg_point(node->parent) ? "yes" : "no");
		debug_dnslib_zone("Parent is non-authoritative: %s\n",
		       dnslib_node_is_non_auth(node->parent) ? "yes" : "no");
		free(name);
	} else {
		debug_dnslib_zone("No parent!\n");
	}
);
	// delegation point / non-authoritative node
	if (node->parent
	    && (dnslib_node_is_deleg_point(node->parent)
	        || dnslib_node_is_non_auth(node->parent))) {
		dnslib_node_set_non_auth(node);
	} else if (dnslib_node_rrset(node, DNSLIB_RRTYPE_NS) != NULL
		   && node != zone->apex) {
		dnslib_node_set_deleg_point(node);
	}

	// NSEC3 node
	assert(node->owner);
	const dnslib_node_t *prev;
	int match = dnslib_zone_find_nsec3_for_name(zone, node->owner,
	                                            &node->nsec3_node, &prev);
	if (match != DNSLIB_ZONE_NAME_FOUND) {
		node->nsec3_node = NULL;
	}

	debug_dnslib_zone("Set flags to the node: \n");
	debug_dnslib_zone("Delegation point: %s\n",
	       dnslib_node_is_deleg_point(node) ? "yes" : "no");
	debug_dnslib_zone("Non-authoritative: %s\n",
	       dnslib_node_is_non_auth(node) ? "yes" : "no");
}

/*----------------------------------------------------------------------------*/

static void dnslib_zone_adjust_node_in_tree(dnslib_node_t *node, void *data)
{
	assert(data != NULL);
	dnslib_zone_t *zone = (dnslib_zone_t *)data;

	dnslib_zone_adjust_node(node, zone);
}

/*----------------------------------------------------------------------------*/

static dnslib_dname_t *dnslib_zone_nsec3_name(const dnslib_zone_t *zone,
                                              const dnslib_dname_t *name)
{
	const dnslib_nsec3_params_t *nsec3_params =
		dnslib_zone_nsec3params(zone);

	if (nsec3_params == NULL) {
DEBUG_DNSLIB_ZONE(
		char *n = dnslib_dname_to_str(zone->apex->owner);
		debug_dnslib_zone("No NSEC3PARAM for zone %s.\n", n);
		free(n);
);
		return NULL;
	}

	uint8_t *hashed_name = NULL;
	size_t hash_size = 0;

DEBUG_DNSLIB_ZONE(
	char *n = dnslib_dname_to_str(name);
	debug_dnslib_zone("Hashing name %s.\n", n);
	free(n);
);

	int res = dnslib_nsec3_sha1(nsec3_params, dnslib_dname_name(name),
	                            dnslib_dname_size(name), &hashed_name,
	                            &hash_size);

	if (res != 0) {
		char *n = dnslib_dname_to_str(name);
		debug_dnslib_zone("Error while hashing name %s.\n", n);
		free(n);
		return NULL;
	}

	debug_dnslib_zone("Hash: ");
	debug_dnslib_zone_hex((char *)hashed_name, hash_size);
	debug_dnslib_zone("\n");

	char *name_b32 = NULL;
	size_t size = base32hex_encode_alloc((char *)hashed_name, hash_size,
	                                     &name_b32);

	if (size == 0) {
		char *n = dnslib_dname_to_str(name);
		debug_dnslib_zone("Error while encoding hashed name %s to "
		                  "base32.\n", n);
		free(n);
		if (name_b32 != NULL) {
			free(name_b32);
		}
		return NULL;
	}

	assert(name_b32 != NULL);
	free(hashed_name);

	debug_dnslib_zone("Base32-encoded hash: %s\n", name_b32);

	dnslib_dname_t *nsec3_name =
		dnslib_dname_new_from_str(name_b32, size, NULL);

	free(name_b32);

	if (nsec3_name == NULL) {
		debug_dnslib_zone("Error while creating domain name for hashed"
		                  " name.\n");
		return NULL;
	}

	assert(zone->apex->owner != NULL);
	dnslib_dname_t *ret = dnslib_dname_cat(nsec3_name, zone->apex->owner);

	if (ret == NULL) {
		debug_dnslib_zone("Error while creating NSEC3 domain name for "
		            "hashed name.\n");
		return NULL;
	}

	assert(ret == nsec3_name);

	return nsec3_name;
}

/*----------------------------------------------------------------------------*/

static int dnslib_zone_find_in_tree(const dnslib_zone_t *zone,
                                    const dnslib_dname_t *name,
                                    const dnslib_node_t **node,
                                    const dnslib_node_t **previous)
{
	assert(zone != NULL);
	assert(name != NULL);
	assert(node != NULL);
	assert(previous != NULL);

	dnslib_node_t *found = NULL, *prev = NULL;

	// create dummy node to use for lookup
	dnslib_node_t *tmp = dnslib_node_new((dnslib_dname_t *)name, NULL);
	int exact_match = TREE_FIND_LESS_EQUAL(
	                   zone->tree, dnslib_node, avl, tmp, &found, &prev);
	dnslib_node_free(&tmp, 0);

	*node = found;

	if (prev == NULL) {
		// either the returned node is the root of the tree, or it is
		// the leftmost node in the tree; in both cases node was found
		// set the previous node of the found node
		assert(exact_match);
		assert(found != NULL);
		*previous = dnslib_node_previous(found);
	} else {
		// otherwise check if the previous node is not an empty
		// non-terminal
		*previous = (dnslib_node_rrset_count(prev) == 0)
		            ? dnslib_node_previous(prev)
		            : prev;
	}

	return exact_match;
}

/*----------------------------------------------------------------------------*/
/* API functions                                                              */
/*----------------------------------------------------------------------------*/

dnslib_zone_t *dnslib_zone_new(dnslib_node_t *apex, uint node_count)
{
	if (apex == NULL) {
		return NULL;
	}

	dnslib_zone_t *zone = (dnslib_zone_t *)malloc(sizeof(dnslib_zone_t));
	if (zone == NULL) {
		ERR_ALLOC_FAILED;
		return NULL;
	}

	zone->apex = apex;
	zone->tree = malloc(sizeof(avl_tree_t));
	if (zone->tree == NULL) {
		ERR_ALLOC_FAILED;
		free(zone);
		return NULL;
	}
	zone->nsec3_nodes = malloc(sizeof(avl_tree_t));
	if (zone->nsec3_nodes == NULL) {
		ERR_ALLOC_FAILED;
		free(zone->tree);
		free(zone);
		return NULL;
	}

	zone->node_count = node_count;

	TREE_INIT(zone->tree, dnslib_node_compare);
	TREE_INIT(zone->nsec3_nodes, dnslib_node_compare);

	// how to know if this is successfull??
	TREE_INSERT(zone->tree, dnslib_node, avl, apex);

#ifdef USE_HASH_TABLE
	if (zone->node_count > 0) {
		zone->table = ck_create_table(zone->node_count);
		if (zone->table == NULL) {
			free(zone->tree);
			free(zone->nsec3_nodes);
			free(zone);
			return NULL;
		}

		// insert the apex into the hash table
		if (ck_insert_item(zone->table, (const char *)apex->owner->name,
		                   apex->owner->size, (void *)apex) != 0) {
			ck_destroy_table(&zone->table, NULL, 0);
			free(zone->tree);
			free(zone->nsec3_nodes);
			free(zone);
			return NULL;
		}
	} else {
		zone->table = NULL;
	}
#endif
	return zone;
}

/*----------------------------------------------------------------------------*/

int dnslib_zone_add_node(dnslib_zone_t *zone, dnslib_node_t *node)
{
	int ret = 0;
	if ((ret = dnslib_zone_check_node(zone, node)) != 0) {
		return ret;
	}

	// add the node to the tree
	// how to know if this is successfull??
	TREE_INSERT(zone->tree, dnslib_node, avl, node);

#ifdef USE_HASH_TABLE
	//assert(zone->table != NULL);
	// add the node also to the hash table if authoritative, or deleg. point
	if (zone->table != NULL
	    && ck_insert_item(zone->table, (const char *)node->owner->name,
	                      node->owner->size, (void *)node) != 0) {
		log_zone_error("Error inserting node into hash table!\n");
		return -3;
	}
#endif
//DEBUG_DNSLIB_ZONE(
//	char *name = dnslib_dname_to_str(node->owner);
//	debug_dnslib_zone("Inserted node %p with owner: %s (labels: %d), "
//	                  "pointer: %p\n", node, name,
//	                  dnslib_dname_label_count(node->owner), node->owner);
//	free(name);
//);

	return 0;
}

/*----------------------------------------------------------------------------*/

int dnslib_zone_add_nsec3_node(dnslib_zone_t *zone, dnslib_node_t *node)
{
	int ret = 0;
	if ((ret = dnslib_zone_check_node(zone, node)) != 0) {
		return ret;
	}

	// how to know if this is successfull??
	TREE_INSERT(zone->nsec3_nodes, dnslib_node, avl, node);

	return 0;
}

/*----------------------------------------------------------------------------*/

dnslib_node_t *dnslib_zone_get_node(const dnslib_zone_t *zone,
                                    const dnslib_dname_t *name)
{
	if (zone == NULL || name == NULL) {
		return NULL;
	}

	// create dummy node to use for lookup
	dnslib_node_t *tmp = dnslib_node_new((dnslib_dname_t *)name, NULL);
	dnslib_node_t *n = TREE_FIND(zone->tree, dnslib_node, avl, tmp);
	dnslib_node_free(&tmp, 0);

	return n;
}

/*----------------------------------------------------------------------------*/

dnslib_node_t *dnslib_zone_get_nsec3_node(const dnslib_zone_t *zone,
                                          const dnslib_dname_t *name)
{
	if (zone == NULL || name == NULL) {
		return NULL;
	}

	// create dummy node to use for lookup
	dnslib_node_t *tmp = dnslib_node_new((dnslib_dname_t *)name, NULL);
	dnslib_node_t *n = TREE_FIND(zone->nsec3_nodes, dnslib_node, avl, tmp);
	dnslib_node_free(&tmp, 0);

	return n;
}

/*----------------------------------------------------------------------------*/

const dnslib_node_t *dnslib_zone_find_node(const dnslib_zone_t *zone,
                                           const dnslib_dname_t *name)
{
	return dnslib_zone_get_node(zone, name);
}

/*----------------------------------------------------------------------------*/

int dnslib_zone_find_dname(const dnslib_zone_t *zone,
                           const dnslib_dname_t *name,
                           const dnslib_node_t **node,
                           const dnslib_node_t **closest_encloser,
                           const dnslib_node_t **previous)
{
	if (zone == NULL || name == NULL || node == NULL
	    || closest_encloser == NULL || previous == NULL) {
		return DNSLIB_ZONE_NAME_ERROR;
	}

DEBUG_DNSLIB_ZONE(
	char *name_str = dnslib_dname_to_str(name);
	char *zone_str = dnslib_dname_to_str(zone->apex->owner);
	debug_dnslib_zone("Searching for name %s in zone %s...\n",
			  name_str, zone_str);
	free(name_str);
	free(zone_str);
);

	if (dnslib_dname_compare(name, zone->apex->owner) == 0) {
		*node = zone->apex;
		*closest_encloser = *node;
		return DNSLIB_ZONE_NAME_FOUND;
	}

	if (!dnslib_dname_is_subdomain(name, zone->apex->owner)) {
		*node = NULL;
		*closest_encloser = NULL;
		return DNSLIB_ZONE_NAME_NOT_IN_ZONE;
	}

	int exact_match = dnslib_zone_find_in_tree(zone, name, node,
	                                           previous);

DEBUG_DNSLIB_ZONE(
	char *name_str = (*node) ? dnslib_dname_to_str((*node)->owner)
	                         : "(nil)";
	char *name_str2 = (*previous != NULL)
	                  ? dnslib_dname_to_str((*previous)->owner)
	                  : "(nil)";
	debug_dnslib_zone("Search function returned %d, node %s and prev: %s\n",
	                  exact_match, name_str, name_str2);

	if (*node) {
		free(name_str);
	}
	if (*previous != NULL) {
		free(name_str2);
	}
);

	*closest_encloser = *node;

	// there must be at least one node with domain name less or equal to
	// the searched name if the name belongs to the zone (the root)
	if (*node == NULL) {
		return DNSLIB_ZONE_NAME_NOT_IN_ZONE;
	}

	// TODO: this could be replaced by saving pointer to closest encloser
	//       in node

	if (!exact_match) {
		int matched_labels = dnslib_dname_matched_labels(
				(*closest_encloser)->owner, name);
		while (matched_labels
		       < dnslib_dname_label_count((*closest_encloser)->owner)) {
			(*closest_encloser) = (*closest_encloser)->parent;
			assert(*closest_encloser);
		}
	}
DEBUG_DNSLIB_ZONE(
	char *n = dnslib_dname_to_str((*closest_encloser)->owner);
	debug_dnslib_zone("Closest encloser: %s\n", n);
	free(n);
);

	debug_dnslib_zone("find_dname() returning %d\n", exact_match);

	return (exact_match)
	       ? DNSLIB_ZONE_NAME_FOUND
	       : DNSLIB_ZONE_NAME_NOT_FOUND;
}

/*----------------------------------------------------------------------------*/

const dnslib_node_t *dnslib_zone_find_previous(const dnslib_zone_t *zone,
                                               const dnslib_dname_t *name)
{
	if (zone == NULL || name == NULL) {
		return NULL;
	}

	const dnslib_node_t *found = NULL, *prev = NULL;

	(void)dnslib_zone_find_in_tree(zone, name, &found, &prev);
	assert(prev != NULL);

	return prev;
}

/*----------------------------------------------------------------------------*/
#ifdef USE_HASH_TABLE
int dnslib_zone_find_dname_hash(const dnslib_zone_t *zone,
                                const dnslib_dname_t *name,
                                const dnslib_node_t **node,
                                const dnslib_node_t **closest_encloser)
{
	assert(zone);
	assert(name);
	assert(node);
	assert(closest_encloser);

DEBUG_DNSLIB_ZONE(
	char *name_str = dnslib_dname_to_str(name);
	char *zone_str = dnslib_dname_to_str(zone->apex->owner);
	debug_dnslib_zone("Searching for name %s in zone %s...\n",
			  name_str, zone_str);
	free(name_str);
	free(zone_str);
);

	if (dnslib_dname_compare(name, zone->apex->owner) == 0) {
		*node = zone->apex;
		*closest_encloser = *node;
		return DNSLIB_ZONE_NAME_FOUND;
	}

	if (!dnslib_dname_is_subdomain(name, zone->apex->owner)) {
		*node = NULL;
		*closest_encloser = NULL;
		return DNSLIB_ZONE_NAME_NOT_IN_ZONE;
	}

	const ck_hash_table_item_t *item = ck_find_item(zone->table,
	                                               (const char *)name->name,
	                                               name->size);

	if (item != NULL) {
		*node = (const dnslib_node_t *)item->value;
		*closest_encloser = *node;

		debug_dnslib_zone("Found node in hash table: %p (owner %p, "
		                  "labels: %d)\n", *node, (*node)->owner,
		                  dnslib_dname_label_count((*node)->owner));
		assert(*node != NULL);
		assert(*closest_encloser != NULL);
		return DNSLIB_ZONE_NAME_FOUND;
	}

	*node = NULL;

	// chop leftmost labels until some node is found
	// copy the name for chopping
	dnslib_dname_t *name_copy = dnslib_dname_copy(name);
DEBUG_DNSLIB_ZONE(
	char *n = dnslib_dname_to_str(name_copy);
	debug_dnslib_zone("Finding closest encloser..\nStarting with: %s\n", n);
	free(n);
);

	while (item == NULL) {
		dnslib_dname_left_chop_no_copy(name_copy);
DEBUG_DNSLIB_ZONE(
		char *n = dnslib_dname_to_str(name_copy);
		debug_dnslib_zone("Chopped leftmost label: %s (%.*s, size %u)"
		                  "\n", n, name_copy->size, name_copy->name,
		                  name_copy->size);
		free(n);
);
		// not satisfied in root zone!!
		assert(name_copy->label_count > 0);

		item = ck_find_item(zone->table, (const char *)name_copy->name,
		                    name_copy->size);
	}

	dnslib_dname_free(&name_copy);

	assert(item != NULL);
<<<<<<< HEAD
	*closest_encloser = (const dnslib_node_t *)item->value;
=======
	*closest_encloser = item->value;
>>>>>>> 2ffe8d85

	return DNSLIB_ZONE_NAME_NOT_FOUND;
}
#endif
/*----------------------------------------------------------------------------*/

const dnslib_node_t *dnslib_zone_find_nsec3_node(const dnslib_zone_t *zone,
                                                 const dnslib_dname_t *name)
{
	return dnslib_zone_get_nsec3_node(zone, name);
}

/*----------------------------------------------------------------------------*/

int dnslib_zone_find_nsec3_for_name(const dnslib_zone_t *zone,
                                    const dnslib_dname_t *name,
                                    const dnslib_node_t **nsec3_node,
                                    const dnslib_node_t **nsec3_previous)
{
	if (zone == NULL || name == NULL
	    || nsec3_node == NULL || nsec3_previous == NULL) {
		return DNSLIB_ZONE_NAME_ERROR;
	}

	dnslib_dname_t *nsec3_name = dnslib_zone_nsec3_name(zone, name);

	if (nsec3_name == NULL) {
		return DNSLIB_ZONE_NAME_ERROR;
	}

DEBUG_DNSLIB_ZONE(
	char *n = dnslib_dname_to_str(nsec3_name);
	debug_dnslib_zone("NSEC3 node name: %s.\n", n);
	free(n);
);

	dnslib_node_t *found = NULL, *prev = NULL;

	// create dummy node to use for lookup
	dnslib_node_t *tmp = dnslib_node_new(nsec3_name, NULL);
	int exact_match = TREE_FIND_LESS_EQUAL(zone->nsec3_nodes, dnslib_node, \
	                   avl, tmp, &found, &prev);
	dnslib_node_free(&tmp, 1);

DEBUG_DNSLIB_ZONE(
	if (found) {
		char *n = dnslib_dname_to_str(found->owner);
		debug_dnslib_zone("Found NSEC3 node: %s.\n", n);
		free(n);
	} else {
		debug_dnslib_zone("Found no NSEC3 node.\n");
	}

	if (prev) {
		assert(prev->owner);
		char *n = dnslib_dname_to_str(prev->owner);
		debug_dnslib_zone("Found previous NSEC3 node: %s.\n", n);
		free(n);
	} else {
		debug_dnslib_zone("Found no previous NSEC3 node.\n");
	}
);
	*nsec3_node = found;

	if (prev == NULL) {
		// either the returned node is the root of the tree, or it is
		// the leftmost node in the tree; in both cases node was found
		// set the previous node of the found node
		assert(exact_match);
		assert(*nsec3_node != NULL);
		*nsec3_previous = dnslib_node_previous(*nsec3_node);
	} else {
		*nsec3_previous = prev;
	}

	debug_dnslib_zone("find_nsec3_for_name() returning %d\n", exact_match);

	return (exact_match)
	       ? DNSLIB_ZONE_NAME_FOUND
	       : DNSLIB_ZONE_NAME_NOT_FOUND;
}

/*----------------------------------------------------------------------------*/

const dnslib_node_t *dnslib_zone_apex(const dnslib_zone_t *zone)
{
	return zone->apex;
}

/*----------------------------------------------------------------------------*/

void dnslib_zone_adjust_dnames(dnslib_zone_t *zone)
{
	// load NSEC3PARAM (needed on adjusting function)
	dnslib_zone_load_nsec3param(zone);

	TREE_FORWARD_APPLY(zone->tree, dnslib_node, avl,
	                   dnslib_zone_adjust_node_in_tree, zone);
}

/*----------------------------------------------------------------------------*/

void dnslib_zone_load_nsec3param(dnslib_zone_t *zone)
{
	assert(zone);
	assert(zone->apex);
	const dnslib_rrset_t *rrset = dnslib_node_rrset(zone->apex,
	                                              DNSLIB_RRTYPE_NSEC3PARAM);

	if (rrset != NULL) {
		dnslib_nsec3_params_from_wire(&zone->nsec3_params, rrset);
	} else {
		memset(&zone->nsec3_params, 0, sizeof(dnslib_nsec3_params_t));
	}
}

/*----------------------------------------------------------------------------*/

int dnslib_zone_nsec3_enabled(const dnslib_zone_t *zone)
{
	return (zone->nsec3_params.algorithm != 0);
}

/*----------------------------------------------------------------------------*/

const dnslib_nsec3_params_t *dnslib_zone_nsec3params(const dnslib_zone_t *zone)
{
	if (dnslib_zone_nsec3_enabled(zone)) {
		return &zone->nsec3_params;
	} else {
		return NULL;
	}
}

/*----------------------------------------------------------------------------*/

void dnslib_zone_tree_apply_postorder(dnslib_zone_t *zone,
                              void (*function)(dnslib_node_t *node, void *data),
                              void *data)
{
	if (zone == NULL) {
		return;
	}

	TREE_POST_ORDER_APPLY(zone->tree, dnslib_node, avl, function, data);
}

/*----------------------------------------------------------------------------*/

void dnslib_zone_tree_apply_inorder(dnslib_zone_t *zone,
                              void (*function)(dnslib_node_t *node, void *data),
                              void *data)
{
	if (zone == NULL) {
		return;
	}

	TREE_FORWARD_APPLY(zone->tree, dnslib_node, avl, function, data);
}

/*----------------------------------------------------------------------------*/

void dnslib_zone_tree_apply_inorder_reverse(dnslib_zone_t *zone,
                              void (*function)(dnslib_node_t *node, void *data),
                              void *data)
{
	if (zone == NULL) {
		return;
	}

	TREE_REVERSE_APPLY(zone->tree, dnslib_node, avl, function, data);
}

/*----------------------------------------------------------------------------*/

void dnslib_zone_nsec3_apply_postorder(dnslib_zone_t *zone,
                              void (*function)(dnslib_node_t *node, void *data),
                              void *data)
{
	if (zone == NULL) {
		return;
	}

	TREE_POST_ORDER_APPLY(zone->nsec3_nodes, dnslib_node, avl, function,
	                      data);
}

/*----------------------------------------------------------------------------*/

void dnslib_zone_nsec3_apply_inorder(dnslib_zone_t *zone,
                              void (*function)(dnslib_node_t *node, void *data),
                              void *data)
{
	if (zone == NULL) {
		return;
	}

	TREE_FORWARD_APPLY(zone->nsec3_nodes, dnslib_node, avl, function, data);
}

/*----------------------------------------------------------------------------*/

void dnslib_zone_nsec3_apply_inorder_reverse(dnslib_zone_t *zone,
                              void (*function)(dnslib_node_t *node, void *data),
                              void *data)
{
	if (zone == NULL) {
		return;
	}

	TREE_REVERSE_APPLY(zone->nsec3_nodes, dnslib_node, avl, function, data);
}

/*----------------------------------------------------------------------------*/

void dnslib_zone_free(dnslib_zone_t **zone)
{
	if (zone == NULL || *zone == NULL) {
		return;
	}

	free((*zone)->tree);
	free((*zone)->nsec3_nodes);

#ifdef USE_HASH_TABLE
	if ((*zone)->table != NULL) {
		ck_destroy_table(&(*zone)->table, NULL, 0);
	}
#endif

	dnslib_nsec3_params_free(&(*zone)->nsec3_params);

	free(*zone);
	*zone = NULL;
}

/*----------------------------------------------------------------------------*/

void dnslib_zone_deep_free(dnslib_zone_t **zone)
{
	if (zone == NULL || *zone == NULL) {
		return;
	}
#ifdef USE_HASH_TABLE
	if ((*zone)->table != NULL) {
		ck_destroy_table(&(*zone)->table, NULL, 0);
	}
#endif
	/* has to go through zone twice, rdata may contain references to node
	   owners earlier in the zone which may be already freed */

	TREE_POST_ORDER_APPLY((*zone)->tree, dnslib_node, avl,
	                      dnslib_zone_destroy_node_rrsets_from_tree, NULL);

 	TREE_POST_ORDER_APPLY((*zone)->tree, dnslib_node, avl,
	                      dnslib_zone_destroy_node_owner_from_tree, NULL);

	TREE_POST_ORDER_APPLY((*zone)->nsec3_nodes, dnslib_node, avl,
	                      dnslib_zone_destroy_node_rrsets_from_tree, NULL);

	TREE_POST_ORDER_APPLY((*zone)->nsec3_nodes, dnslib_node, avl,
	                      dnslib_zone_destroy_node_owner_from_tree, NULL);

	dnslib_zone_free(zone);
}<|MERGE_RESOLUTION|>--- conflicted
+++ resolved
@@ -695,11 +695,7 @@
 	dnslib_dname_free(&name_copy);
 
 	assert(item != NULL);
-<<<<<<< HEAD
 	*closest_encloser = (const dnslib_node_t *)item->value;
-=======
-	*closest_encloser = item->value;
->>>>>>> 2ffe8d85
 
 	return DNSLIB_ZONE_NAME_NOT_FOUND;
 }
