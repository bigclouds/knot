--- conflicted
+++ resolved
@@ -2,21 +2,10 @@
 #include <unistd.h>
 #include <stdio.h>
 #include <stdlib.h>
-<<<<<<< HEAD
+#include <sys/stat.h>
 #include <errno.h>
 
 #include <openssl/evp.h>
-
-#include "debug.h"
-#include "server.h"
-#include "udp-handler.h"
-#include "tcp-handler.h"
-#include "name-server.h"
-#include "stat.h"
-#include "zonedb.h"
-#include "zone-load.h"
-=======
-#include <sys/stat.h>
 
 #include "common.h"
 #include "other/debug.h"
@@ -27,7 +16,6 @@
 #include "stat/stat.h"
 #include "dnslib/zonedb.h"
 #include "dnslib/zone-load.h"
->>>>>>> 866b25e5
 #include "dnslib/debug.h"
 #include "dnslib/dname.h"
 #include "conf/conf.h"
@@ -279,6 +267,8 @@
 		                 db, origin);
 	}
 
+	dnslib_zone_dump(zone, 1);
+
 	return 0;
 }
 
@@ -378,5 +368,7 @@
 	dnslib_zonedb_deep_free(&(*server)->zone_db);
 	free(*server);
 
+	EVP_cleanup();
+
 	*server = NULL;
 }
