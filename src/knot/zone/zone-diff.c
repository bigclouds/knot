--- conflicted
+++ resolved
@@ -43,13 +43,8 @@
 		return KNOT_EINVAL;
 	}
 
-<<<<<<< HEAD
-	const knot_node_t *apex1 = zone_contents_apex(zone1);
-	const knot_node_t *apex2 = zone_contents_apex(zone2);
-=======
 	const zone_node_t *apex1 = zone1->apex;
 	const zone_node_t *apex2 = zone2->apex;
->>>>>>> 76b3dbcc
 	if (apex1 == NULL || apex2 == NULL) {
 		return KNOT_EINVAL;
 	}
