--- conflicted
+++ resolved
@@ -463,26 +463,8 @@
 		/* Safe to continue, nothing is malformed. */
 	}
 
-<<<<<<< HEAD
 	const knot_rr_t *sig_rr = knot_rrs_rr(&rrsigs, 0);
 	if (knot_rrset_rr_ttl(rrset, 0) != knot_rr_ttl(sig_rr)) {
-=======
-	/* Different owner, class, ttl */
-	if (knot_dname_cmp(knot_rrset_owner(rrset),
-				 knot_rrset_owner(rrsigs)) != 0) {
-		err_handler_handle_error(handler, node,
-		                         ZC_ERR_RRSIG_OWNER,
-		                         info_str);
-	}
-
-	if (knot_rrset_class(rrset) != knot_rrset_class(rrsigs)) {
-		err_handler_handle_error(handler, node,
-		                         ZC_ERR_RRSIG_CLASS,
-		                         info_str);
-	}
-
-	if (!knot_rrset_ttl_equal(rrset, rrsigs)) {
->>>>>>> cca75f15
 		err_handler_handle_error(handler, node,
 		                         ZC_ERR_RRSIG_TTL,
 		                         info_str);
