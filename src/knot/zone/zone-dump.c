--- conflicted
+++ resolved
@@ -550,19 +550,7 @@
                       int do_checks, const char *sfilename,
                       crc_t *crc)
 {
-<<<<<<< HEAD
-	/* Open .new file. */
-	char new_path[strlen(filename) + strlen(".new") + 1];
-	memcpy(new_path, filename, strlen(filename) + 1);
-	strcat(new_path, ".new");
-	mode_t mode = S_IRUSR | S_IWUSR | S_IRGRP | S_IROTH;
-	int fd = open(new_path, O_WRONLY | O_CREAT | O_TRUNC, mode);
-	if (fd == -1) {
-		remove(new_path);
-		remove(knot_zdump_crc_file(filename));
-=======
 	if (fd < 0) {
->>>>>>> 66a368bc
 		return KNOT_EBADARG;
 	}
 
@@ -678,94 +666,8 @@
 
 	knot_zone_contents_nsec3_apply_inorder(zone, dump_node_to_file,
 					(void *)&arguments);
-<<<<<<< HEAD
-	fclose(f);
-
-	crc = crc_finalize(crc);
-	/* Write CRC to separate .crc file. */
-	/*!< \todo There is now function doing this. */
-	char *crc_path =
-		malloc(sizeof(char) * (strlen(filename) + strlen(".crc") + 1));
-	if (unlikely(!crc_path)) {
-		close(fd);
-		/* If remove fails, there is nothing we can do. */
-		remove(new_path);
-		remove(knot_zdump_crc_file(filename));
-		free(crc_path);
-		return KNOT_ENOMEM;
-	}
-	memset(crc_path, 0,
-	       sizeof(char) * (strlen(filename) + strlen(".crc") + 1));
-	memcpy(crc_path, filename, sizeof(char) * strlen(filename));
-
-	crc_path = strcat(crc_path, ".crc");
-	FILE *f_crc = fopen(crc_path, "w");
-	if (unlikely(!f_crc)) {
-		dbg_zload("knot_zload_open: failed to open '%s'\n",
-		                   crc_path);
-		close(fd);
-		/* If remove fails, there is nothing we can do. */
-		remove(new_path);
-		remove(knot_zdump_crc_file(filename));
-		free(crc_path);
-		return ENOENT;
-	}
-	free(crc_path);
-
-	fprintf(f_crc, "%lu\n", (unsigned long)crc);
-	fclose(f_crc);
-
-	close(fd);
-	mode = S_IRUSR | S_IWUSR | S_IRGRP | S_IROTH;
-	fd = open(filename, O_WRONLY | O_CREAT, mode);
-	if (fd == -1) {
-		fprintf(stderr, "%s\n", strerror(errno));
-		fprintf(stderr, "Could not open destination file! Use '%s' "
-		        "file instead.\n", new_path);
-		/* If remove fails, there is nothing we can do. */
-		remove(new_path);
-		remove(knot_zdump_crc_file(filename));
-		return KNOT_ERROR;
-	}
-
-	/* Try to obtain exclusive lock for originally given file. */
-	if (fcntl(fd, F_SETLK, knot_file_lock(F_WRLCK, SEEK_SET)) == -1) {
-		fprintf(stderr, "Could not lock destination file for write! "
-		        "Use '%s' file instead.\n", new_path);
-		close(fd);
-		/* If remove fails, there is nothing we can do. */
-		remove(new_path);
-		remove(knot_zdump_crc_file(filename));
-		return KNOT_ERROR;
-	}
-
-	/* Move .new file to original file. */
-	if (rename(new_path, filename) != 0) {
-		fprintf(stderr, "Could not move to originally given file! "
-		        "Use '%s' file instead.\n", new_path);
-		close(fd);
-		/* If remove fails, there is nothing we can do. */
-		remove(new_path);
-		remove(knot_zdump_crc_file(filename));
-		return KNOT_ERROR;
-	}
-
-	/* Release the lock. */
-	if (fcntl(fd, F_SETLK, knot_file_lock(F_UNLCK, SEEK_SET)) == -1) {
-		fprintf(stderr, "Could not unlock destination file!\n");
-		close(fd);
-		/* If remove fails, there is nothing we can do. */
-		remove(new_path);
-		remove(knot_zdump_crc_file(filename));
-		return KNOT_ERROR;
-	}
-
-	close(fd);
-
-=======
 	*crc = crc_finalize(*crc);
 	
->>>>>>> 66a368bc
 	return KNOT_EOK;
 }
 
