#include <config.h>
#include <stdio.h>
#include <stdint.h>
#include <assert.h>
#include <netinet/in.h>
#include <unistd.h>
#include <fcntl.h>

#include "libknot/common.h"
#include "knot/zone/zone-dump.h"
#include "libknot/libknot.h"
#include "knot/other/debug.h"
#include "common/skip-list.h"
#include "common/base32hex.h"
#include "common/crc.h"
#include "libknot/util/error.h"

#define ZONECHECKS_VERBOSE

/*! \note Contents of a dump file:
 * MAGIC(knotxx) db_filename dname_table
 * NUMBER_OF_NORMAL_NODES NUMBER_OF_NSEC3_NODES
 * [normal_nodes] [nsec3_nodes]
 * --------------------------------------------
 * dname_table is dumped as follows:
 * NUMBER_OF_DNAMES [dname_wire_length dname_wire label_count dname_labels ID]
 * node has following format:
 * owner_id
 * node_flags node_rrset_count [node_rrsets]
 * rrset has following format:
 * rrset_type rrset_class rrset_ttl rrset_rdata_count rrset_rrsig_count
 * [rrset_rdata] [rrset_rrsigs]
 * rdata can contain either dname ID,
 * or raw data stored like this: data_len [data]
 */

static const uint MAX_CNAME_CYCLE_DEPTH = 15;

/*!
 *\brief Internal error constants. General errors are added for convenience,
 *       so that code does not have to change if new errors are added.
 */
enum zonechecks_errors {
	ZC_ERR_ALLOC = -40,
	ZC_ERR_UNKNOWN,

	ZC_ERR_MISSING_SOA,

	ZC_ERR_GENERIC_GENERAL_ERROR, /* isn't there a better name? */

	ZC_ERR_RRSIG_RDATA_TYPE_COVERED,
	ZC_ERR_RRSIG_RDATA_TTL,
	ZC_ERR_RRSIG_RDATA_LABELS,
	ZC_ERR_RRSIG_RDATA_DNSKEY_OWNER,
	ZC_ERR_RRSIG_RDATA_SIGNED_WRONG,
	ZC_ERR_RRSIG_NO_RRSIG,
	ZC_ERR_RRSIG_SIGNED,
	ZC_ERR_RRSIG_OWNER,
	ZC_ERR_RRSIG_CLASS,
	ZC_ERR_RRSIG_TTL,
	ZC_ERR_RRSIG_NOT_ALL,

	ZC_ERR_RRSIG_GENERAL_ERROR,

	ZC_ERR_NO_NSEC,
	ZC_ERR_NSEC_RDATA_BITMAP,
	ZC_ERR_NSEC_RDATA_MULTIPLE,
	ZC_ERR_NSEC_RDATA_CHAIN,
	ZC_ERR_NSEC_RDATA_CHAIN_NOT_CYCLIC,

	ZC_ERR_NSEC_GENERAL_ERROR,

	ZC_ERR_NSEC3_UNSECURED_DELEGATION,
	ZC_ERR_NSEC3_NOT_FOUND,
	ZC_ERR_NSEC3_UNSECURED_DELEGATION_OPT,
	ZC_ERR_NSEC3_RDATA_TTL,
	ZC_ERR_NSEC3_RDATA_CHAIN,
	ZC_ERR_NSEC3_RDATA_BITMAP,

	ZC_ERR_NSEC3_GENERAL_ERROR,

	ZC_ERR_CNAME_CYCLE,
	ZC_ERR_DNAME_CYCLE,
	ZC_ERR_CNAME_EXTRA_RECORDS,
	ZC_ERR_DNAME_EXTRA_RECORDS,
	ZC_ERR_CNAME_EXTRA_RECORDS_DNSSEC,
	ZC_ERR_CNAME_MULTIPLE,
	ZC_ERR_DNAME_MULTIPLE,

	ZC_ERR_CNAME_GENERAL_ERROR,

	ZC_ERR_GLUE_NODE,
	ZC_ERR_GLUE_RECORD,

	ZC_ERR_GLUE_GENERAL_ERROR,
};

static char *error_messages[(-ZC_ERR_ALLOC) + 1] = {
	[-ZC_ERR_ALLOC] = "Memory allocation error!\n",

	[-ZC_ERR_MISSING_SOA] = "SOA record missing in zone!\n",

	[-ZC_ERR_RRSIG_RDATA_TYPE_COVERED] =
	"RRSIG: Type covered rdata field is wrong!\n",
	[-ZC_ERR_RRSIG_RDATA_TTL] =
	"RRSIG: TTL rdata field is wrong!\n",
	[-ZC_ERR_RRSIG_RDATA_LABELS] =
	"RRSIG: Labels rdata field is wrong!\n",
	[-ZC_ERR_RRSIG_RDATA_DNSKEY_OWNER] =
	"RRSIG: Signer name is different than in DNSKEY!\n",
	[-ZC_ERR_RRSIG_RDATA_SIGNED_WRONG] =
	"RRSIG: Key error!\n",
	[-ZC_ERR_RRSIG_NO_RRSIG] =
	"RRSIG: No RRSIG!\n",
	[-ZC_ERR_RRSIG_SIGNED] =
	"RRSIG: Signed RRSIG!\n",
	[-ZC_ERR_RRSIG_OWNER] =
	"RRSIG: Owner name rdata field is wrong!\n",
	[-ZC_ERR_RRSIG_CLASS] =
	"RRSIG: Class is wrong!\n",
	[-ZC_ERR_RRSIG_TTL] =
	"RRSIG: TTL is wrong!\n",
	[-ZC_ERR_RRSIG_NOT_ALL] =
	"RRSIG: Not all RRs are signed!\n",

	[-ZC_ERR_NO_NSEC] =
	"NSEC: Missing NSEC record\n",
	[-ZC_ERR_NSEC_RDATA_BITMAP] =
	"NSEC: Wrong NSEC bitmap!\n",
	[-ZC_ERR_NSEC_RDATA_MULTIPLE] =
	"NSEC: Multiple NSEC records!\n",
	[-ZC_ERR_NSEC_RDATA_CHAIN] =
	"NSEC: NSEC chain is not coherent!\n",
	[-ZC_ERR_NSEC_RDATA_CHAIN_NOT_CYCLIC] =
	"NSEC: NSEC chain is not cyclic!\n",

	[-ZC_ERR_NSEC3_UNSECURED_DELEGATION] =
	"NSEC3: Zone contains unsecured delegation!\n",
	[-ZC_ERR_NSEC3_NOT_FOUND] =
	"NSEC3: Could not find previous NSEC3 record in the zone!\n",
	[-ZC_ERR_NSEC3_UNSECURED_DELEGATION_OPT] =
	"NSEC3: Unsecured delegation is not part "
	"of the Opt-Out span!\n",
	[-ZC_ERR_NSEC3_RDATA_TTL] =
	"NSEC3: Original TTL rdata field is wrong!\n",
	[-ZC_ERR_NSEC3_RDATA_CHAIN] =
	"NSEC3: NSEC3 chain is not coherent!\n",
	[-ZC_ERR_NSEC3_RDATA_BITMAP] =
	"NSEC3: NSEC3 bitmap error!\n",

	[-ZC_ERR_CNAME_CYCLE] =
	"CNAME: CNAME cycle!\n",
	[-ZC_ERR_DNAME_CYCLE] =
	"CNAME: DNAME cycle!\n",
	[-ZC_ERR_CNAME_EXTRA_RECORDS] =
	"CNAME: Node with CNAME record has other records!\n",
	[-ZC_ERR_DNAME_EXTRA_RECORDS] =
	"DNAME: Node with DNAME record has other records!\n",
	[-ZC_ERR_CNAME_EXTRA_RECORDS_DNSSEC] =
	"CNAME: Node with CNAME record has other "
	"records than RRSIG and NSEC/NSEC3!\n",
	[-ZC_ERR_CNAME_MULTIPLE] = "CNAME: Multiple CNAME records!\n",
	[-ZC_ERR_DNAME_MULTIPLE] = "DNAME: Multiple DNAME records!\n",

	/* ^
	   | Important errors (to be logged on first occurence and counted) */


	/* Below are errors of lesser importance, to be counted unless
	   specified otherwise */

	[-ZC_ERR_GLUE_NODE] =
	"GLUE: Node with Glue record missing!\n",
	[-ZC_ERR_GLUE_RECORD] =
	"GLUE: Record with Glue address missing\n",
};

/*!
 * \brief Structure representing handle options.
 */
struct handler_options {
	char log_cname; /*!< Log all CNAME related semantic errors. */
	char log_glue; /*!< Log all glue related semantic errors. */
	char log_rrsigs; /*!< Log all RRSIG related semantic errors. */
	char log_nsec; /*!< Log all NSEC related semantic errors. */
	char log_nsec3; /*!< Log all NSEC3 related semantic errors. */
};

/*!
 * \brief Structure for handling semantic errors.
 */
struct err_handler {
	/* Consider moving error messages here */
	struct handler_options options; /*!< Handler options. */
	uint errors[(-ZC_ERR_ALLOC) + 1]; /*!< Array with error messages */
};

typedef struct err_handler err_handler_t;

/*!
 * \brief Creates new semantic error handler.
 *
 * \param log_cname If true, log all CNAME related events.
 * \param log_glue If true, log all Glue related events.
 * \param log_rrsigs If true, log all RRSIGs related events.
 * \param log_nsec If true, log all NSEC related events.
 * \param log_nsec3 If true, log all NSEC3 related events.
 *
 * \return err_handler_t * Created error handler.
 */
static err_handler_t *handler_new(char log_cname, char log_glue,
				  char log_rrsigs, char log_nsec,
				  char log_nsec3)
{
	err_handler_t *handler = malloc(sizeof(err_handler_t));
	CHECK_ALLOC_LOG(handler, NULL);

	/* It should be initialized, but to be safe */
	memset(handler->errors, 0, sizeof(uint) * (-ZC_ERR_ALLOC + 1));

	handler->options.log_cname = log_cname;
	handler->options.log_glue = log_glue;
	handler->options.log_rrsigs = log_rrsigs;
	handler->options.log_nsec = log_nsec;
	handler->options.log_nsec3 = log_nsec3;

	return handler;
}

/*!
 * \brief Prints error message with node information.
 *
 * \note If \a node is NULL, only total number of errors is printed.
 *
 * \param handler Error handler.
 * \param node Node with semantic error in it.
 * \param error Type of error.
 */
static void log_error_from_node(err_handler_t *handler,
				const knot_node_t *node,
				uint error)
{
	if (node != NULL) {
		char *name =
			knot_dname_to_str(knot_node_owner(node));
		fprintf(stderr, "Semantic warning in node: %s: ", name);
		fprintf(stderr, "%s", error_messages[-error]);
		free(name);
	} else {
		fprintf(stderr, "Total number of warnings is: %d for error: %s",
			handler->errors[-error],
			error_messages[-error]);
	}
}

/*!
 * \brief Called when error has been encountered in node. Will either log error
 *        or print it, depending on handler's options.
 *
 * \param handler Error handler.
 * \param node Node with semantic error in it.
 * \param error Type of error.
 *
 * \retval KNOT_EOK on success.
 * \retval ZC_ERR_UNKNOWN if unknown error.
 * \retval ZC_ERR_ALLOC if memory error.
 */
static int err_handler_handle_error(err_handler_t *handler,
				    const knot_node_t *node,
				    uint error)
{
	assert(handler && node);
	if ((error != 0) &&
	    (error > ZC_ERR_GLUE_GENERAL_ERROR)) {
		return ZC_ERR_UNKNOWN;
	}

	if (error == ZC_ERR_ALLOC) {
		ERR_ALLOC_FAILED;
		return ZC_ERR_ALLOC;
	}

	/* missing SOA can only occur once, so there
	 * needn't to be an option for it */

	if ((error != 0) &&
	    (error < ZC_ERR_GENERIC_GENERAL_ERROR)) {
		/* The two errors before SOA were handled */
		log_error_from_node(handler, node, error);

	} else if ((error < ZC_ERR_RRSIG_GENERAL_ERROR) &&
		   ((handler->errors[-error] == 0) ||
		   (handler->options.log_rrsigs))) {

		log_error_from_node(handler, node, error);

	} else if ((error > ZC_ERR_RRSIG_GENERAL_ERROR) &&
		   (error < ZC_ERR_NSEC_GENERAL_ERROR) &&
		   ((handler->errors[-error] == 0) ||
		    (handler->options.log_nsec))) {

		log_error_from_node(handler, node, error);

	} else if ((error > ZC_ERR_NSEC_GENERAL_ERROR) &&
		   (error < ZC_ERR_NSEC3_GENERAL_ERROR) &&
		   ((handler->errors[-error] == 0) ||
		    (handler->options.log_nsec3))) {

		log_error_from_node(handler, node, error);

	} else if ((error > ZC_ERR_NSEC3_GENERAL_ERROR) &&
		   (error < ZC_ERR_CNAME_GENERAL_ERROR) &&
		   ((handler->errors[-error] == 0) ||
		    (handler->options.log_cname))) {

		log_error_from_node(handler, node, error);

	} else if ((error > ZC_ERR_CNAME_GENERAL_ERROR) &&
		   (error < ZC_ERR_GLUE_GENERAL_ERROR) &&
		    handler->options.log_glue) {

		log_error_from_node(handler, node, error);

	}

	handler->errors[-error]++;

	return KNOT_EOK;
}

/*!
 * \brief This function prints all errors that occured in zone.
 *
 * \param handler Error handler containing found errors.
 */
static void err_handler_log_all(err_handler_t *handler)
{
	if (handler == NULL) {
		return;
	}

	for (int i = ZC_ERR_ALLOC; i < ZC_ERR_GLUE_GENERAL_ERROR; i++) {
		if (handler->errors[-i] > 0) {
			log_error_from_node(handler, NULL, i);
		}
	}
}

/*!
 * \brief Arguments to be used with tree traversal functions. Uses void pointers
 *        to be more versatile.
 *
 */
struct arg {
	void *arg1; /* FILE *f / zone */
	void *arg2; /* skip_list_t */
	void *arg3; /* zone */
	void *arg4; /* first node */
	void *arg5; /* last node */
	void *arg6; /* error handler */
};

typedef struct arg arg_t;

/*!
 * \brief Semantic check - CNAME cycles. Uses constant value with maximum
 *        allowed CNAME chain depth.
 *
 * \param zone Zone containing the RRSet.
 * \param rrset RRSet to be tested.
 *
 * \retval KNOT_EOK when there is no cycle.
 * \retval ZC_ERR_CNAME_CYCLE when cycle is present.
 */
static int check_cname_cycles_in_zone(knot_zone_contents_t *zone,
				      const knot_rrset_t *rrset)
{
	const knot_rrset_t *next_rrset = rrset;
	assert(rrset);
	const knot_rdata_t *tmp_rdata = knot_rrset_rdata(next_rrset);
	const knot_node_t *next_node = NULL;

	uint i = 0;

	assert(tmp_rdata);

	const knot_dname_t *next_dname =
		knot_rdata_cname_name(tmp_rdata);

	assert(next_dname);

	while (i < MAX_CNAME_CYCLE_DEPTH && next_dname != NULL) {
		next_node = knot_zone_contents_get_node(zone, next_dname);
		if (next_node == NULL) {
			next_node =
				knot_zone_contents_get_nsec3_node(zone, next_dname);
		}

		if (next_node != NULL) {
			next_rrset = knot_node_rrset(next_node,
						       KNOT_RRTYPE_CNAME);
			if (next_rrset != NULL) {
				next_dname =
				knot_rdata_cname_name(next_rrset->rdata);
			} else {
				next_node = NULL;
				next_dname = NULL;
			}
		} else {
			next_dname = NULL;
		}
		i++;
	}

	/* even if the length is 0, i will be 1 */
	if (i >= MAX_CNAME_CYCLE_DEPTH) {
		return ZC_ERR_CNAME_CYCLE;
	}

	return KNOT_EOK;
}

/*!
 * \brief Return raw data from rdata item structure (without length).
 *
 * \param item Item to get rdata from.
 * \return uint16_t * raw data without length.
 */
static inline uint16_t *rdata_item_data(const knot_rdata_item_t *item)
{
	return (uint16_t *)(item->raw_data + 1);
}

/*!
 * \brief Returns type covered field from RRSIG RRSet's rdata.
 *
 * \param rdata RRSIG rdata.
 * \return uint16_t Type covered.
 */
uint16_t type_covered_from_rdata(const knot_rdata_t *rdata)
{
	return ntohs(*(uint16_t *) rdata_item_data(&(rdata->items[0])));
}

/*!
 * \brief Check whether DNSKEY rdata are valid.
 *
 * \param rdata DNSKEY rdata to be checked.
 *
 * \retval KNOT_EOK when rdata are OK.
 * \retval ZC_ERR_RRSIG_RDATA_DNSKEY_OWNER when rdata are not OK.
 */
static int check_dnskey_rdata(const knot_rdata_t *rdata)
{
	/* check that Zone key bit it set - position 7 in net order */
	/*! \todo FIXME: endian? I swear I've fixed this already, it was 7 i guesss*/
	uint16_t mask = 1 << 8; //0b0000000100000000;

	uint16_t flags =
		knot_wire_read_u16((uint8_t *)rdata_item_data
				     (knot_rdata_item(rdata, 0)));

	if (flags & mask) {
		return KNOT_EOK;
	} else {
		/* This error does not exactly fit, but it's better
		 * than a new one */
		return ZC_ERR_RRSIG_RDATA_DNSKEY_OWNER;
	}
}

/*!
 * \brief Calculates keytag for RSA/SHA algorithm.
 *
 * \param key Key wireformat.
 * \param keysize Wireformat size.
 *
 * \return uint16_t Calculated keytag.
 */
static uint16_t keytag_1(uint8_t *key, uint16_t keysize)
{
	uint16_t ac = 0;
	if (keysize > 4) {
		memmove(&ac, key + keysize - 3, 2);
	}

	ac = ntohs(ac);
	return ac;
}

/*!
 * \brief Calculates keytag from key wire.
 *
 * \param key Key wireformat.
 * \param keysize Wireformat size.
 *
 * \return uint16_t Calculated keytag.
 */
static uint16_t keytag(uint8_t *key, uint16_t keysize )
{
	uint32_t ac = 0; /* assumed to be 32 bits or larger */

	/* algorithm RSA/SHA */
	if (key[3] == 1) {
		return keytag_1(key, keysize);
	} else {
		for(int i = 0; i < keysize; i++) {
			ac += (i & 1) ? key[i] : key[i] << 8;
		}

		ac += (ac >> 16) & 0xFFFF;
		return (uint16_t)ac & 0xFFFF;
	}
}

/*!
 * \brief Returns size of raw data item.
 *
 * \param item Raw data item.
 *
 * \return uint16_t Size of raw data item.
 */
static inline uint16_t rdata_item_size(const knot_rdata_item_t *item)
{
	return item->raw_data[0];
}

/*!
 * \brief Converts DNSKEY rdata to wireformat.
 *
 * \param rdata DNSKEY rdata to be converted.
 * \param wire Created wire.
 * \param size Size of created wire.
 *
 * \retval KNOT_EOK on success.
 * \retval KNOT_ENOMEM on memory error.
 */
static int dnskey_to_wire(const knot_rdata_t *rdata, uint8_t **wire,
			  uint *size)
{
	assert(*wire == NULL);
	/* flags + algorithm + protocol + keysize */
	*size = 2 + 1 + 1 + knot_rdata_item(rdata, 3)->raw_data[0];
	*wire = malloc(sizeof(uint8_t) * *size);
	CHECK_ALLOC_LOG(*wire, KNOT_ENOMEM);

	/* copy the wire octet by octet */

	/* TODO check if we really have that many items */
	if (rdata->count < 4) {
		return KNOT_ERROR;
	}

	(*wire)[0] = ((uint8_t *)(knot_rdata_item(rdata, 0)->raw_data))[2];
	(*wire)[1] = ((uint8_t *)(knot_rdata_item(rdata, 0)->raw_data))[3];

	(*wire)[2] = ((uint8_t *)(knot_rdata_item(rdata, 1)->raw_data))[2];
	(*wire)[3] = ((uint8_t *)(knot_rdata_item(rdata, 2)->raw_data))[2];

	memcpy(*wire + 4, knot_rdata_item(rdata, 3)->raw_data + 1,
	       knot_rdata_item(rdata, 3)->raw_data[0]);

	return KNOT_EOK;
}

/*!
 * \brief Semantic check - RRSIG rdata.
 *
 * \param rdata_rrsig RRSIG rdata to be checked.
 * \param rrset RRSet containing the rdata.
 * \param dnskey_rrset RRSet containing zone's DNSKEY
 *
 * \retval KNOT_EOK if rdata are OK.
 *
 * \return Appropriate error code if error was found.
 */
static int check_rrsig_rdata(const knot_rdata_t *rdata_rrsig,
			     const knot_rrset_t *rrset,
			     const knot_rrset_t *dnskey_rrset)
{
	if (rdata_rrsig == NULL) {
		return ZC_ERR_RRSIG_NO_RRSIG;
	}

	if (type_covered_from_rdata(rdata_rrsig) !=
	    knot_rrset_type(rrset)) {
		/* zoneparser would not let this happen
		 * but to be on the safe side
		 */
		return ZC_ERR_RRSIG_RDATA_TYPE_COVERED;
	}

	/* label number at the 2nd index should be same as owner's */
	uint16_t *raw_data =
		rdata_item_data(knot_rdata_item(rdata_rrsig, 2));

	uint8_t labels_rdata = ((uint8_t *)raw_data)[0];

	int tmp = knot_dname_label_count(knot_rrset_owner(rrset)) -
		  labels_rdata;

	if (tmp != 0) {
		/* if name has wildcard, label must not be included */
		if (!knot_dname_is_wildcard(knot_rrset_owner(rrset))) {
			return ZC_ERR_RRSIG_RDATA_LABELS;
		} else {
			if (abs(tmp) != 1) {
				return ZC_ERR_RRSIG_RDATA_LABELS;
			}
		}
	}

	/* check original TTL */
	uint32_t original_ttl =
		knot_wire_read_u32((uint8_t *)rdata_item_data(
				     knot_rdata_item(rdata_rrsig, 3)));

	if (original_ttl != knot_rrset_ttl(rrset)) {
		return ZC_ERR_RRSIG_RDATA_TTL;
	}

	/* signer's name is same as in the zone apex */
	knot_dname_t *signer_name =
		knot_rdata_item(rdata_rrsig, 7)->dname;

	/* dnskey is in the apex node */
	if (knot_dname_compare(signer_name,
				 knot_rrset_owner(dnskey_rrset)) != 0) {
		return ZC_ERR_RRSIG_RDATA_DNSKEY_OWNER;
	}

	/* Compare algorithm, key tag and signer's name with DNSKEY rrset
	 * one of the records has to match. Signer name has been checked
	 * before */
	char match = 0;
	const knot_rdata_t *tmp_dnskey_rdata =
		knot_rrset_rdata(dnskey_rrset);
	do {
		uint8_t alg =
		((uint8_t *)(knot_rdata_item(rdata_rrsig, 1)->raw_data))[2];
		uint8_t alg_dnskey =
		((uint8_t *)(knot_rdata_item(tmp_dnskey_rdata,
					       2)->raw_data))[2];

		raw_data = rdata_item_data(knot_rdata_item(rdata_rrsig, 6));
		uint16_t key_tag_rrsig =
			knot_wire_read_u16((uint8_t *)raw_data);

/*		raw_data =
			rdata_item_data(knot_rdata_item(
					tmp_dnskey_rdata, 3));

		uint16_t raw_length = rdata_item_size(knot_rdata_item(
						     tmp_dnskey_rdata, 3)); */

		uint8_t *dnskey_wire = NULL;
		uint dnskey_wire_size = 0;

		int ret = 0;
		if ((ret = dnskey_to_wire(tmp_dnskey_rdata, &dnskey_wire,
				   &dnskey_wire_size)) != KNOT_EOK) {
			return ret;
		}

		uint16_t key_tag_dnskey =
			keytag(dnskey_wire, dnskey_wire_size);

		free(dnskey_wire);

		match = (alg == alg_dnskey) &&
			(key_tag_rrsig == key_tag_dnskey) &&
			!check_dnskey_rdata(tmp_dnskey_rdata);

	} while (!match &&
		 ((tmp_dnskey_rdata =
			knot_rrset_rdata_next(dnskey_rrset,
						tmp_dnskey_rdata))
		!= NULL));

	if (!match) {
		return ZC_ERR_RRSIG_RDATA_SIGNED_WRONG;
	}

	return KNOT_EOK;
}

/*!
 * \brief Semantic check - RRSet's RRSIG.
 *
 * \param rrset RRSet containing RRSIG.
 * \param dnskey_rrset
 * \param nsec3 NSEC3 active.
 *
 * \retval KNOT_EOK on success.
 *
 * \return Appropriate error code if error was found.
 */
static int check_rrsig_in_rrset(const knot_rrset_t *rrset,
				const knot_rrset_t *dnskey_rrset,
				char nsec3)
{
	assert(dnskey_rrset && rrset);

	const knot_rrset_t *rrsigs = knot_rrset_rrsigs(rrset);

	if (rrsigs == NULL) {
		return ZC_ERR_RRSIG_NO_RRSIG;
	}

	/* signed rrsig - nonsense */
	if (knot_rrset_rrsigs(rrsigs) != NULL) {
		return ZC_ERR_RRSIG_SIGNED;
	}

	/* Different owner, class, ttl */

	if (knot_dname_compare(knot_rrset_owner(rrset),
				 knot_rrset_owner(rrsigs)) != 0) {
		return ZC_ERR_RRSIG_OWNER;
	}

	if (knot_rrset_class(rrset) != knot_rrset_class(rrsigs)) {
		return ZC_ERR_RRSIG_CLASS;
	}

	if (knot_rrset_ttl(rrset) != knot_rrset_ttl(rrset)) {
		return ZC_ERR_RRSIG_TTL;
	}

	/* Check whether all rrsets have their rrsigs */
	const knot_rdata_t *tmp_rdata = knot_rrset_rdata(rrset);
	const knot_rdata_t *tmp_rrsig_rdata = knot_rrset_rdata(rrsigs);

	assert(tmp_rdata);
	assert(tmp_rrsig_rdata);
	int ret = 0;
	char all_signed = tmp_rdata && tmp_rrsig_rdata;
	do {
		if ((ret = check_rrsig_rdata(tmp_rrsig_rdata,
					     rrset,
					     dnskey_rrset)) != 0) {
			return ret;
		}

		all_signed = tmp_rdata && tmp_rrsig_rdata;
	} while (((tmp_rdata = knot_rrset_rdata_next(rrset, tmp_rdata))
		!= NULL) &&
		((tmp_rrsig_rdata =
			knot_rrset_rdata_next(rrsigs, tmp_rrsig_rdata))
		!= NULL));

	if (!all_signed) {
		return ZC_ERR_RRSIG_NOT_ALL;
	}

	return KNOT_EOK;
}

/*!
 * \brief Returns bit on index from array in network order. Taken from NSD.
 *
 * \param bits Array in network order.
 * \param index Index to return from array.
 *
 * \return int Bit on given index.
 */
static int get_bit(uint8_t *bits, size_t index)
{
	/*
	 * The bits are counted from left to right, so bit #0 is the
	 * leftmost bit.
	 */
	return bits[index / 8] & (1 << (7 - index % 8));
}

/*!
 * \brief Converts NSEC bitmap to array of integers. (Inspired by NSD code)
 *
 * \param item Item containing the bitmap.
 * \param array Array to be created.
 * \param count Count of items in array.
 *
 * \retval KNOT_OK on success.
 * \retval KNOT_NOMEM on memory error.
 */
static int rdata_nsec_to_type_array(const knot_rdata_item_t *item,
			      uint16_t **array,
			      uint *count)
{
	assert(*array == NULL);

	uint8_t *data = (uint8_t *)rdata_item_data(item);

	int increment = 0;
	*count = 0;

	for (int i = 0; i < rdata_item_size(item); i += increment) {
		increment = 0;
		uint8_t window = data[i];
		increment++;

		uint8_t bitmap_size = data[i + increment];
		increment++;

		uint8_t *bitmap =
			malloc(sizeof(uint8_t) * (bitmap_size));
		if (bitmap == NULL) {
			ERR_ALLOC_FAILED;
			free(*array);
			return KNOT_ENOMEM;
		}

		memcpy(bitmap, data + i + increment,
		       bitmap_size);

		increment += bitmap_size;

		for (int j = 0; j < bitmap_size * 8; j++) {
			if (get_bit(bitmap, j)) {
				(*count)++;
				void *tmp = realloc(*array,
						    sizeof(uint16_t) *
						    *count);
				if (tmp == NULL) {
					ERR_ALLOC_FAILED;
					free(bitmap);
					free(*array);
					return KNOT_ENOMEM;
				}
				*array = tmp;
				(*array)[*count - 1] = j + window * 256;
			}
		}
		free(bitmap);
	}

	return KNOT_EOK;
}

/* should write error, not return values !!! */

/*!
 * \brief Semantic check - check node's NSEC node.
 *
 * \param zone Current zone.
 * \param node Node to be checked.
 * \param handler Error handler
 *
 * \retval KNOT_EOK if no error was found.
 *
 * \return Appropriate error code if error was found.
 */
static int check_nsec3_node_in_zone(knot_zone_contents_t *zone, knot_node_t *node,
                                    err_handler_t *handler)
{
	assert(handler);
	const knot_node_t *nsec3_node = knot_node_nsec3_node(node, 0);

	if (nsec3_node == NULL) {
		/* I know it's probably not what RFCs say, but it will have to
		 * do for now. */
		if (knot_node_rrset(node, KNOT_RRTYPE_DS) != NULL) {
			err_handler_handle_error(handler, node,
					ZC_ERR_NSEC3_UNSECURED_DELEGATION);
		} else {
			/* Unsecured delegation, check whether it is part of
			 * opt-out span */
			const knot_node_t *nsec3_previous;
			const knot_node_t *nsec3_node;

			if (knot_zone_contents_find_nsec3_for_name(zone,
						knot_node_owner(node),
						&nsec3_node,
						&nsec3_previous, 0) != 0) {
				err_handler_handle_error(handler, node,
						 ZC_ERR_NSEC3_NOT_FOUND);
			}

			if (nsec3_node == NULL) {
				/* Probably should not ever happen */
				return ZC_ERR_NSEC3_NOT_FOUND;
			}

			assert(nsec3_previous);

			const knot_rrset_t *previous_rrset =
				knot_node_rrset(nsec3_previous,
						  KNOT_RRTYPE_NSEC3);

			assert(previous_rrset);

			/* check for Opt-Out flag */
			uint8_t flags =
		((uint8_t *)(previous_rrset->rdata->items[1].raw_data))[2];

			uint8_t opt_out_mask = 1;

			if (!(flags & opt_out_mask)) {
				err_handler_handle_error(handler, node,
					ZC_ERR_NSEC3_UNSECURED_DELEGATION_OPT);
			}
		}
	}

	const knot_rrset_t *nsec3_rrset =
		knot_node_rrset(nsec3_node, KNOT_RRTYPE_NSEC3);

	assert(nsec3_rrset);

	const knot_rrset_t *soa_rrset =
		knot_node_rrset(knot_zone_contents_apex(zone),
	                        KNOT_RRTYPE_SOA);
	assert(soa_rrset);

	uint32_t minimum_ttl =
		knot_wire_read_u32((uint8_t *)
		rdata_item_data(
		knot_rdata_item(
		knot_rrset_rdata(
		knot_node_rrset(
		knot_zone_contents_apex(zone), KNOT_RRTYPE_SOA)), 6)));
	/* Are those getters even worth this?
	 * Now I have no idea what this code does. */

	if (knot_rrset_ttl(nsec3_rrset) != minimum_ttl) {
			err_handler_handle_error(handler, node,
						 ZC_ERR_NSEC3_RDATA_TTL);
	}

	/* check that next dname is in the zone */
	uint8_t *next_dname_decoded = NULL;
	size_t real_size = 0;

	if (((real_size = base32hex_encode_alloc(((char *)
		rdata_item_data(&(nsec3_rrset->rdata->items[4]))) + 1,
		rdata_item_size(&nsec3_rrset->rdata->items[4]) - 1,
		(char **)&next_dname_decoded)) <= 0) ||
		(next_dname_decoded == NULL)) {
		fprintf(stderr, "Could not encode base32 string!\n");
		return KNOT_ERROR;
	}

	/* This is why we allocate maximum length of decoded string + 1 */
	memmove(next_dname_decoded + 1, next_dname_decoded, real_size);
	next_dname_decoded[0] = real_size;

	/* Local allocation, will be discarded. */
	knot_dname_t *next_dname =
		knot_dname_new_from_wire(next_dname_decoded,
					   real_size + 1, NULL);
	CHECK_ALLOC_LOG(next_dname, KNOT_ENOMEM);

	free(next_dname_decoded);

	if (knot_dname_cat(next_dname,
		     knot_node_owner(knot_zone_contents_apex(zone))) == NULL) {
		fprintf(stderr, "Could not concatenate dnames!\n");
		return KNOT_ERROR;

	}

	if (knot_zone_contents_find_nsec3_node(zone, next_dname) == NULL) {
		err_handler_handle_error(handler, node,
					 ZC_ERR_NSEC3_RDATA_CHAIN);
	}

	/* Directly discard. */
	knot_dname_free(&next_dname);

	/* This is probably not sufficient, but again, it is covered in
	 * zone load time */

	uint count;
	uint16_t *array = NULL;
	if (rdata_nsec_to_type_array(
	    knot_rdata_item(
	    knot_rrset_rdata(nsec3_rrset), 5),
	    &array, &count) != 0) {
			err_handler_handle_error(handler, node,
						 ZC_ERR_ALLOC);
			return KNOT_ERROR;
	}

	uint16_t type = 0;
	for (int j = 0; j < count; j++) {
		/* test for each type's presence */
		type = array[j];
		if (type == KNOT_RRTYPE_RRSIG) {
		       continue;
		}
		if (knot_node_rrset(node,
				      type) == NULL) {
			err_handler_handle_error(handler, node,
						 ZC_ERR_NSEC3_RDATA_BITMAP);
			break;
/*			char *name =
				knot_dname_to_str(
			log_zone_error("Node %s does "
					"not contain RRSet of type %s "
					"but NSEC bitmap says "
					"it does!\n", name,
					knot_rrtype_to_string(type));
			free(name); */
		}
	}

	free(array);

	return KNOT_EOK;
}

/*!
 * \brief Run semantic checks for node without DNSSEC-related types.
 *
 * \param zone Current zone.
 * \param node Node to be checked.
 * \param do_checks Level of checks to be done.
 * \param handler Error handler.
 *
 * \retval KNOT_EOK if no error was found.
 *
 * \return Appropriate error code if error was found.
 */
static int semantic_checks_plain(knot_zone_contents_t *zone,
				 knot_node_t *node,
				 char do_checks,
				 err_handler_t *handler)
{
	assert(handler);
	const knot_rrset_t *cname_rrset =
			knot_node_rrset(node, KNOT_RRTYPE_CNAME);
	if (cname_rrset != NULL) {
		if (check_cname_cycles_in_zone(zone, cname_rrset) !=
				KNOT_EOK) {
			err_handler_handle_error(handler, node,
						 ZC_ERR_CNAME_CYCLE);
		}

		/* No DNSSEC and yet there is more than one rrset in node */
		if (do_checks == 1 &&
		                knot_node_rrset_count(node) != 1) {
			err_handler_handle_error(handler, node,
			                         ZC_ERR_CNAME_EXTRA_RECORDS);
		} else if (knot_node_rrset_count(node) != 1) {
			/* With DNSSEC node can contain RRSIG or NSEC */
			if (!(knot_node_rrset(node, KNOT_RRTYPE_RRSIG) ||
			      knot_node_rrset(node, KNOT_RRTYPE_NSEC)) ||
			    knot_node_rrset_count(node) > 3) {
				err_handler_handle_error(handler, node,
				ZC_ERR_CNAME_EXTRA_RECORDS_DNSSEC);
			}
		}

		if (knot_rrset_rdata(cname_rrset)->count != 1) {
			err_handler_handle_error(handler, node,
			                         ZC_ERR_CNAME_MULTIPLE);
		}
	}

	const knot_rrset_t *dname_rrset =
		knot_node_rrset(node, KNOT_RRTYPE_DNAME);
	if (dname_rrset != NULL) {
		if (check_cname_cycles_in_zone(zone, dname_rrset) !=
				KNOT_EOK) {
			err_handler_handle_error(handler, node,
						 ZC_ERR_DNAME_CYCLE);
		}

		if (knot_node_rrset(node, KNOT_RRTYPE_CNAME)) {
			err_handler_handle_error(handler, node,
			                         ZC_ERR_DNAME_EXTRA_RECORDS);
		}

		if (knot_rrset_rdata(dname_rrset)->count != 1) {
			err_handler_handle_error(handler, node,
			                         ZC_ERR_DNAME_MULTIPLE);
		}
	}

	/* check for glue records at zone cuts */
	if (knot_node_is_deleg_point(node)) {
		const knot_rrset_t *ns_rrset =
				knot_node_rrset(node, KNOT_RRTYPE_NS);
		assert(ns_rrset);
		//FIXME this should be an error as well ! (i guess)

		const knot_dname_t *ns_dname =
				knot_rdata_get_item(knot_rrset_rdata
						      (ns_rrset), 0)->dname;

		assert(ns_dname);

		const knot_node_t *glue_node =
				knot_zone_contents_find_node(zone, ns_dname);

		if (knot_dname_is_subdomain(ns_dname,
			      knot_node_owner(knot_zone_contents_apex(zone)))) {
			if (glue_node == NULL) {
				err_handler_handle_error(handler, node,
							 ZC_ERR_GLUE_NODE);
			} else {
				if ((knot_node_rrset(glue_node,
					       KNOT_RRTYPE_A) == NULL) &&
				    (knot_node_rrset(glue_node,
					       KNOT_RRTYPE_AAAA) == NULL)) {
					err_handler_handle_error(handler, node,
							 ZC_ERR_GLUE_RECORD);
				}
			}
		}
	}
	return KNOT_EOK;
}

/*!
 * \brief Run semantic checks for node without DNSSEC-related types.
 *
 * \param zone Current zone.
 * \param node Node to be checked.
 * \param first_node First node in canonical order.
 * \param last_node Last node in canonical order.
 * \param handler Error handler.
 * \param nsec3 NSEC3 used.
 *
 * \retval KNOT_EOK if no error was found.
 *
 * \return Appropriate error code if error was found.
 */
static int semantic_checks_dnssec(knot_zone_contents_t *zone,
				  knot_node_t *node,
				  knot_node_t *first_node,
				  knot_node_t **last_node,
				  err_handler_t *handler,
				  char nsec3)
{
	assert(handler);
	assert(node);
	char auth = !knot_node_is_non_auth(node);
	char deleg = knot_node_is_deleg_point(node);
	uint rrset_count = knot_node_rrset_count(node);
	const knot_rrset_t **rrsets = knot_node_rrsets(node);
	const knot_rrset_t *dnskey_rrset =
		knot_node_rrset(knot_zone_contents_apex(zone),
				  KNOT_RRTYPE_DNSKEY);

	int ret = 0;

	for (int i = 0; i < rrset_count; i++) {
		const knot_rrset_t *rrset = rrsets[i];
		if (auth && !deleg &&
		    (ret = check_rrsig_in_rrset(rrset, dnskey_rrset,
						nsec3)) != 0) {
/*			log_zone_error("RRSIG %d node %s\n", ret,
				       knot_dname_to_str(node->owner));*/

			err_handler_handle_error(handler, node, ret);
		}

		if (!nsec3 && auth) {
			/* check for NSEC record */
			const knot_rrset_t *nsec_rrset =
					knot_node_rrset(node,
							  KNOT_RRTYPE_NSEC);

			if (nsec_rrset == NULL) {
				err_handler_handle_error(handler, node,
							 ZC_ERR_NO_NSEC);
/*				char *name =
					knot_dname_to_str(node->owner);
				log_zone_error("Missing NSEC in node: "
					       "%s\n", name);
				free(name);
				return; */
			} else {

				/* check NSEC/NSEC3 bitmap */

				uint count;

				uint16_t *array = NULL;

				if (rdata_nsec_to_type_array(
						knot_rdata_item(
						knot_rrset_rdata(nsec_rrset),
						1),
						&array, &count) != 0) {
					err_handler_handle_error(handler,
								 NULL,
								 ZC_ERR_ALLOC);
					return ZC_ERR_ALLOC; /* ... */
					/*return; */
				}

				uint16_t type = 0;
				for (int j = 0; j < count; j++) {
					/* test for each type's presence */
					type = array[j];
					if (type == KNOT_RRTYPE_RRSIG) {
						continue;
					}
					if (knot_node_rrset(node,
							      type) == NULL) {
					err_handler_handle_error(
						handler,
						node,
						ZC_ERR_NSEC_RDATA_BITMAP);
	/*					char *name =
						knot_dname_to_str(
						knot_node_owner(node));

						log_zone_error("Node %s does "
						"not contain RRSet of type %s "
						"but NSEC bitmap says "
					       "it does!\n", name,
					       knot_rrtype_to_string(type));

					free(name); */
					}
				}
				free(array);
			}

			/* Test that only one record is in the
				 * NSEC RRSet */

			if ((nsec_rrset != NULL) &&
			    knot_rrset_rdata(nsec_rrset)->next !=
			    knot_rrset_rdata(nsec_rrset)) {
				err_handler_handle_error(handler,
						 node,
						 ZC_ERR_NSEC_RDATA_MULTIPLE);
/*				char *name =
					knot_dname_to_str(
					knot_node_owner(node));
				log_zone_error("Node %s contains more "
					       "than one NSEC "
					       "record!\n", name);
				knot_rrset_dump(nsec_rrset, 0);
				free(name); */
			}

			/*
			 * Test that NSEC chain is coherent.
			 * We have already checked that every
			 * authoritative node contains NSEC record
			 * so checking should only be matter of testing
			 * the next link in each node.
			 */

			if (nsec_rrset != NULL) {
				knot_dname_t *next_domain =
					knot_rdata_item(
					knot_rrset_rdata(nsec_rrset),
					0)->dname;

				assert(next_domain);

				if (knot_zone_contents_find_node(zone, next_domain) ==
				    NULL) {
					err_handler_handle_error(handler,
						node,
						ZC_ERR_NSEC_RDATA_CHAIN);
/*					log_zone_error("NSEC chain is not "
						       "coherent!\n"); */
				}

				if (knot_dname_compare(next_domain,
				    knot_node_owner(knot_zone_contents_apex(zone)))
					== 0) {
					/* saving the last node */
					*last_node = node;
				}

			}
		} else if (nsec3 && (auth || deleg)) { /* nsec3 */
			int ret = check_nsec3_node_in_zone(zone, node,
			                                   handler);
			if (ret != KNOT_EOK) {
				free(rrsets);
				return ret;
			}
		}
	}
	free(rrsets);

	return KNOT_EOK;
}

/*!
 * \brief Function called by zone traversal function. Used to call
 *        knot_zone_save_enclosers.
 *
 * \param node Node to be searched.
 * \param data Arguments.
 */
static void do_checks_in_tree(knot_node_t *node, void *data)
{
	assert(data != NULL);
	arg_t *args = (arg_t *)data;

	knot_rrset_t **rrsets = knot_node_get_rrsets(node);
	short count = knot_node_rrset_count(node);

	assert(count == 0 || rrsets != NULL);

	knot_zone_contents_t *zone = (knot_zone_contents_t *)args->arg1;

	assert(zone);


/*	for (int i = 0; i < count; ++i) {
		assert(rrsets[i] != NULL);
		knot_zone_save_enclosers_rrset(rrsets[i],
						 zone,
						 (skip_list_t *)args->arg2);
	} */

	knot_node_t *first_node = (knot_node_t *)args->arg4;
	knot_node_t **last_node = (knot_node_t **)args->arg5;

	err_handler_t *handler = (err_handler_t *)args->arg6;

	char do_checks = *((char *)(args->arg3));

	if (do_checks) {
		semantic_checks_plain(zone, node, do_checks, handler);
	}

	if (do_checks > 1) {
		semantic_checks_dnssec(zone, node, first_node, last_node,
				       handler, do_checks == 3);
	}

	free(rrsets);
}

/*!
 * \brief Helper function - wraps its arguments into arg_t structure and
 *        calls function that does the actual work.
 *
 * \param zone Zone to be searched / checked
 * \param list Skip list of closests enclosers.
 * \param do_checks Level of semantic checks.
 * \param handler Semantic error handler.
 * \param last_node Last checked node, which is part of NSEC(3) chain.
 */
void zone_do_sem_checks(knot_zone_contents_t *zone, char do_checks,
                        err_handler_t *handler,
                        knot_node_t **last_node)
{
	if (!do_checks) {
		return;
	}

	arg_t arguments;
	arguments.arg1 = zone;
	arguments.arg3 = &do_checks;
	arguments.arg4 = NULL;
	arguments.arg5 = last_node;
	arguments.arg6 = handler;

	knot_zone_contents_tree_apply_inorder(zone,
			   do_checks_in_tree,
			   (void *)&arguments);
}

static crc_t knot_dump_crc; /*!< \brief Global CRC variable. */

static inline int fwrite_to_file_crc(const void *src,
                                     size_t size, size_t n, FILE *f)
{
	int rc = fwrite(src, size, n, f);
	if (rc != n) {
		fprintf(stderr, "fwrite: invalid write %d (expected %zu)\n", rc,
			n);
	}

	if (size * n > 0) {
		knot_dump_crc =
			crc_update(knot_dump_crc, (unsigned char *)src,
		                   size * n);
	}

//	return rc == n;
	return rc;

}

static inline int fwrite_to_stream(const void *src,
                                   size_t size, size_t n,
                                   uint8_t **stream,
                                   size_t *stream_size)
{
	/* Resize the stream */
	void *tmp = realloc(*stream,
		(*stream_size + (size * n)) * sizeof(uint8_t));
	if (tmp != NULL) {
		*stream = tmp;
		memcpy(*stream + *stream_size, src,
		       size * n);
		*stream_size += (size * n) * sizeof(uint8_t);
		return KNOT_EOK;
	} else {
		free(*stream);
		return KNOT_ENOMEM;
	}

	return KNOT_EOK;
}

static int fwrite_wrapper(const void *src,
                          size_t size, size_t n, FILE *fp,
                          uint8_t **stream, size_t *stream_size)
{
	if (fp == NULL) {
		assert(stream && stream_size);
		return fwrite_to_stream(src, size, n, stream, stream_size);
	} else {
		assert(stream == NULL && stream_size == NULL);
		return fwrite_to_file_crc(src, size, n, fp);
	}
}

/*!
 * \brief Dumps dname labels in binary format to given file.
 *
 * \param dname Dname whose labels are to be dumped.
 * \param f Output file.
 */
static void knot_labels_dump_binary(const knot_dname_t *dname, FILE *f,
                                    uint8_t **stream, size_t *stream_size)
{
	dbg_zdump("label count: %d\n", dname->label_count);
	uint16_t label_count = dname->label_count;
	fwrite_wrapper(&label_count, sizeof(label_count), 1, f, stream,
	               stream_size);
	fwrite_wrapper(dname->labels, sizeof(uint8_t), dname->label_count, f,
	               stream, stream_size);
}

/*!
 * \brief Dumps dname in binary format to given file.
 *
 * \param dname Dname to be dumped.
 * \param f Output file.
 */
static void knot_dname_dump_binary(const knot_dname_t *dname, FILE *f,
                                   uint8_t **stream, size_t *stream_size)
{
	uint32_t dname_size = dname->size;
	fwrite_wrapper(&dname_size, sizeof(dname_size), 1, f, stream,
	               stream_size);
	fwrite_wrapper(dname->name, sizeof(uint8_t), dname->size, f,
	               stream, stream_size);
	dbg_zdump("dname size: %d\n", dname->size);
	knot_labels_dump_binary(dname, f, stream, stream_size);
}

/*!< \todo some global variable indicating error! */
static void dump_dname_with_id(const knot_dname_t *dname, FILE *f,
                               uint8_t **stream, size_t *stream_size)
{
	uint32_t id = dname->id;
	fwrite_wrapper(&id, sizeof(id), 1, f, stream, stream_size);
	knot_dname_dump_binary(dname, f, stream, stream_size);
/*	if (!fwrite_wrapper_safe(&dname->id, sizeof(dname->id), 1, f)) {
		return KNOT_ERROR;
	} */
}

/*!
 * \brief Dumps given rdata in binary format to given file.
 *
 * \param rdata Rdata to be dumped.
 * \param type Type of rdata.
 * \param data Arguments to be propagated.
 */
static void knot_rdata_dump_binary(knot_rdata_t *rdata,
				   uint32_t type, void *data, int use_ids,
                                   uint8_t **stream, size_t *stream_size)
{
	FILE *f = (FILE *)((arg_t *)data)->arg1;
	knot_rrtype_descriptor_t *desc =
		knot_rrtype_descriptor_by_type(type);
	assert(desc != NULL);

	dbg_zdump("Dumping type: %d\n", type);

	if (desc->fixed_items) {
		assert(desc->length == rdata->count);
	}

	/* Write rdata count. */
	fwrite_wrapper(&(rdata->count),
	               sizeof(rdata->count), 1, f, stream, stream_size);

	for (int i = 0; i < rdata->count; i++) {
		if (&(rdata->items[i]) == NULL) {
			dbg_zdump("Item n. %d is not set!\n", i);
			continue;
		}
		dbg_zdump("Item n: %d\n", i);
		if (desc->wireformat[i] == KNOT_RDATA_WF_COMPRESSED_DNAME ||
		desc->wireformat[i] == KNOT_RDATA_WF_UNCOMPRESSED_DNAME ||
		desc->wireformat[i] == KNOT_RDATA_WF_LITERAL_DNAME )	{
			/*  some temp variables - this is way too long */
			assert(rdata->items[i].dname != NULL);
			knot_dname_t *wildcard = NULL;

			if (rdata->items[i].dname->node != NULL &&
				rdata->items[i].dname->node->owner !=
				rdata->items[i].dname) {
				wildcard = rdata->items[i].dname->node->owner;
			}

			if (use_ids) {
				/* Write ID. */
				dbg_zload("%s \n",
				    knot_dname_to_str(rdata->items[i].dname));
				assert(rdata->items[i].dname->id != 0);

				uint32_t id = rdata->items[i].dname->id;
				fwrite_wrapper(&id,
				       sizeof(id), 1, f, stream, stream_size);
			} else {
//				assert(rdata->items[i].dname->id != 0);
				dump_dname_with_id(rdata->items[i].dname,
				                   f, stream,
				                   stream_size);
			}

			/* Write in the zone bit */
			if (rdata->items[i].dname->node != NULL && !wildcard) {
				fwrite_wrapper((uint8_t *)"\1",
				       sizeof(uint8_t), 1, f, stream,
				               stream_size);
			} else {
				fwrite_wrapper((uint8_t *)"\0", sizeof(uint8_t),
				       1, f, stream, stream_size);
			}

			if (use_ids && wildcard) {
				fwrite_wrapper((uint8_t *)"\1",
				       sizeof(uint8_t), 1, f, stream,
				       stream_size);
				uint32_t wildcard_id = wildcard->id;
				fwrite_wrapper(&wildcard_id,
				       sizeof(wildcard_id), 1, f, stream,
				               stream_size);
			} else {
				fwrite_wrapper((uint8_t *)"\0", sizeof(uint8_t),
				       1, f, stream,
				       stream_size);
			}

		} else {
			dbg_zdump("Writing raw data. Item nr.: %d\n",
			                 i);
			assert(rdata->items[i].raw_data != NULL);
			fwrite_wrapper(rdata->items[i].raw_data,
			               sizeof(uint8_t),
			       rdata->items[i].raw_data[0] + 2, f,
			               stream, stream_size);

			dbg_zdump("Written %d long raw data\n",
					   rdata->items[i].raw_data[0]);
		}
	}
}

/*!
 * \brief Dumps RRSIG in binary format to given file.
 *
 * \param rrsig RRSIG to be dumped.
 * \param data Arguments to be propagated.
 */
static void knot_rrsig_set_dump_binary(knot_rrset_t *rrsig, arg_t *data,
                                       int use_ids,
                                       uint8_t **stream, size_t *stream_size)
{
	dbg_zdump("Dumping rrset \\w owner: %s\n",
	                   knot_dname_to_str(rrsig->owner));
	assert(rrsig->type == KNOT_RRTYPE_RRSIG);
	assert(rrsig->rdata);
	FILE *f = (FILE *)((arg_t *)data)->arg1;
	fwrite_wrapper(&rrsig->type, sizeof(rrsig->type), 1, f,
	               stream, stream_size);
	fwrite_wrapper(&rrsig->rclass, sizeof(rrsig->rclass), 1, f,
	               stream, stream_size);
	fwrite_wrapper(&rrsig->ttl, sizeof(rrsig->ttl), 1, f,
	               stream, stream_size);

	uint8_t rdata_count = 1;
	/* Calculate rrset rdata count. */
	knot_rdata_t *tmp_rdata = rrsig->rdata;
	while(tmp_rdata->next != rrsig->rdata) {
		tmp_rdata = tmp_rdata->next;
		rdata_count++;
	}

	fwrite_wrapper(&rdata_count, sizeof(rdata_count), 1, f,
	               stream, stream_size);

	tmp_rdata = rrsig->rdata;
	while (tmp_rdata->next != rrsig->rdata) {
		knot_rdata_dump_binary(tmp_rdata, KNOT_RRTYPE_RRSIG, data,
		                         use_ids, stream, stream_size);
		tmp_rdata = tmp_rdata->next;
	}
	knot_rdata_dump_binary(tmp_rdata, KNOT_RRTYPE_RRSIG, data, use_ids,
	                       stream, stream_size);
}

/*!
 * \brief Dumps RRSet in binary format to given file.
 *
 * \param rrset RRSSet to be dumped.
 * \param data Arguments to be propagated.
 */
static void knot_rrset_dump_binary(const knot_rrset_t *rrset, void *data,
                                   int use_ids,
                                   uint8_t **stream, size_t *stream_size)
{
	FILE *f = (FILE *)((arg_t *)data)->arg1;

	if (!use_ids) {
		dump_dname_with_id(rrset->owner, f, stream, stream_size);
	}

	fwrite_wrapper(&rrset->type, sizeof(rrset->type), 1, f,
	               stream, stream_size);
	fwrite_wrapper(&rrset->rclass, sizeof(rrset->rclass), 1, f,
	               stream, stream_size);
	fwrite_wrapper(&rrset->ttl, sizeof(rrset->ttl), 1, f,
	               stream, stream_size);

	uint8_t rdata_count = 1;
	uint8_t has_rrsig = rrset->rrsigs != NULL;

	/* Calculate rrset rdata count. */
	knot_rdata_t *tmp_rdata = rrset->rdata;
	while(tmp_rdata->next != rrset->rdata) {
		tmp_rdata = tmp_rdata->next;
		rdata_count++;
	}

	fwrite_wrapper(&rdata_count, sizeof(rdata_count), 1, f,
	               stream, stream_size);
	fwrite_wrapper(&has_rrsig, sizeof(has_rrsig), 1, f,
	               stream, stream_size);

	tmp_rdata = rrset->rdata;

	while (tmp_rdata->next != rrset->rdata) {
		knot_rdata_dump_binary(tmp_rdata, rrset->type, data, use_ids,
		                       stream, stream_size);
		tmp_rdata = tmp_rdata->next;
	}
	knot_rdata_dump_binary(tmp_rdata, rrset->type, data, use_ids,
	                       stream, stream_size);

	/* This is now obsolete, although I'd rather not use recursion - that
	 * would probably not work */

	if (rrset->rrsigs != NULL) {
		knot_rrsig_set_dump_binary(rrset->rrsigs, data, use_ids,
		                           stream, stream_size);
	}
}

/*!
 * \brief Dumps all RRSets in node to file in binary format.
 *
 * \param node Node to dumped.
 * \param data Arguments to be propagated.
 */
static void knot_node_dump_binary(knot_node_t *node, void *data,
                                  uint8_t **stream, size_t *stream_size)
{
	arg_t *args = (arg_t *)data;
	FILE *f = (FILE *)args->arg1;

//	node_count++;
	/* first write dname */
	assert(node->owner != NULL);

	/* Write owner ID. */
	dbg_zdump("Dumping node owned by %s\n",
	                   knot_dname_to_str(node->owner));
	assert(node->owner->id != 0);
	uint32_t owner_id = node->owner->id;
	fwrite_wrapper(&owner_id, sizeof(owner_id), 1, f, stream, stream_size);
//	printf("ID write: %d (%s)\n", node->owner->id,
//	       knot_dname_to_str(node->owner));

	if (knot_node_parent(node, 0) != NULL) {
		uint32_t parent_id = knot_dname_id(
				knot_node_owner(knot_node_parent(node, 0)));
		fwrite_wrapper(&parent_id, sizeof(parent_id), 1, f,
		               stream, stream_size);
	} else {
		uint32_t parent_id = 0;
		fwrite_wrapper(&parent_id, sizeof(parent_id), 1, f,
		               stream, stream_size);
	}

	fwrite_wrapper(&(node->flags), sizeof(node->flags), 1, f,
	               stream, stream_size);

	dbg_zdump("Written flags: %u\n", node->flags);

	if (knot_node_nsec3_node(node, 0) != NULL) {
		uint32_t nsec3_id =
			knot_node_owner(knot_node_nsec3_node(node, 0))->id;
		fwrite_wrapper(&nsec3_id, sizeof(nsec3_id), 1, f,
		               stream, stream_size);
		dbg_zdump("Written nsec3 node id: %u\n",
			 knot_node_owner(knot_node_nsec3_node(node, 0))->id);
	} else {
		uint32_t nsec3_id = 0;
		fwrite_wrapper(&nsec3_id, sizeof(nsec3_id), 1, f,
		               stream, stream_size);
	}

	/* Now we need (or do we?) count of rrsets to be read
	 * but that number is yet unknown */

	uint16_t rrset_count = node->rrset_count;
	fwrite_wrapper(&rrset_count, sizeof(rrset_count), 1, f,
	               stream, stream_size);

//	const skip_node_t *skip_node = skip_first(node->rrsets);

	const knot_rrset_t **node_rrsets = knot_node_rrsets(node);
	for (int i = 0; i < rrset_count; i++)
	{
		knot_rrset_dump_binary(node_rrsets[i], data, 1,
		                       stream, stream_size);
	}

//	if (skip_node == NULL) {
//		/* we can return, count is set to 0 */
//		return;
//	}

//	knot_rrset_t *tmp;

//	do {
//		tmp = (knot_rrset_t *)skip_node->value;
//		knot_rrset_dump_binary(tmp, data, 1);
//	} while ((skip_node = skip_next(skip_node)) != NULL);

	free(node_rrsets);

	dbg_zdump("Position after all rrsets: %ld\n", ftell(f));
	dbg_zdump("Writing here: %ld\n", ftell(f));
	dbg_zdump("Function ends with: %ld\n\n", ftell(f));
}

/*!
 * \brief Checks if zone uses DNSSEC and/or NSEC3
 *
 * \param zone Zone to be checked.
 *
 * \retval 0 if zone is not secured.
 * \retval 2 if zone uses NSEC3
 * \retval 1 if zone uses NSEC
 */
static int zone_is_secure(knot_zone_contents_t *zone)
{
	if (knot_node_rrset(knot_zone_contents_apex(zone),
			      KNOT_RRTYPE_DNSKEY) == NULL) {
		return 0;
	} else {
		if (knot_node_rrset(knot_zone_contents_apex(zone),
				      KNOT_RRTYPE_NSEC3PARAM) != NULL) {
			return 2;
		} else {
			return 1;
		}
	}
}

/*!
 * \brief Checks if last node in NSEC/NSEC3 chain points to first node in the
 *        chain and prints possible errors.
 *
 * \param handler Semantic error handler.
 * \param zone Current zone.
 * \param last_node Last node in NSEC/NSEC3 chain.
 * \param do_checks Level of semantic checks.
 */
static void log_cyclic_errors_in_zone(err_handler_t *handler,
				      knot_zone_contents_t *zone,
				      knot_node_t *last_node,
				      const knot_node_t *first_nsec3_node,
				      const knot_node_t *last_nsec3_node,
				      char do_checks)
{
	if (do_checks == 3) {
		/* Each NSEC3 node should only contain one RRSET. */
		assert(last_nsec3_node && first_nsec3_node);
		const knot_rrset_t *nsec3_rrset =
			knot_node_rrset(last_nsec3_node,
		                              KNOT_RRTYPE_NSEC3);
		if (nsec3_rrset == NULL) {
			err_handler_handle_error(handler, last_nsec3_node,
						 ZC_ERR_NSEC3_RDATA_CHAIN);
			return;
		}

		/* check that next dname is in the zone */
		uint8_t *next_dname_decoded = NULL;
		size_t real_size = 0;

		if (((real_size = base32hex_encode_alloc(((char *)
			rdata_item_data(&(nsec3_rrset->rdata->items[4]))) + 1,
			rdata_item_size(&nsec3_rrset->rdata->items[4]) - 1,
			(char **)&next_dname_decoded)) <= 0) ||
			(next_dname_decoded == NULL)) {
			fprintf(stderr, "Could not encode base32 string!\n");
			err_handler_handle_error(handler, last_nsec3_node,
						 ZC_ERR_NSEC3_RDATA_CHAIN);
			return;
		}

		/* This is why allocate maximum length of decoded string + 1 */
		memmove(next_dname_decoded + 1, next_dname_decoded, real_size);
		next_dname_decoded[0] = real_size;

		/* Local allocation, will be discarded. */
		knot_dname_t *next_dname =
			knot_dname_new_from_wire(next_dname_decoded,
						   real_size + 1, NULL);
		if (next_dname == NULL) {
			fprintf(stderr, "Could not allocate dname!\n");
			err_handler_handle_error(handler, last_nsec3_node,
						 ZC_ERR_ALLOC);
			return;
		}

		free(next_dname_decoded);

		/*! \todo Free result and dname! */
		if (knot_dname_cat(next_dname,
			     knot_node_owner(knot_zone_contents_apex(zone))) ==
		                NULL) {
			fprintf(stderr, "Could not concatenate dnames!\n");
			err_handler_handle_error(handler, last_nsec3_node,
						 ZC_ERR_NSEC3_RDATA_CHAIN);
			return;
		}

		/* Check it points somewhere first. */
		if (knot_zone_contents_find_nsec3_node(zone, next_dname) == NULL) {
			err_handler_handle_error(handler, last_nsec3_node,
						 ZC_ERR_NSEC3_RDATA_CHAIN);
		}

		/* Compare with the actual first NSEC3 node. */
		if (knot_dname_compare(first_nsec3_node->owner,
		                         next_dname) != 0) {
			err_handler_handle_error(handler, last_nsec3_node,
						 ZC_ERR_NSEC3_RDATA_CHAIN);
		}

		/* Directly discard. */
		knot_dname_free(&next_dname);

	} else if (do_checks == 2 ) {
		if (last_node == NULL) {
			err_handler_handle_error(handler, last_node,
				ZC_ERR_NSEC_RDATA_CHAIN_NOT_CYCLIC);
				return;
		} else {
			const knot_rrset_t *nsec_rrset =
				knot_node_rrset(last_node,
						  KNOT_RRTYPE_NSEC);

			if (nsec_rrset == NULL) {
				err_handler_handle_error(handler, last_node,
					 ZC_ERR_NSEC_RDATA_CHAIN_NOT_CYCLIC);
				return;
			}

			const knot_dname_t *next_dname =
				knot_rdata_item(
				knot_rrset_rdata(nsec_rrset), 0)->dname;
			assert(next_dname);

			const knot_dname_t *apex_dname =
				knot_node_owner(knot_zone_contents_apex(zone));
			assert(apex_dname);

			if (knot_dname_compare(next_dname, apex_dname) !=0) {
				err_handler_handle_error(handler, last_node,
					 ZC_ERR_NSEC_RDATA_CHAIN_NOT_CYCLIC);
			}
		}
	}
}

/*!
 * \brief Safe wrapper around fwrite.
 *
 * \param dst Destination pointer.
 * \param size Size of element to be written.
 * \param n Number of elements to be written.
 * \param fp File to write to.
 *
 * \retval > 0 if succesfull.
 * \retval 0 if failed.
 */
//static inline int fwrite_wrapper_safe(const void *src,
//                                      size_t size, size_t n, FILE *fp)
//{
//	int rc = fwrite_wrapper(src, size, n, fp);
//	if (rc != n) {
//		fprintf(stderr, "fwrite_wrapper: invalid write %d (expected %zu)\n", rc,
//			n);
//	}

//	return rc == n;
//}

static void dump_dname_from_tree(knot_dname_t *dname,
				 void *data)
{
	FILE *f = (FILE *)data;
	dump_dname_with_id(dname, f, NULL, NULL);
}

static int knot_dump_dname_table(const knot_dname_table_t *dname_table,
				   FILE *f)
{
	/* Go through the tree and dump each dname along with its ID. */
	knot_dname_table_tree_inorder_apply(dname_table,
	                                      dump_dname_from_tree, (void *)f);
//	TREE_FORWARD_APPLY(dname_table->tree, dname_table_node, avl,
//			   dump_dname_from_tree, (void *)f);

	return KNOT_EOK;
}

static void save_node_from_tree(knot_node_t *node, void *data)
{
	arg_t *arg = (arg_t *)data;
	/* Increment node count */
	(*((uint32_t *)(arg->arg1)))++;
	/* Save the first node only */
	if (arg->arg2 == NULL) {
		arg->arg2 = (void *)node;
	}
	arg->arg3 = (void *)node;
}

static void dump_node_to_file(knot_node_t *node, void *data)
{
	knot_node_dump_binary(node, data, NULL, NULL);
}

int knot_zdump_binary(knot_zone_contents_t *zone, const char *filename,
			int do_checks, const char *sfilename)
{
	/* Open .new file. */
	char new_path[strlen(filename) + strlen(".new") + 1];
	memcpy(new_path, filename, strlen(filename) + 1);
	strcat(new_path, ".new");
	mode_t mode = S_IRUSR | S_IWUSR | S_IRGRP | S_IROTH;
	int fd = open(new_path, O_WRONLY | O_CREAT | O_TRUNC, mode);
	if (fd == -1) {
		return KNOT_EBADARG;
	}

<<<<<<< HEAD
	dbg_zdump("dumping zone\n");
=======
	FILE *f = fdopen(fd, "wb");
	assert(f);
>>>>>>> fa9bbac6

//	skip_list_t *encloser_list = skip_create_list(compare_pointers);
	arg_t arguments;
	/* Memory to be derefenced in the save_node_from_tree function. */
	uint32_t node_count = 0;
	arguments.arg1 = &node_count;
	arguments.arg2 = NULL;

	/* Count number of normal nodes. */
	knot_zone_contents_tree_apply_inorder(zone, save_node_from_tree, &arguments);
	/* arg1 is now count of normal nodes */
	uint32_t normal_node_count = *((uint32_t *)arguments.arg1);

	node_count = 0;
	arguments.arg1 = &node_count;
	arguments.arg2 = NULL;

	/* Count number of NSEC3 nodes. */
	knot_zone_contents_nsec3_apply_inorder(zone, save_node_from_tree, &arguments);
	uint32_t nsec3_node_count = *((uint32_t *)arguments.arg1);
	/* arg2 is the first NSEC3 node - used in sem checks. */
	/* arg3 is the last NSEC3 node - used in sem checks. */
	const knot_node_t *first_nsec3_node = (knot_node_t *)arguments.arg2;
	const knot_node_t *last_nsec3_node = (knot_node_t *)arguments.arg3;

	if (do_checks && zone_is_secure(zone)) {
		do_checks += zone_is_secure(zone);
	}

	err_handler_t *handler = NULL;

	if (do_checks) {
		handler = handler_new(1, 0, 1, 1, 1);
		if (handler == NULL) {
			/* disable checks and we can continue */
			do_checks = 0;
		} else { /* Do check for SOA right now */
			if (knot_node_rrset(knot_zone_contents_apex(zone),
					      KNOT_RRTYPE_SOA) == NULL) {
				err_handler_handle_error(handler,
							 knot_zone_contents_apex(zone),
							 ZC_ERR_MISSING_SOA);
			}
		}

		knot_node_t *last_node = NULL;

		zone_do_sem_checks(zone, do_checks, handler, &last_node);
		log_cyclic_errors_in_zone(handler, zone, last_node,
		                          first_nsec3_node, last_nsec3_node,
		                          do_checks);
		err_handler_log_all(handler);
		free(handler);
	}

	knot_dump_crc = crc_init();

	/* Start writing header - magic bytes. */
	static const uint8_t MAGIC[MAGIC_LENGTH] = MAGIC_BYTES;
	fwrite_wrapper(&MAGIC, sizeof(uint8_t), MAGIC_LENGTH, f, NULL, NULL);

	/* Write source file length. */
	uint32_t sflen = 0;
	if (sfilename) {
		sflen = strlen(sfilename) + 1;
	}
	fwrite_wrapper(&sflen, sizeof(uint32_t), 1, f, NULL, NULL);

	/* Write source file. */
	fwrite_wrapper(sfilename, sflen, 1, f, NULL, NULL);

	/* Notice: End of header,
	 */

	/* Start writing compiled data. */
	fwrite_wrapper(&normal_node_count, sizeof(normal_node_count), 1, f,
	               NULL, NULL);
	fwrite_wrapper(&nsec3_node_count, sizeof(nsec3_node_count), 1, f,
	               NULL, NULL);
	uint32_t auth_node_count = zone->node_count;
	fwrite_wrapper(&auth_node_count,
	       sizeof(auth_node_count), 1, f, NULL, NULL);

	/* Write total number of dnames */
	assert(zone->dname_table);
	uint32_t total_dnames = zone->dname_table->id_counter;
	fwrite_wrapper(&total_dnames,
	       sizeof(total_dnames), 1, f, NULL, NULL);

	/* Write dname table. */
	if (knot_dump_dname_table(zone->dname_table, f)
	    != KNOT_EOK) {
		return KNOT_ERROR;
	}

	arguments.arg1 = (void *)f;
	arguments.arg3 = zone;

	/* TODO is there a way how to stop the traversal upon error? */
	knot_zone_contents_tree_apply_inorder(zone, dump_node_to_file,
				       (void *)&arguments);

	knot_zone_contents_nsec3_apply_inorder(zone, dump_node_to_file,
					(void *)&arguments);
	fclose(f);

	knot_dump_crc = crc_finalize(knot_dump_crc);
	/* Write CRC to separate .crc file. */
	char *crc_path =
		malloc(sizeof(char) * (strlen(filename) + strlen(".crc") + 1));
	if (unlikely(!crc_path)) {
		close(fd);
		return KNOT_ENOMEM;
	}
	memset(crc_path, 0,
	       sizeof(char) * (strlen(filename) + strlen(".crc") + 1));
	memcpy(crc_path, filename, sizeof(char) * strlen(filename));

	crc_path = strcat(crc_path, ".crc");
	FILE *f_crc = fopen(crc_path, "w");
	if (unlikely(!f_crc)) {
		dbg_zload("knot_zload_open: failed to open '%s'\n",
		                   crc_path);
		close(fd);
		free(crc_path);
		return ENOENT;
	}
	free(crc_path);

	fprintf(f_crc, "%lu\n", (unsigned long)knot_dump_crc);
	fclose(f_crc);

	close(fd);
	mode = S_IRUSR | S_IWUSR | S_IRGRP | S_IROTH;
	fd = open(filename, O_WRONLY | O_CREAT, mode);
	if (fd == -1) {
		fprintf(stderr, "%s\n", strerror(errno));
		fprintf(stderr, "Could not open destination file! Use '%s' "
		        "file instead.\n", new_path);
		return KNOT_ERROR;
	}

	/* Try to obtain exclusive lock for originally given file. */
	if (fcntl(fd, F_SETLK, knot_file_lock(F_WRLCK, SEEK_SET)) == -1) {
		fprintf(stderr, "Could not lock destination file for write! "
		        "Use '%s' file instead.\n", new_path);
		close(fd);
		return KNOT_ERROR;
	}

	/* Move .new file to original file. */
	if (rename(new_path, filename) != 0) {
		fprintf(stderr, "Could not move to originally given file! "
		        "Use '%s' file instead.\n", new_path);
		close(fd);
		return KNOT_ERROR;
	}

//	printf("Renamed, holding the lock\n");
//	getchar();

	/* Release the lock. */
	if (fcntl(fd, F_SETLK, knot_file_lock(F_UNLCK, SEEK_SET)) == -1) {
		fprintf(stderr, "Could not unlock destination file!\n");
		return KNOT_ERROR;
	}

	close(fd);

	return KNOT_EOK;
}

int knot_zdump_rrset_serialize(const knot_rrset_t *rrset, uint8_t **stream,
                                 size_t *size)
{
	if (stream == NULL || *stream != NULL || rrset == NULL ||
	    size == NULL) {
		return KNOT_EBADARG;
	}

	*size = 0;
	arg_t arguments;
	memset(&arguments, 0, sizeof(arg_t));

	knot_rrset_dump_binary(rrset, &arguments, 0, stream, size);

	return KNOT_EOK;
}

static char *knot_zdump_crc_file(const char* filename)
{
	char *crc_path =
		malloc(sizeof(char) * (strlen(filename) +
		strlen(".crc") + 1));
	CHECK_ALLOC_LOG(crc_path, NULL);
	memset(crc_path, 0,
	       sizeof(char) * (strlen(filename) +
	       strlen(".crc") + 1));
	memcpy(crc_path, filename,
	       sizeof(char) * strlen(filename));
	crc_path = strcat(crc_path, ".crc");
	return crc_path;
}

int knot_zdump_dump_and_swap(knot_zone_contents_t *zone,
                             const char *temp_zonedb,
                             const char *destination_zonedb,
                             const char *sfilename)
{
	int rc = knot_zdump_binary(zone, temp_zonedb, 0, sfilename);

	if (rc != KNOT_EOK) {
		dbg_zdump("Failed to save the zone to binary zone db %s."
		                 "\n", temp_zonedb);
		return KNOT_ERROR;
	}

	/*! \todo this would also need locking as well. */
	rc = remove(destination_zonedb);
	if (rc == 0 || (rc != 0 && errno == ENOENT)) {

		/* Delete old CRC file. */
		char *destination_zonedb_crc =
			knot_zdump_crc_file(destination_zonedb);
		if (destination_zonedb_crc == NULL) {
			return KNOT_ENOMEM;
		}
		remove(destination_zonedb_crc);

		/* Move CRC file. */
		char *temp_zonedb_crc =
			knot_zdump_crc_file(temp_zonedb);
		if (temp_zonedb_crc == NULL) {
			return KNOT_ENOMEM;
		}

		if (rename(temp_zonedb_crc, destination_zonedb_crc) != 0) {
			dbg_zdump("Failed to replace old zonedb CRC %s "
					 "with new CRC zone file %s.\n",
					 destination_zonedb_crc,
					 temp_zonedb_crc);
			return KNOT_ERROR;
		}
		free(temp_zonedb_crc);
		free(destination_zonedb_crc);

		/* Rename zonedb. */
		if (rename(temp_zonedb, destination_zonedb) != 0) {
			dbg_zdump("Failed to replace old zonedb %s "
					 "with new zone file %s.\n",
					 temp_zonedb,
					 destination_zonedb);
			/*! \todo with proper locking, this shouldn't happen,
			 *        revise it later on.
			 */
			return KNOT_ERROR;
		}
	} else {
		dbg_zdump("Failed to replace old zonedb '%s'', %s.\n",
				 destination_zonedb, strerror(errno));
		return KNOT_ERROR;
	}

	return KNOT_EOK;
}<|MERGE_RESOLUTION|>--- conflicted
+++ resolved
@@ -1972,12 +1972,8 @@
 		return KNOT_EBADARG;
 	}
 
-<<<<<<< HEAD
-	dbg_zdump("dumping zone\n");
-=======
 	FILE *f = fdopen(fd, "wb");
 	assert(f);
->>>>>>> fa9bbac6
 
 //	skip_list_t *encloser_list = skip_create_list(compare_pointers);
 	arg_t arguments;
