/*  Copyright (C) 2011 CZ.NIC, z.s.p.o. <knot-dns@labs.nic.cz>

    This program is free software: you can redistribute it and/or modify
    it under the terms of the GNU General Public License as published by
    the Free Software Foundation, either version 3 of the License, or
    (at your option) any later version.

    This program is distributed in the hope that it will be useful,
    but WITHOUT ANY WARRANTY; without even the implied warranty of
    MERCHANTABILITY or FITNESS FOR A PARTICULAR PURPOSE.  See the
    GNU General Public License for more details.

    You should have received a copy of the GNU General Public License
    along with this program.  If not, see <http://www.gnu.org/licenses/>.
 */

#include <assert.h>
#include <urcu.h>

#include "knot/server/journal.h"

#include "knot/updates/xfr-in.h"

#include "libknot/packet/wire.h"
#include "common/debug.h"
#include "libknot/packet/pkt.h"
#include "libknot/dname.h"
#include "knot/zone/zone.h"
#include "knot/zone/zonefile.h"
#include "knot/dnssec/zone-nsec.h"
#include "knot/dnssec/zone-sign.h"
#include "libknot/dnssec/random.h"
#include "libknot/common.h"
#include "knot/updates/changesets.h"
#include "libknot/rdata/tsig.h"
#include "libknot/tsig-op.h"
#include "knot/zone/semantic-check.h"
#include "common/lists.h"
#include "common/descriptor.h"
#include "libknot/util/utils.h"
#include "libknot/rdata/soa.h"

#define KNOT_NS_TSIG_FREQ 100

/*!
 * \brief Post update cleanup: frees data that are in the tree that will not
 *        be used (old tree if success, new tree if failure).
 *          Freed data:
 *           - actual data inside knot_rrs_t. (the rest is part of the node)
 */
static void rrs_list_clear(list_t *l, mm_ctx_t *mm)
{
	ptrnode_t *n;
	node_t *nxt;
	WALK_LIST_DELSAFE(n, nxt, *l) {
		mm_free(mm, (void *)n->d);
		mm_free(mm, n);
	};
}

static int knot_ns_tsig_required(int packet_nr)
{
	/*! \bug This can overflow to negative numbers. Proper solution is to
	 *       count exactly at one place for each incoming/outgoing packet
	 *       with packet_nr = (packet_nr + 1) % FREQ and require TSIG on 0.
	 */
	dbg_ns_verb("ns_tsig_required(%d): %d\n", packet_nr,
	            (packet_nr % KNOT_NS_TSIG_FREQ == 0));
	return (packet_nr % KNOT_NS_TSIG_FREQ == 0);
}

/*----------------------------------------------------------------------------*/
/* API functions                                                              */
/*----------------------------------------------------------------------------*/

int xfrin_transfer_needed(const zone_contents_t *zone,
                          knot_pkt_t *soa_response)
{
	/*
	 * Retrieve the local Serial
	 */
<<<<<<< HEAD
	const knot_rdataset_t *soa_rrs = knot_node_rdataset(zone->apex, KNOT_RRTYPE_SOA);
	if (soa_rrs == NULL) {
		char *name = knot_dname_to_str(knot_node_owner(
				zone_contents_apex(zone)));
=======
	const knot_rdataset_t *soa_rrs =
		node_rdataset(zone->apex, KNOT_RRTYPE_SOA);
	if (soa_rrs == NULL) {
		char *name = knot_dname_to_str(zone->apex->owner);
>>>>>>> 76b3dbcc
		dbg_xfrin("SOA RRSet missing in the zone %s!\n", name);
		free(name);
		return KNOT_ERROR;
	}

	uint32_t local_serial = knot_soa_serial(soa_rrs);
	/*
	 * Retrieve the remote Serial
	 */
	// the SOA should be the first (and only) RRSet in the response
	const knot_pktsection_t *answer = knot_pkt_section(soa_response, KNOT_ANSWER);
	if (answer->count < 1) {
		return KNOT_EMALF;
	}
	knot_rrset_t soa_rr = answer->rr[0];
	if (soa_rr.type != KNOT_RRTYPE_SOA) {
		return KNOT_EMALF;
	}

	uint32_t remote_serial = knot_soa_serial(&soa_rr.rrs);
	return (knot_serial_compare(local_serial, remote_serial) < 0);
}

/*----------------------------------------------------------------------------*/

int xfrin_create_soa_query(const zone_t *zone, knot_pkt_t *pkt)
{
	return knot_pkt_put_question(pkt, zone->name, KNOT_CLASS_IN, KNOT_RRTYPE_SOA);
}

/*----------------------------------------------------------------------------*/

int xfrin_create_axfr_query(const zone_t *zone, knot_pkt_t *pkt)
{
	return knot_pkt_put_question(pkt, zone->name, KNOT_CLASS_IN, KNOT_RRTYPE_AXFR);
}

/*----------------------------------------------------------------------------*/

int xfrin_create_ixfr_query(const zone_t *zone, knot_pkt_t *pkt)
{
	if (zone->contents == NULL) {
		return KNOT_EINVAL;
	}

	int ret = knot_pkt_put_question(pkt, zone->name, KNOT_CLASS_IN, KNOT_RRTYPE_IXFR);
	if (ret != KNOT_EOK) {
		return ret;
	}

	/* Add SOA RR to authority section for IXFR. */
	zone_node_t *apex = zone->contents->apex;
	knot_rrset_t soa = node_rrset(apex, KNOT_RRTYPE_SOA);
	knot_pkt_begin(pkt, KNOT_AUTHORITY);
	ret = knot_pkt_put(pkt, COMPR_HINT_QNAME, &soa, 0);
	return ret;
}

/*----------------------------------------------------------------------------*/

static int xfrin_check_tsig(knot_pkt_t *packet, knot_ns_xfr_t *xfr,
                            int tsig_req)
{
	assert(packet != NULL);
	assert(xfr != NULL);

	dbg_xfrin_verb("xfrin_check_tsig(): packet nr: %d, required: %d\n",
		       xfr->packet_nr, tsig_req);

	/*
	 * If we are expecting it (i.e. xfr->prev_digest_size > 0)
	 *   a) it should be there (first, last or each 100th packet) and it
	 *      is not
	 *        Then we should discard the changes and close the connection.
	 *   b) it should be there and it is or it may not be there (other
	 *      packets) and it is
	 *        We validate the TSIG and reset packet number counting and
	 *        data aggregation.
	 *
	 * If we are not expecting it (i.e. xfr->prev_digest_size <= 0) and
	 * it is there => it should probably be considered an error
	 */

	int ret = KNOT_EOK;
	if (xfr->tsig_key) {
		// just append the wireformat to the TSIG data
		uint8_t *wire_buf = xfr->tsig_data + xfr->tsig_data_size;
		memcpy(wire_buf, packet->wire, packet->size);
		xfr->tsig_data_size += packet->size;
	}

	if (xfr->tsig_key) {
		if (tsig_req && packet->tsig_rr == NULL) {
			// TSIG missing!!
			return KNOT_ENOTSIG;
		} else if (packet->tsig_rr != NULL) {
			// TSIG there, either required or not, process
			if (xfr->packet_nr == 0) {
				ret = knot_tsig_client_check(packet->tsig_rr,
					xfr->tsig_data, xfr->tsig_data_size,
					xfr->digest, xfr->digest_size,
					xfr->tsig_key,
					xfr->tsig_prev_time_signed);
			} else {
				ret = knot_tsig_client_check_next(packet->tsig_rr,
					xfr->tsig_data, xfr->tsig_data_size,
					xfr->digest, xfr->digest_size,
					xfr->tsig_key,
					xfr->tsig_prev_time_signed);
			}

			if (ret != KNOT_EOK) {
				/* No need to check TSIG error
				 * here, propagate and check elsewhere.*/
				return ret;
			}

			// and reset the data storage
			//xfr->packet_nr = 1;
			xfr->tsig_data_size = 0;

			// Extract the digest from the TSIG RDATA and store it.
			if (xfr->digest_max_size < tsig_rdata_mac_length(packet->tsig_rr)) {
				return KNOT_ESPACE;
			}
			memcpy(xfr->digest, tsig_rdata_mac(packet->tsig_rr),
			       tsig_rdata_mac_length(packet->tsig_rr));
			xfr->digest_size = tsig_rdata_mac_length(packet->tsig_rr);

			// Extract the time signed from the TSIG and store it
			// We may rewrite the tsig_req_time_signed field
			xfr->tsig_prev_time_signed =
					tsig_rdata_time_signed(packet->tsig_rr);

		}
	} else if (packet->tsig_rr != NULL) {
		// TSIG where it should not be
		return KNOT_EMALF;
	}

	return KNOT_EOK;
}

/*----------------------------------------------------------------------------*/

static void xfrin_take_rr(const knot_pktsection_t *answer, const knot_rrset_t **rr, uint16_t *cur)
{
	if (*cur < answer->count) {
		*rr = &answer->rr[*cur];
		*cur += 1;
	} else {
		*rr = NULL;
	}
}

/*----------------------------------------------------------------------------*/

int xfrin_process_axfr_packet(knot_pkt_t *pkt, knot_ns_xfr_t *xfr, zone_contents_t **zone)
{
	if (pkt == NULL) {
		return KNOT_EINVAL;
	}

	uint16_t rr_id = 0;
	const knot_rrset_t *rr = NULL;
	const knot_pktsection_t *answer = knot_pkt_section(pkt, KNOT_ANSWER);

	xfrin_take_rr(answer, &rr, &rr_id);
	if (*zone == NULL) {
		if (rr == NULL) {
			// Empty transfer.
			return KNOT_EMALF;
		}
		// Transfer start, init zone
		if (rr->type != KNOT_RRTYPE_SOA) {
			return KNOT_EMALF;
		}
		*zone = zone_contents_new(rr->owner);
		if (*zone == NULL) {
			return KNOT_ENOMEM;
		}
		xfr->packet_nr = 0;
	} else {
		++xfr->packet_nr;
	}

	// Init zone creator
	zcreator_t zc = {.z = *zone,
	                 .master = false, .ret = KNOT_EOK };

	while (rr) {
		if (rr->type == KNOT_RRTYPE_SOA &&
		    node_rrtype_exists(zc.z->apex, KNOT_RRTYPE_SOA)) {
			// Last SOA, last message, check TSIG.
			int ret = xfrin_check_tsig(pkt, xfr, 1);
			if (ret != KNOT_EOK) {
				return ret;
			}
			return 1; // Signal that transfer finished.
		} else {
			int ret = zcreator_step(&zc, rr);
			if (ret != KNOT_EOK) {
				// 'rr' is either inserted, or free'd
				return ret;
			}
			xfrin_take_rr(answer, &rr, &rr_id);
		}
	}

	// Check possible TSIG at the end of DNS message.
	return xfrin_check_tsig(pkt, xfr, knot_ns_tsig_required(xfr->packet_nr));
}

/*----------------------------------------------------------------------------*/

int xfrin_process_ixfr_packet(knot_pkt_t *pkt, knot_ns_xfr_t *xfr)
{
	knot_changesets_t **chs = (knot_changesets_t **)(&xfr->data);
	if (pkt == NULL || chs == NULL) {
		dbg_xfrin("Wrong parameters supported.\n");
		return KNOT_EINVAL;
	}

	uint16_t rr_id = 0;
	const knot_rrset_t *rr = NULL;
	const knot_pktsection_t *answer = knot_pkt_section(pkt, KNOT_ANSWER);
	xfrin_take_rr(answer, &rr, &rr_id);
	if (rr == NULL) {
		return KNOT_EXFRREFUSED; /* Empty, try again with AXFR */
	}

	// state of the transfer
	// -1 .. a SOA is expected to create a new changeset
	int state = 0;
	int ret = KNOT_EOK;
	if (*chs == NULL) {
		dbg_xfrin_verb("Changesets empty, creating new.\n");
		*chs = knot_changesets_create(0);
		if (*chs == NULL) {
			return KNOT_ENOMEM;
		}

		// the first RR must be a SOA
		if (rr->type != KNOT_RRTYPE_SOA) {
			dbg_xfrin("First RR is not a SOA RR!\n");
			ret = KNOT_EMALF;
			goto cleanup;
		}

		// just store the first SOA for later use
		(*chs)->first_soa = knot_rrset_copy(rr, NULL);
		if ((*chs)->first_soa == NULL) {
			ret = KNOT_ENOMEM;
			goto cleanup;
		}
		state = -1;

		dbg_xfrin_verb("First SOA of IXFR saved, state set to -1.\n");

		// take next RR
		xfrin_take_rr(answer, &rr, &rr_id);

		/*
		 * If there is no other records in the response than the SOA, it
		 * means one of these three cases:
		 *
		 * 1) The server does not have newer zone than ours.
		 *    This is indicated by serial equal to the one of our zone.
		 * 2) The server wants to send the transfer but is unable to fit
		 *    it in the packet. This is indicated by serial different
		 *    (newer) from the one of our zone, but applies only for
		 *    IXFR/UDP.
		 * 3) The master is weird and sends only SOA in the first packet
		 *    of a fallback to AXFR answer (PowerDNS does this).
		 *
		 * The serials must be compared in other parts of the server, so
		 * just indicate that the answer contains only one SOA.
		 */
		if (rr == NULL) {
			dbg_xfrin("Response containing only SOA,\n");
			return XFRIN_RES_SOA_ONLY;
		} else if (rr->type != KNOT_RRTYPE_SOA) {
			dbg_xfrin("Fallback to AXFR.\n");
			return XFRIN_RES_FALLBACK;
		}
	} else {
		if ((*chs)->first_soa == NULL) {
			dbg_xfrin("Changesets don't contain SOA first!\n");
			ret = KNOT_EINVAL;
			goto cleanup;
		}
		dbg_xfrin_detail("Changesets present.\n");
	}

	/*
	 * Process the next RR. Different requirements are in place in
	 * different cases:
	 *
	 * 1) Last changeset has both soa_from and soa_to.
	 *    a) The next RR is a SOA.
	 *      i) The next RR is equal to the first_soa saved in changesets.
	 *         This denotes the end of the transfer. It may be dropped and
	 *         the end should be signalised by returning positive value.
	 *
	 *      ii) The next RR is some other SOA.
	 *          This means a start of new changeset - create it and add it
	 *          to the list.
	 *
	 *    b) The next RR is not a SOA.
	 *       Put the RR into the ADD part of the last changeset as this is
	 *       not finished yet. Continue while SOA is not encountered. Then
	 *       jump to 1-a.
	 *
	 * 2) Last changeset has only the soa_from and does not have soa_to.
	 *    a) The next RR is a SOA.
	 *       This means start of the ADD section. Put the SOA to the
	 *       changeset. Continue adding RRs to the ADD section while SOA
	 *       is not encountered. This is identical to 1-b.
	 *
	 *    b) The next RR is not a SOA.
	 *       This means the REMOVE part is not finished yet. Add the RR to
	 *       the REMOVE part. Continue adding next RRs until a SOA is
	 *       encountered. Then jump to 2-a.
	 */

	// first, find out in what state we are
	/*! \todo It would be more elegant to store the state in the
	 *        changesets structure, or in some place persistent between
	 *        calls to this function.
	 */
	knot_changeset_t *chset = knot_changesets_get_last(*chs);
	if (state != -1) {
		dbg_xfrin_detail("State is not -1, deciding...\n");
		// there should be at least one started changeset right now
		if (EMPTY_LIST((*chs)->sets)) {
			ret = KNOT_EMALF;
			goto cleanup;
		}

		// a changeset should be created only when there is a SOA
		assert(chset->soa_from != NULL);

		if (chset->soa_to == NULL) {
			state = KNOT_CHANGESET_REMOVE;
		} else {
			state = KNOT_CHANGESET_ADD;
		}
	}

	dbg_xfrin_detail("State before the loop: %d\n", state);

	/*! \todo This may be implemented with much less IFs! */

	while (rr != NULL) {
		if (!knot_dname_is_sub(rr->owner, xfr->zone->name) &&
		    !knot_dname_is_equal(rr->owner, xfr->zone->name)) {
			// out-of-zone domain
			// take next RR
			xfrin_take_rr(answer, &rr, &rr_id);
			continue;
		}

		switch (state) {
		case -1:
			// a SOA is expected
			// this may be either a start of a changeset or the
			// last SOA (in case the transfer was empty, but that
			// is quite weird in fact
			if (rr->type != KNOT_RRTYPE_SOA) {
				dbg_xfrin("First RR is not a SOA RR!\n");
				dbg_xfrin_verb("RR type: %u\n",
					       rr->type);
				ret = KNOT_EMALF;
				goto cleanup;
			}

			if (knot_soa_serial(&rr->rrs)
			    == knot_soa_serial(&(*chs)->first_soa->rrs)) {

				/*! \note [TSIG] Check TSIG, we're at the end of
				 *               transfer.
				 */
				ret = xfrin_check_tsig(pkt, xfr, 1);

				// last SOA, discard and end
				/*! \note [TSIG] If TSIG validates, consider
				 *        transfer complete. */
				if (ret == KNOT_EOK) {
					ret = XFRIN_RES_COMPLETE;
				}

				return ret;
			} else {
				// normal SOA, start new changeset
				/* Check changesets for maximum count (so they fit into journal). */
				if ((*chs)->count + 1 > JOURNAL_NCOUNT)
					ret = KNOT_ESPACE;

				if (ret != KNOT_EOK) {
					goto cleanup;
				}

				chset = knot_changesets_create_changeset(*chs);
				if (chset == NULL) {
					goto cleanup;
				}
				knot_rrset_t *soa = knot_rrset_copy(rr, NULL);
				if (soa == NULL) {
					ret = KNOT_ENOMEM;
					goto cleanup;
				}

				knot_changeset_add_soa(chset, soa, KNOT_CHANGESET_REMOVE);

				// change state to REMOVE
				state = KNOT_CHANGESET_REMOVE;
			}
			break;
		case KNOT_CHANGESET_REMOVE:
			// if the next RR is SOA, store it and change state to
			// ADD
			if (rr->type == KNOT_RRTYPE_SOA) {
				// we should not be here if soa_from is not set
				assert(chset->soa_from != NULL);
				knot_rrset_t *soa = knot_rrset_copy(rr, NULL);
				if (soa == NULL) {
					ret = KNOT_ENOMEM;
					goto cleanup;
				}
				knot_changeset_add_soa(chset, soa, KNOT_CHANGESET_ADD);

				state = KNOT_CHANGESET_ADD;
			} else {
				// just add the RR to the REMOVE part and
				// continue
				knot_rrset_t *cpy = knot_rrset_copy(rr, NULL);
				if (cpy == NULL) {
					ret = KNOT_ENOMEM;
					goto cleanup;
				}
				ret = knot_changeset_add_rrset(chset, cpy,
				                               KNOT_CHANGESET_REMOVE);
				if (ret != KNOT_EOK) {
					goto cleanup;
				}
			}
			break;
		case KNOT_CHANGESET_ADD:
			// if the next RR is SOA change to state -1 and do not
			// parse next RR
			if (rr->type == KNOT_RRTYPE_SOA) {
				log_zone_info("%s Serial %u -> %u.\n",
					      xfr->msg,
					      knot_soa_serial(&chset->soa_from->rrs),
					      knot_soa_serial(&chset->soa_to->rrs));
				state = -1;
				continue;
			} else {
				// just add the RR to the ADD part and continue
				knot_rrset_t *cpy = knot_rrset_copy(rr, NULL);
				if (cpy == NULL) {
					ret = KNOT_ENOMEM;
					goto cleanup;
				}
				ret = knot_changeset_add_rrset(chset, cpy,
				                               KNOT_CHANGESET_ADD);
				if (ret != KNOT_EOK) {
					goto cleanup;
				}
			}
			break;
		}

		// take next RR
		xfrin_take_rr(answer, &rr, &rr_id);
	}

	/*! \note Check TSIG, we're at the end of packet. It may not be
	 *        required.
	 */
	ret = xfrin_check_tsig(pkt, xfr,
			       knot_ns_tsig_required(xfr->packet_nr));
	dbg_xfrin_verb("xfrin_check_tsig() returned %d\n", ret);
	++xfr->packet_nr;

	/*! \note [TSIG] Cleanup and propagate error if TSIG validation fails.*/
	if (ret != KNOT_EOK) {
		goto cleanup;
	}

	// here no RRs remain in the packet but the transfer is not finished
	// yet, return EOK
	return KNOT_EOK;

cleanup:
	/* We should go here only if some error occured. */
	assert(ret < 0);

	dbg_xfrin_detail("Cleanup after processing IXFR/IN packet.\n");
	knot_changesets_free(chs);
	xfr->data = 0;
	return ret;
}

/*----------------------------------------------------------------------------*/
/* Applying changesets to zone                                                */
/*----------------------------------------------------------------------------*/

void xfrin_cleanup_successful_update(knot_changesets_t *chgs)
{
	if (chgs == NULL) {
		return;
	}

	knot_changeset_t *change = NULL;
	WALK_LIST(change, chgs->sets) {
		// Delete old RR data
		rrs_list_clear(&change->old_data, NULL);
		init_list(&change->old_data);
		// Keep new RR data
		ptrlist_free(&change->new_data, NULL);
		init_list(&change->new_data);
	};
}

/*----------------------------------------------------------------------------*/

<<<<<<< HEAD
void xfrin_zone_contents_free(zone_contents_t **contents)
=======
static int free_additional(zone_node_t **node, void *data)
{
	UNUSED(data);
	if ((*node)->flags & NODE_FLAGS_NONAUTH) {
		// non-auth nodes have no additionals.
		return KNOT_EOK;
	}

	for (uint16_t i = 0; i < (*node)->rrset_count; ++i) {
		struct rr_data *data = &(*node)->rrs[i];
		if (data->additional) {
			free(data->additional);
			data->additional = NULL;
		}
	}

	return KNOT_EOK;
}

static void xfrin_zone_contents_free(knot_zone_contents_t **contents)
>>>>>>> 76b3dbcc
{
	// free the zone tree, but only the structure
	// (nodes are already destroyed)
	dbg_zone("Destroying zone tree.\n");
	// free additional arrays
	knot_zone_tree_apply((*contents)->nodes, free_additional, NULL);
	knot_zone_tree_deep_free(&(*contents)->nodes);
	dbg_zone("Destroying NSEC3 zone tree.\n");
	knot_zone_tree_deep_free(&(*contents)->nsec3_nodes);

	knot_nsec3param_free(&(*contents)->nsec3_params);

	free(*contents);
	*contents = NULL;
}

/*----------------------------------------------------------------------------*/

static void xfrin_cleanup_failed_update(zone_contents_t **new_contents)
{
	if (new_contents == NULL) {
		return;
	}

	if (*new_contents != NULL) {
		// destroy the shallow copy of zone
		xfrin_zone_contents_free(new_contents);
	}

}

/*----------------------------------------------------------------------------*/

void xfrin_rollback_update(knot_changesets_t *chgs,
                           zone_contents_t **new_contents)
{
	if (chgs != NULL) {
		knot_changeset_t *change = NULL;
		WALK_LIST(change, chgs->sets) {
			// Delete new RR data
			rrs_list_clear(&change->new_data, NULL);
			init_list(&change->new_data);
			// Keep old RR data
			ptrlist_free(&change->old_data, NULL);
			init_list(&change->old_data);
		};
	}
	xfrin_cleanup_failed_update(new_contents);
}

/*----------------------------------------------------------------------------*/

static int xfrin_replace_rrs_with_copy(zone_node_t *node,
                                       uint16_t type)
{
	// Find data to copy.
	struct rr_data *data = NULL;
	for (uint16_t i = 0; i < node->rrset_count; ++i) {
		if (node->rrs[i].type == type) {
			data = &node->rrs[i];
			break;
		}
	}
	assert(data);

	// Create new data.
	knot_rdataset_t *rrs = &data->rrs;
	void *copy = malloc(knot_rdataset_size(rrs));
	if (copy == NULL) {
		return KNOT_ENOMEM;
	}

	memcpy(copy, rrs->data, knot_rdataset_size(rrs));

	// Store new data into node RRS.
	rrs->data = copy;

	return KNOT_EOK;
}

static void clear_new_rrs(zone_node_t *node, uint16_t type)
{
	knot_rdataset_t *new_rrs = node_rdataset(node, type);
	if (new_rrs) {
		knot_rdataset_clear(new_rrs, NULL);
	}
}

static bool can_remove(const zone_node_t *node, const knot_rrset_t *rr)
{
	if (node == NULL) {
		// Node does not exist, cannot remove anything.
		return false;
	}
<<<<<<< HEAD

	const knot_rdataset_t *node_rrs = knot_node_rdataset(node, rr->type);
=======
	const knot_rdataset_t *node_rrs = node_rdataset(node, rr->type);
>>>>>>> 76b3dbcc
	if (node_rrs == NULL) {
		// Node does not have this type at all.
		return false;
	}

	const bool compare_ttls = false;
	for (uint16_t i = 0; i < rr->rrs.rr_count; ++i) {
		knot_rdata_t *rr_cmp = knot_rdataset_at(&rr->rrs, i);
		if (knot_rdataset_member(node_rrs, rr_cmp, compare_ttls)) {
			// At least one RR matches.
			return true;
		}
	}

	// Node does have the type, but no RRs match.
	return false;
}

static int add_old_data(knot_changeset_t *chset, knot_rdata_t *old_data)
{
	if (ptrlist_add(&chset->old_data, old_data, NULL) == NULL) {
		return KNOT_ENOMEM;
	}

	return KNOT_EOK;
}

static int add_new_data(knot_changeset_t *chset, knot_rdata_t *new_data)
{
	if (ptrlist_add(&chset->new_data, new_data, NULL) == NULL) {
		return KNOT_ENOMEM;
	}

	return KNOT_EOK;
}

static int remove_rr(zone_node_t *node, const knot_rrset_t *rr,
                     knot_changeset_t *chset)
{
	knot_rrset_t removed_rrset = node_rrset(node, rr->type);
	knot_rdata_t *old_data = removed_rrset.rrs.data;
	int ret = xfrin_replace_rrs_with_copy(node, rr->type);
	if (ret != KNOT_EOK) {
		return ret;
	}

	// Store old data for cleanup.
	ret = add_old_data(chset, old_data);
	if (ret != KNOT_EOK) {
		clear_new_rrs(node, rr->type);
		return ret;
	}

	knot_rdataset_t *changed_rrs = node_rdataset(node, rr->type);
	// Subtract changeset RRS from node RRS.
	ret = knot_rdataset_subtract(changed_rrs, &rr->rrs, NULL);
	if (ret != KNOT_EOK) {
		clear_new_rrs(node, rr->type);
		return ret;
	}

	if (changed_rrs->rr_count > 0) {
		// Subtraction left some data in RRSet, store it for rollback.
		ret = add_new_data(chset, changed_rrs->data);
		if (ret != KNOT_EOK) {
			knot_rdataset_clear(changed_rrs, NULL);
			return ret;
		}
	} else {
		// RRSet is empty now, remove it from node, all data freed.
		node_remove_rdataset(node, rr->type);
	}

	return KNOT_EOK;
}

static int xfrin_apply_remove(zone_contents_t *contents, knot_changeset_t *chset)
{
	knot_rr_ln_t *rr_node = NULL;
	WALK_LIST(rr_node, chset->remove) {
		const knot_rrset_t *rr = rr_node->rr;

		// Find node for this owner
		zone_node_t *node = zone_contents_find_node_for_rr(contents,
		                                                   rr);
		if (!can_remove(node, rr)) {
			// Nothing to remove from, skip.
			continue;
		}

		int ret = remove_rr(node, rr, chset);
		if (ret != KNOT_EOK) {
			return ret;
		}
	}

	return KNOT_EOK;
}

static int add_rr(zone_node_t *node, const knot_rrset_t *rr,
                  knot_changeset_t *chset)
{
	knot_rrset_t changed_rrset = node_rrset(node, rr->type);
	if (!knot_rrset_empty(&changed_rrset)) {
		// Modifying existing RRSet.
		knot_rdata_t *old_data = changed_rrset.rrs.data;
		int ret = xfrin_replace_rrs_with_copy(node, rr->type);
		if (ret != KNOT_EOK) {
			return ret;
		}

		// Store old RRS for cleanup.
		ret = add_old_data(chset, old_data);
		if (ret != KNOT_EOK) {
			clear_new_rrs(node, rr->type);
			return ret;
		}

		// Extract copy, merge into it
		knot_rdataset_t *changed_rrs = node_rdataset(node, rr->type);
		ret = knot_rdataset_merge(changed_rrs, &rr->rrs, NULL);
		if (ret != KNOT_EOK) {
			clear_new_rrs(node, rr->type);
			return ret;
		}
	} else {
		// Inserting new RRSet, data will be copied.
		bool ttl_err = false;
		int ret = node_add_rrset(node, rr, &ttl_err);
		if (ret != KNOT_EOK) {
			return ret;
		}

		if (ttl_err) {
			char type_str[16] = { '\0' };
			knot_rrtype_to_string(rr->type, type_str, sizeof(type_str));
			char *name = knot_dname_to_str(rr->owner);
			char *zname = knot_dname_to_str(chset->soa_from->owner);
			log_zone_warning("Changes application to zone %s: TTL mismatch"
			                 " in %s, type %s\n", zname, name, type_str);
			free(name);
			free(zname);
		}
	}

	// Get changed RRS and store for possible rollback.
	knot_rdataset_t *rrs = node_rdataset(node, rr->type);
	int ret = add_new_data(chset, rrs->data);
	if (ret != KNOT_EOK) {
		knot_rdataset_clear(rrs, NULL);
		return ret;
	}

	return KNOT_EOK;
}

static int xfrin_apply_add(zone_contents_t *contents,
                           knot_changeset_t *chset)
{
	knot_rr_ln_t *rr_node = NULL;
	WALK_LIST(rr_node, chset->add) {
		knot_rrset_t *rr = rr_node->rr;

		// Get or create node with this owner
		zone_node_t *node = zone_contents_get_node_for_rr(contents, rr);
		if (node == NULL) {
			return KNOT_ENOMEM;
		}

		int ret = add_rr(node, rr, chset);
		if (ret != KNOT_EOK) {
			return ret;
		}
	}

	return KNOT_EOK;
}

/*----------------------------------------------------------------------------*/

static int xfrin_apply_replace_soa(zone_contents_t *contents,
                                   knot_changeset_t *chset)
{
	assert(chset->soa_from);
	int ret = remove_rr(contents->apex, chset->soa_from, chset);
	if (ret != KNOT_EOK) {
		return ret;
	}

	assert(!node_rrtype_exists(contents->apex, KNOT_RRTYPE_SOA));

	return add_rr(contents->apex, chset->soa_to, chset);
}

/*----------------------------------------------------------------------------*/

static int xfrin_apply_changeset(list_t *old_rrs, list_t *new_rrs,
                                 zone_contents_t *contents,
                                 knot_changeset_t *chset)
{
	/*
	 * Applies one changeset to the zone. Checks if the changeset may be
	 * applied (i.e. the origin SOA (soa_from) has the same serial as
	 * SOA in the zone apex.
	 */

	dbg_xfrin("APPLYING CHANGESET: from serial %u to serial %u\n",
		  chset->serial_from, chset->serial_to);

	// check if serial matches
<<<<<<< HEAD
	const knot_rdataset_t *soa = knot_node_rdataset(contents->apex, KNOT_RRTYPE_SOA);
	if (soa == NULL || knot_soa_serial(soa) != chset->serial_from) {
=======
	const knot_rdataset_t *soa = node_rdataset(contents->apex, KNOT_RRTYPE_SOA);
	if (soa == NULL || knot_soa_serial(soa)
			   != chset->serial_from) {
>>>>>>> 76b3dbcc
		dbg_xfrin("SOA serials do not match!!\n");
		return KNOT_EINVAL;
	}

	int ret = xfrin_apply_remove(contents, chset);
	if (ret != KNOT_EOK) {
		return ret;
	}

	ret = xfrin_apply_add(contents, chset);
	if (ret != KNOT_EOK) {
		return ret;
	}

	return xfrin_apply_replace_soa(contents, chset);
}

/*----------------------------------------------------------------------------*/

/*! \brief Wrapper for BIRD lists. Storing: Node. */
typedef struct knot_node_ln {
	node_t n; /*!< List node. */
	zone_node_t *node; /*!< Actual usable data. */
} knot_node_ln_t;

static int add_node_to_list(zone_node_t *node, list_t *l)
{
	assert(node && l);
	knot_node_ln_t *data = malloc(sizeof(knot_node_ln_t));
	if (data == NULL) {
		return KNOT_ENOMEM;
	}
	data->node = node;
	add_head(l, (node_t *)data);
	return KNOT_EOK;
}

static int xfrin_mark_empty(zone_node_t **node_p, void *data)
{
	assert(node_p && *node_p);
	zone_node_t *node = *node_p;
	list_t *l = (list_t *)data;
	assert(data);
	if (node->rrset_count == 0 && node->children == 0 &&
	    !(node->flags & NODE_FLAGS_EMPTY)) {
		/*!
		 * Mark this node and all parent nodes that have 0 RRSets and
		 * no children for removal.
		 */
		int ret = add_node_to_list(node, l);
		if (ret != KNOT_EOK) {
			return ret;
		}
		node->flags |= NODE_FLAGS_EMPTY;
		if (node->parent) {
			if ((node->parent->flags & NODE_FLAGS_WILDCARD_CHILD)
			    && knot_dname_is_wildcard(node->owner)) {
				node->parent->flags &= ~NODE_FLAGS_WILDCARD_CHILD;
			}
			node->parent->children--;
			// Recurse using the parent node
			return xfrin_mark_empty(&node->parent, data);
		}
	}

	return KNOT_EOK;
}

/*----------------------------------------------------------------------------*/

static int xfrin_remove_empty_nodes(zone_contents_t *z)
{
	dbg_xfrin("Removing empty nodes from zone.\n");

	list_t l;
	init_list(&l);
	// walk through the zone and select nodes to be removed
	int ret = knot_zone_tree_apply(z->nodes,
	                               xfrin_mark_empty, &l);
	if (ret != KNOT_EOK) {
		return ret;
	}

	node_t *n = NULL;
	node_t *nxt = NULL;
	WALK_LIST_DELSAFE(n, nxt, l) {
		knot_node_ln_t *list_node = (knot_node_ln_t *)n;
		ret = zone_contents_remove_node(z, list_node->node->owner);
		if (ret != KNOT_EOK) {
			return ret;
		}
		node_free(&list_node->node);
		free(n);
	}

	init_list(&l);
	// Do the same with NSEC3 nodes.
	ret = knot_zone_tree_apply(z->nsec3_nodes,
	                           xfrin_mark_empty, &l);
	if (ret != KNOT_EOK) {
		return ret;
	}

	WALK_LIST_DELSAFE(n, nxt, l) {
		knot_node_ln_t *list_node = (knot_node_ln_t *)n;
		ret = zone_contents_remove_nsec3_node(z, list_node->node->owner);
		if (ret != KNOT_EOK) {
			return ret;
		}
		node_free(&list_node->node);
		free(n);
	}

	return KNOT_EOK;
}

/*----------------------------------------------------------------------------*/

int xfrin_prepare_zone_copy(zone_contents_t *old_contents, zone_contents_t **new_contents)
{
	if (old_contents == NULL || new_contents == NULL) {
		return KNOT_EINVAL;
	}

	dbg_xfrin("Preparing zone copy...\n");

	/*
	 * Ensure that the zone generation is set to 0.
	 */
	if (!zone_contents_gen_is_old(old_contents)) {
		// this would mean that a previous update was not completed
		// abort
		dbg_zone("Trying to apply changesets to zone that is "
				  "being updated. Aborting.\n");
		return KNOT_EAGAIN;
	}

	/*
	 * Create a shallow copy of the zone, so that the structures may be
	 * updated.
	 *
	 * This will create new zone contents structures (normal nodes' tree,
	 * NSEC3 tree), and copy all nodes.
	 * The data in the nodes (RRSets) remain the same though.
	 */
	zone_contents_t *contents_copy = NULL;

	dbg_xfrin("Copying zone contents.\n");
	int ret = zone_contents_shallow_copy(old_contents, &contents_copy);
	if (ret != KNOT_EOK) {
		dbg_xfrin("Failed to create shallow copy of zone: %s\n",
			  knot_strerror(ret));
		return ret;
	}

<<<<<<< HEAD
	assert(zone_contents_apex(contents_copy) != NULL);
=======
	assert(contents_copy->apex != NULL);
>>>>>>> 76b3dbcc

	*new_contents = contents_copy;

	return KNOT_EOK;
}

/*----------------------------------------------------------------------------*/

int xfrin_finalize_updated_zone(zone_contents_t *contents_copy,
                                bool set_nsec3_names)
{
	if (contents_copy == NULL) {
		return KNOT_EINVAL;
	}

	/*
	 * Finalize the new zone contents:
	 * - delete empty nodes
	 * - parse NSEC3PARAM
	 * - do adjusting of nodes and RDATA
	 * - ???
	 * - PROFIT
	 */

	/*
	 * Select and remove empty nodes from zone trees. Do not free them right
	 * away as they may be referenced by some domain names.
	 */
	int ret = xfrin_remove_empty_nodes(contents_copy);
	if (ret != KNOT_EOK) {
		dbg_xfrin("Failed to remove empty nodes: %s\n",
			  knot_strerror(ret));
		return ret;
	}

	dbg_xfrin("Adjusting zone contents.\n");
	if (set_nsec3_names) {
		ret = zone_contents_adjust_full(contents_copy, NULL, NULL);
	} else {
		ret = zone_contents_adjust_pointers(contents_copy);
	}
	if (ret != KNOT_EOK) {
		dbg_xfrin("Failed to finalize zone contents: %s\n",
			  knot_strerror(ret));
		return ret;
	}

<<<<<<< HEAD
	assert(zone_contents_apex(contents_copy) != NULL);
=======
	assert(contents_copy->apex != NULL);
>>>>>>> 76b3dbcc

	return KNOT_EOK;
}

/*----------------------------------------------------------------------------*/

int xfrin_apply_changesets_directly(zone_contents_t *contents,
                                    knot_changesets_t *chsets)
{
	if (contents == NULL || chsets == NULL) {
		return KNOT_EINVAL;
	}

	knot_changeset_t *set = NULL;
	WALK_LIST(set, chsets->sets) {
		int ret = xfrin_apply_changeset(&set->old_data,
		                                &set->new_data,
		                                contents, set);
		if (ret != KNOT_EOK) {
			return ret;
		}
	}

	return KNOT_EOK;
}

/*----------------------------------------------------------------------------*/

/* Post-DDNS application, no need to shallow copy. */
int xfrin_apply_changesets_dnssec_ddns(zone_contents_t *z_new,
                                       knot_changesets_t *sec_chsets,
                                       knot_changesets_t *chsets)
{
	if (z_new == NULL || sec_chsets == NULL || chsets == NULL) {
		return KNOT_EINVAL;
	}

	/* Set generation to old. Zone should be long locked at this point. */
	zone_contents_set_gen_old(z_new);

	/* Apply changes. */
	int ret = xfrin_apply_changesets_directly(z_new, sec_chsets);
	if (ret != KNOT_EOK) {
		xfrin_rollback_update(sec_chsets, &z_new);
		dbg_xfrin("Failed to apply changesets to zone: "
		          "%s\n", knot_strerror(ret));
		return ret;
	}

	const bool handle_nsec3 = true;
	ret = xfrin_finalize_updated_zone(z_new, handle_nsec3);
	if (ret != KNOT_EOK) {
		dbg_xfrin("Failed to finalize updated zone: %s\n",
		          knot_strerror(ret));
		xfrin_rollback_update(sec_chsets, &z_new);
		return ret;
	}

	return ret;
}

/*----------------------------------------------------------------------------*/

int xfrin_apply_changesets(zone_t *zone,
                           knot_changesets_t *chsets,
                           zone_contents_t **new_contents)
{
	if (zone == NULL || chsets == NULL || EMPTY_LIST(chsets->sets)
	    || new_contents == NULL) {
		return KNOT_EINVAL;
	}

	zone_contents_t *old_contents = zone->contents;
	if (!old_contents) {
		dbg_xfrin("Cannot apply changesets to empty zone.\n");
		return KNOT_EINVAL;
	}

	dbg_xfrin("Applying changesets to zone...\n");

	dbg_xfrin_verb("Creating shallow copy of the zone...\n");
	zone_contents_t *contents_copy = NULL;
	int ret = xfrin_prepare_zone_copy(old_contents, &contents_copy);
	if (ret != KNOT_EOK) {
		dbg_xfrin("Failed to prepare zone copy: %s\n",
			  knot_strerror(ret));
		return ret;
	}

	/*
	 * Apply the changesets.
	 */
	dbg_xfrin("Applying changesets.\n");
	dbg_xfrin_verb("Old contents apex: %p, new apex: %p\n",
		       old_contents->apex, contents_copy->apex);
	knot_changeset_t *set = NULL;
	WALK_LIST(set, chsets->sets) {
		ret = xfrin_apply_changeset(&set->old_data,
		                            &set->new_data,
		                            contents_copy, set);
		if (ret != KNOT_EOK) {
			xfrin_rollback_update(chsets, &contents_copy);
			dbg_xfrin("Failed to apply changesets to zone: "
				  "%s\n", knot_strerror(ret));
			return ret;
		}
	}
<<<<<<< HEAD
	assert(zone_contents_apex(contents_copy) != NULL);
=======
	assert(contents_copy->apex != NULL);
>>>>>>> 76b3dbcc

	/*!
	 * \todo Test failure of IXFR.
	 */

	dbg_xfrin_verb("Finalizing updated zone...\n");
	ret = xfrin_finalize_updated_zone(contents_copy, true);
	if (ret != KNOT_EOK) {
		dbg_xfrin("Failed to finalize updated zone: %s\n",
			  knot_strerror(ret));
		xfrin_rollback_update(chsets, &contents_copy);
		return ret;
	}

	*new_contents = contents_copy;

	return KNOT_EOK;
}

/*----------------------------------------------------------------------------*/

zone_contents_t *xfrin_switch_zone(zone_t *zone, zone_contents_t *new_contents)
{
	if (zone == NULL || new_contents == NULL) {
		return NULL;
	}

	dbg_xfrin("Switching zone contents.\n");
	dbg_xfrin_verb("Old contents: %p, apex: %p, new apex: %p\n",
		       zone->contents, (zone->contents)
		       ? zone->contents->apex : NULL, new_contents->apex);

	zone_contents_t *old =
		zone_switch_contents(zone, new_contents);

	dbg_xfrin_verb("Old contents: %p, apex: %p, new apex: %p\n",
		       old, (old) ? old->apex : NULL, new_contents->apex);

	// set generation to old, so that the flags may be used in next transfer
	// and we do not search for new nodes anymore
	zone_contents_set_gen_old(new_contents);

	// wait for readers to finish
	dbg_xfrin_verb("Waiting for readers to finish...\n");
	synchronize_rcu();

	return old;
}<|MERGE_RESOLUTION|>--- conflicted
+++ resolved
@@ -79,17 +79,10 @@
 	/*
 	 * Retrieve the local Serial
 	 */
-<<<<<<< HEAD
-	const knot_rdataset_t *soa_rrs = knot_node_rdataset(zone->apex, KNOT_RRTYPE_SOA);
-	if (soa_rrs == NULL) {
-		char *name = knot_dname_to_str(knot_node_owner(
-				zone_contents_apex(zone)));
-=======
 	const knot_rdataset_t *soa_rrs =
 		node_rdataset(zone->apex, KNOT_RRTYPE_SOA);
 	if (soa_rrs == NULL) {
 		char *name = knot_dname_to_str(zone->apex->owner);
->>>>>>> 76b3dbcc
 		dbg_xfrin("SOA RRSet missing in the zone %s!\n", name);
 		free(name);
 		return KNOT_ERROR;
@@ -617,9 +610,6 @@
 
 /*----------------------------------------------------------------------------*/
 
-<<<<<<< HEAD
-void xfrin_zone_contents_free(zone_contents_t **contents)
-=======
 static int free_additional(zone_node_t **node, void *data)
 {
 	UNUSED(data);
@@ -639,8 +629,7 @@
 	return KNOT_EOK;
 }
 
-static void xfrin_zone_contents_free(knot_zone_contents_t **contents)
->>>>>>> 76b3dbcc
+void xfrin_zone_contents_free(zone_contents_t **contents)
 {
 	// free the zone tree, but only the structure
 	// (nodes are already destroyed)
@@ -735,12 +724,9 @@
 		// Node does not exist, cannot remove anything.
 		return false;
 	}
-<<<<<<< HEAD
-
-	const knot_rdataset_t *node_rrs = knot_node_rdataset(node, rr->type);
-=======
+
 	const knot_rdataset_t *node_rrs = node_rdataset(node, rr->type);
->>>>>>> 76b3dbcc
+
 	if (node_rrs == NULL) {
 		// Node does not have this type at all.
 		return false;
@@ -951,14 +937,8 @@
 		  chset->serial_from, chset->serial_to);
 
 	// check if serial matches
-<<<<<<< HEAD
-	const knot_rdataset_t *soa = knot_node_rdataset(contents->apex, KNOT_RRTYPE_SOA);
+	const knot_rdataset_t *soa = node_rdataset(contents->apex, KNOT_RRTYPE_SOA);
 	if (soa == NULL || knot_soa_serial(soa) != chset->serial_from) {
-=======
-	const knot_rdataset_t *soa = node_rdataset(contents->apex, KNOT_RRTYPE_SOA);
-	if (soa == NULL || knot_soa_serial(soa)
-			   != chset->serial_from) {
->>>>>>> 76b3dbcc
 		dbg_xfrin("SOA serials do not match!!\n");
 		return KNOT_EINVAL;
 	}
@@ -1114,11 +1094,7 @@
 		return ret;
 	}
 
-<<<<<<< HEAD
-	assert(zone_contents_apex(contents_copy) != NULL);
-=======
 	assert(contents_copy->apex != NULL);
->>>>>>> 76b3dbcc
 
 	*new_contents = contents_copy;
 
@@ -1166,11 +1142,7 @@
 		return ret;
 	}
 
-<<<<<<< HEAD
-	assert(zone_contents_apex(contents_copy) != NULL);
-=======
 	assert(contents_copy->apex != NULL);
->>>>>>> 76b3dbcc
 
 	return KNOT_EOK;
 }
@@ -1278,11 +1250,8 @@
 			return ret;
 		}
 	}
-<<<<<<< HEAD
-	assert(zone_contents_apex(contents_copy) != NULL);
-=======
+
 	assert(contents_copy->apex != NULL);
->>>>>>> 76b3dbcc
 
 	/*!
 	 * \todo Test failure of IXFR.
