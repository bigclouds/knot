--- conflicted
+++ resolved
@@ -29,12 +29,8 @@
 	/* Initialize persistent data. */
 	struct answer_data *data = ANSWER_DATA(ctx);
 	memset(data, 0, sizeof(struct answer_data));
-<<<<<<< HEAD
+	data->response_type = RESPONSE_TYPE_UNSET;
 	data->mm = ctx->mm;
-=======
-	data->response_type = RESPONSE_TYPE_UNSET;
-	data->mm = &ctx->mm;
->>>>>>> a053cc38
 	data->param = module_param;
 }
 
