--- conflicted
+++ resolved
@@ -27,18 +27,11 @@
 	/* RFC1996 require SOA question. */
 	NS_NEED_QTYPE(qdata, KNOT_RRTYPE_SOA, KNOT_RCODE_FORMERR);
 
-<<<<<<< HEAD
-	/* Check valid zone, transaction security and contents. */
-	NS_NEED_ZONE(qdata, KNOT_RCODE_NOTAUTH);
-
-	/* Allow pass-through of an unknown TSIG in DDNS forwarding (must have zone). */
-=======
 	/* Check valid zone. */
 	NS_NEED_ZONE(qdata, KNOT_RCODE_NOTAUTH);
 
 	/* Allow pass-through of an unknown TSIG in DDNS forwarding
 	   (must have zone). */
->>>>>>> 19e5cfda
 	zone_t *zone = (zone_t *)qdata->zone;
 	if (zone_master(zone) != NULL) {
 		return update_forward(pkt, qdata);
@@ -46,12 +39,8 @@
 
 	/* Need valid transaction security. */
 	NS_NEED_AUTH(&zone->conf->acl.update_in, qdata);
-<<<<<<< HEAD
-	NS_NEED_ZONE_CONTENTS(qdata, KNOT_RCODE_SERVFAIL); /* Check expiration. */
-=======
 	/* Check expiration. */
 	NS_NEED_ZONE_CONTENTS(qdata, KNOT_RCODE_SERVFAIL);
->>>>>>> 19e5cfda
 
 	/* Store update into DDNS queue. */
 	int ret = zone_update_enqueue(zone, qdata->query, qdata->param);
@@ -83,14 +72,6 @@
 static bool zones_nsec3param_changed(const zone_contents_t *old_contents,
                                      const zone_contents_t *new_contents)
 {
-<<<<<<< HEAD
-	return apex_rr_changed(old_contents, new_contents, KNOT_RRTYPE_NSEC3PARAM);
-}
-
-static int sign_update(zone_t *zone, const zone_contents_t *old_contents,
-                       zone_contents_t *new_contents, changeset_t *ddns_ch)
-{
-=======
 	return apex_rr_changed(old_contents, new_contents,
 	                       KNOT_RRTYPE_NSEC3PARAM);
 }
@@ -103,7 +84,6 @@
 	assert(new_contents != NULL);
 	assert(ddns_ch != NULL);
 
->>>>>>> 19e5cfda
 	changesets_t *sec_chs = changesets_create(1);
 	if (sec_chs == NULL) {
 		return KNOT_ENOMEM;
@@ -147,11 +127,8 @@
 		return ret;
 	}
 
-<<<<<<< HEAD
-=======
 	// Free the DNSSEC changeset's SOA from (not used anymore)
 	knot_rrset_free(&sec_ch->soa_from, NULL);
->>>>>>> 19e5cfda
 	// Shallow free DNSSEC changesets
 	free(sec_chs);
 
@@ -248,14 +225,9 @@
 
 int update_process_query(knot_pkt_t *pkt, struct query_data *qdata)
 {
-<<<<<<< HEAD
-	assert(pkt);
-	assert(qdata);
-=======
 	if (pkt == NULL || qdata == NULL) {
 		return KNOT_EINVAL;
 	}
->>>>>>> 19e5cfda
 
 	UPDATE_LOG(LOG_INFO, "Started.");
 
@@ -285,16 +257,10 @@
 
 	gettimeofday(&t_end, NULL);
 	UPDATE_LOG(LOG_INFO, "Serial %u -> %u", old_serial, new_serial);
-<<<<<<< HEAD
-	UPDATE_LOG(LOG_INFO, "Finished in %.02fs.", time_diff(&t_start, &t_end) / 1000.0);
-	
-	zone_events_schedule(zone, ZONE_EVENT_NOTIFY,  ZONE_EVENT_NOW);
-=======
 	UPDATE_LOG(LOG_INFO, "Finished in %.02fs.",
 	           time_diff(&t_start, &t_end) / 1000.0);
 	
 	zone_events_schedule(zone, ZONE_EVENT_NOTIFY, ZONE_EVENT_NOW);
->>>>>>> 19e5cfda
 
 	return KNOT_EOK;
 }
