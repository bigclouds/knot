/*  Copyright (C) 2011 CZ.NIC, z.s.p.o. <knot-dns@labs.nic.cz>

    This program is free software: you can redistribute it and/or modify
    it under the terms of the GNU General Public License as published by
    the Free Software Foundation, either version 3 of the License, or
    (at your option) any later version.

    This program is distributed in the hope that it will be useful,
    but WITHOUT ANY WARRANTY; without even the implied warranty of
    MERCHANTABILITY or FITNESS FOR A PARTICULAR PURPOSE.  See the
    GNU General Public License for more details.

    You should have received a copy of the GNU General Public License
    along with this program.  If not, see <http://www.gnu.org/licenses/>.
 */

#include <assert.h>
#include <stdbool.h>
#include <stdint.h>
#include <sys/types.h>
#include <time.h>

<<<<<<< HEAD
#include "common/debug.h"
#include "common/macros.h"
#include "common/trie/hat-trie.h"
#include "dnssec/key.h"
#include "dnssec/keytag.h"
#include "dnssec/sign.h"
#include "knot/dnssec/zone-keys.h"
#include "knot/dnssec/zone-sign.h"
#include "libknot/descriptor.h"
=======
#include "knot/common/debug.h"
#include "libknot/descriptor.h"
#include "libknot/errcode.h"
#include "libknot/internal/trie/hat-trie.h"
#include "libknot/internal/macros.h"
>>>>>>> 02bd45f4
#include "libknot/dname.h"
#include "libknot/dnssec/key.h"
#include "libknot/dnssec/policy.h"
#include "libknot/dnssec/rrset-sign.h"
#include "libknot/errcode.h"
#include "libknot/errcode.h"
#include "libknot/rrset.h"
#include "libknot/rrtype/rdname.h"
#include "libknot/rrtype/rrsig.h"
#include "libknot/rrtype/soa.h"

/*- private API - common functions -------------------------------------------*/

/*!
 * \brief Create empty RRSIG RR set for a given RR set to be covered.
 */
static knot_rrset_t create_empty_rrsigs_for(const knot_rrset_t *covered)
{
	assert(!knot_rrset_empty(covered));
	knot_rrset_t ret;
	knot_rrset_init(&ret, covered->owner, KNOT_RRTYPE_RRSIG, covered->rclass);
	return ret;
}

/*- private API - signing of in-zone nodes -----------------------------------*/

/*!
 * \brief Check if there is a valid signature for a given RR set and key.
 *
 * \param covered  RR set with covered records.
 * \param rrsigs   RR set with RRSIGs.
 * \param key      Signing key.
 * \param ctx      Signing context.
 * \param policy   DNSSEC policy.
 *
 * \return The signature exists and is valid.
 */
static bool valid_signature_exists(const knot_rrset_t *covered,
				   const knot_rrset_t *rrsigs,
				   const dnssec_key_t *key,
				   dnssec_sign_ctx_t *ctx,
				   const knot_dnssec_policy_t *policy)
{
	assert(key);

	if (knot_rrset_empty(rrsigs)) {
		return false;
	}

	uint16_t rrsigs_rdata_count = rrsigs->rrs.rr_count;
	for (uint16_t i = 0; i < rrsigs_rdata_count; i++) {
		uint16_t rr_keytag = knot_rrsig_key_tag(&rrsigs->rrs, i);
		uint16_t rr_covered = knot_rrsig_type_covered(&rrsigs->rrs, i);

		uint16_t keytag = dnssec_key_get_keytag(key);
		if (rr_keytag != keytag || rr_covered != covered->type) {
			continue;
		}

		return knot_is_valid_signature(covered, rrsigs, i, key, ctx,
		                               policy) == KNOT_EOK;
	}

	return false;
}

/*!
 * \brief Check if key can be used to sign given RR.
 *
 * \param key      Zone key.
 * \param covered  RR to be checked.
 *
 * \return The RR should be signed.
 */
static bool use_key(const zone_key_t *key, const knot_rrset_t *covered)
{
	assert(key);
	assert(covered);

	if (!key->is_active) {
		return false;
	}

	bool is_zone_key = covered->type == KNOT_RRTYPE_DNSKEY &&
	                   knot_dname_is_equal(key->dnssec_key.name, covered->owner);

<<<<<<< HEAD
		// use KSK only in the zone apex
		const uint8_t *key_name = dnssec_key_get_dname(key->key);
		if (!knot_dname_is_equal(key_name, covered->owner)) {
			return false;
		}
	}

	return true;
=======
	return (key->is_ksk && is_zone_key) || (key->is_zsk && !is_zone_key);
>>>>>>> 02bd45f4
}

/*!
 * \brief Check if valid signature exist for all keys for a given RR set.
 *
 * \param covered    RR set with covered records.
 * \param rrsigs     RR set with RRSIGs.
 * \param zone_keys  Zone keys.
 * \param policy     DNSSEC policy.
 *
 * \return Valid signature exists for every key.
 */
static bool all_signatures_exist(const knot_rrset_t *covered,
                                 const knot_rrset_t *rrsigs,
                                 const zone_keyset_t *zone_keys,
                                 const knot_dnssec_policy_t *policy)
{
	assert(!knot_rrset_empty(covered));
	assert(zone_keys);

	for (int i = 0; i < zone_keys->count; i++) {
		zone_key_t *key = &zone_keys->keys[i];
		if (!use_key(key, covered)) {
			continue;
		}

		if (!valid_signature_exists(covered, rrsigs, key->key,
		                            key->ctx, policy)) {
			return false;
		}
	}

	return true;
}

/*!
 * \brief Get zone key for given RRSIG (checks key tag only).
 *
 * \param rrsigs  RR set with RRSIGs.
 * \param pos     Number of RR in RR set.
 * \param keys    Zone keys.
 *
 * \return Zone key or NULL if a that key does not exist.
 */
static const zone_key_t *get_matching_zone_key(const knot_rrset_t *rrsigs,
                                               size_t pos,
                                               const zone_keyset_t *keys)
{
	assert(rrsigs && rrsigs->type == KNOT_RRTYPE_RRSIG);
	assert(keys);

	uint16_t keytag = knot_rrsig_key_tag(&rrsigs->rrs, pos);

	return get_zone_key(keys, keytag);
}

/*!
 * \brief Note earliest expiration of a signature.
 *
 * \param rrsigs      RR set with RRSIGs.
 * \param pos         Position of RR in rrsigs.
 * \param expires_at  Current earliest expiration, will be updated.
 */
static void note_earliest_expiration(const knot_rrset_t *rrsigs, size_t pos,
                                     time_t *expires_at)
{
	assert(rrsigs);
	assert(expires_at);

	time_t current = knot_rrsig_sig_expiration(&rrsigs->rrs, pos);
	if (current < *expires_at) {
		*expires_at = current;
	}
}

/*!
 * \brief Add expired or invalid RRSIGs into the changeset for removal.
 *
 * \param covered     RR set with covered records.
 * \param rrsigs      RR set with RRSIGs.
 * \param zone_keys   Zone keys.
 * \param policy      DNSSEC policy.
 * \param changeset   Changeset to be updated.
 * \param expires_at  Earliest RRSIG expiration.
 *
 * \return Error code, KNOT_EOK if successful.
 */
static int remove_expired_rrsigs(const knot_rrset_t *covered,
                                 const knot_rrset_t *rrsigs,
                                 const zone_keyset_t *zone_keys,
                                 const knot_dnssec_policy_t *policy,
                                 changeset_t *changeset,
                                 time_t *expires_at)
{
	assert(changeset);

	if (knot_rrset_empty(rrsigs)) {
		return KNOT_EOK;
	}

	assert(rrsigs->type == KNOT_RRTYPE_RRSIG);

	knot_rrset_t to_remove;
	knot_rrset_init_empty(&to_remove);
	int result = KNOT_EOK;

	knot_rrset_t synth_rrsig;
	knot_rrset_init(&synth_rrsig, rrsigs->owner, KNOT_RRTYPE_RRSIG,
	                KNOT_CLASS_IN);
	result = knot_synth_rrsig(covered->type, &rrsigs->rrs,
	                          &synth_rrsig.rrs, NULL);
	if (result != KNOT_EOK) {
		if (result != KNOT_ENOENT) {
			return result;
		}
		return KNOT_EOK;
	}

	uint16_t rrsig_rdata_count = synth_rrsig.rrs.rr_count;
	for (uint16_t i = 0; i < rrsig_rdata_count; i++) {
		const zone_key_t *key;
		key = get_matching_zone_key(&synth_rrsig, i, zone_keys);

		if (key && key->is_active) {
			result = knot_is_valid_signature(covered, &synth_rrsig, i,
			                                 key->key, key->ctx,
			                                 policy);
			if (result == KNOT_EOK) {
				// valid signature
				note_earliest_expiration(&synth_rrsig, i, expires_at);
				continue;
			}

			if (result != KNOT_DNSSEC_EINVALID_SIGNATURE) {
				break;
			}
		}

		if (knot_rrset_empty(&to_remove)) {
			to_remove = create_empty_rrsigs_for(&synth_rrsig);
		}

		knot_rdata_t *rr_rem = knot_rdataset_at(&synth_rrsig.rrs, i);
		result = knot_rdataset_add(&to_remove.rrs, rr_rem, NULL);
		if (result != KNOT_EOK) {
			break;
		}
	}

	if (!knot_rrset_empty(&to_remove) && result == KNOT_EOK) {
		result = changeset_rem_rrset(changeset, &to_remove);
	}

	knot_rdataset_clear(&synth_rrsig.rrs, NULL);
	knot_rdataset_clear(&to_remove.rrs, NULL);

	return result;
}

/*!
 * \brief Add missing RRSIGs into the changeset for adding.
 *
 * \param covered    RR set with covered records.
 * \param rrsigs     RR set with RRSIGs.
 * \param zone_keys  Zone keys.
 * \param policy     DNSSEC policy.
 * \param changeset  Changeset to be updated.
 *
 * \return Error code, KNOT_EOK if successful.
 */
static int add_missing_rrsigs(const knot_rrset_t *covered,
                              const knot_rrset_t *rrsigs,
                              const zone_keyset_t *zone_keys,
                              const knot_dnssec_policy_t *policy,
                              changeset_t *changeset)
{
	assert(!knot_rrset_empty(covered));
	assert(zone_keys);
	assert(changeset);

	int result = KNOT_EOK;
	knot_rrset_t to_add;
	knot_rrset_init_empty(&to_add);

	for (int i = 0; i < zone_keys->count; i++) {
		const zone_key_t *key = &zone_keys->keys[i];
		if (!use_key(key, covered)) {
			continue;
		}

		if (valid_signature_exists(covered, rrsigs, key->key,
		                           key->ctx, policy)) {
			continue;
		}

		if (knot_rrset_empty(&to_add)) {
			to_add = create_empty_rrsigs_for(covered);
		}

		result = knot_sign_rrset(&to_add, covered, key->key,
		                         key->ctx, policy);
		if (result != KNOT_EOK) {
			break;
		}
	}

	if (!knot_rrset_empty(&to_add) && result == KNOT_EOK) {
		result = changeset_add_rrset(changeset, &to_add);
	}

	knot_rdataset_clear(&to_add.rrs, NULL);

	return result;
}

/*!
 * \brief Add all RRSIGs into the changeset for removal.
 *
 * \param covered    RR set with covered records.
 * \param changeset  Changeset to be updated.
 *
 * \return Error code, KNOT_EOK if successful.
 */
static int remove_rrset_rrsigs(const knot_dname_t *owner, uint16_t type,
                               const knot_rrset_t *rrsigs,
                               changeset_t *changeset)
{
	assert(owner);
	assert(changeset);
	knot_rrset_t synth_rrsig;
	knot_rrset_init(&synth_rrsig, (knot_dname_t *)owner,
	                KNOT_RRTYPE_RRSIG, KNOT_CLASS_IN);
	int ret = knot_synth_rrsig(type, &rrsigs->rrs, &synth_rrsig.rrs, NULL);
	if (ret != KNOT_EOK) {
		if (ret != KNOT_ENOENT) {
			return ret;
		}
		return KNOT_EOK;
	}

	ret = changeset_rem_rrset(changeset, &synth_rrsig);
	knot_rdataset_clear(&synth_rrsig.rrs, NULL);

	return ret;
}

/*!
 * \brief Drop all existing and create new RRSIGs for covered records.
 *
 * \param covered    RR set with covered records.
 * \param zone_keys  Zone keys.
 * \param policy     DNSSEC policy.
 * \param changeset  Changeset to be updated.
 *
 * \return Error code, KNOT_EOK if successful.
 */
static int force_resign_rrset(const knot_rrset_t *covered,
                              const knot_rrset_t *rrsigs,
                              const zone_keyset_t *zone_keys,
                              const knot_dnssec_policy_t *policy,
                              changeset_t *changeset)
{
	assert(!knot_rrset_empty(covered));

	if (!knot_rrset_empty(rrsigs)) {
		int result = remove_rrset_rrsigs(covered->owner, covered->type,
		                                 rrsigs, changeset);
		if (result != KNOT_EOK) {
			return result;
		}
	}

	return add_missing_rrsigs(covered, NULL, zone_keys, policy, changeset);
}

/*!
 * \brief Drop all expired and create new RRSIGs for covered records.
 *
 * \param covered     RR set with covered records.
 * \param zone_keys   Zone keys.
 * \param policy      DNSSEC policy.
 * \param changeset   Changeset to be updated.
 * \param expires_at  Current earliest expiration, will be updated.
 *
 * \return Error code, KNOT_EOK if successful.
 */
static int resign_rrset(const knot_rrset_t *covered,
                        const knot_rrset_t *rrsigs,
                        const zone_keyset_t *zone_keys,
                        const knot_dnssec_policy_t *policy,
                        changeset_t *changeset,
                        time_t *expires_at)
{
	assert(!knot_rrset_empty(covered));

	// TODO this function creates some signatures twice (for checking)
	// maybe merge the two functions into one
	// jvcelak: Not really, maybe for RSA. The digest is computed twice,
	// but the verification process can differ from signature computation.
	// TODO reuse digest for RSA then, RSA is the most used algo family,
	// and we create all the signatures twice, that is not cool I think.

	int result = remove_expired_rrsigs(covered, rrsigs, zone_keys,
	                                   policy, changeset, expires_at);
	if (result != KNOT_EOK) {
		return result;
	}

	return add_missing_rrsigs(covered, rrsigs, zone_keys, policy,
	                          changeset);
}

static int remove_standalone_rrsigs(const zone_node_t *node,
                                    const knot_rrset_t *rrsigs,
                                    changeset_t *changeset)
{
	if (rrsigs == NULL) {
		return KNOT_EOK;
	}

	uint16_t rrsigs_rdata_count = rrsigs->rrs.rr_count;
	for (uint16_t i = 0; i < rrsigs_rdata_count; ++i) {
		uint16_t type_covered = knot_rrsig_type_covered(&rrsigs->rrs, i);
		if (!node_rrtype_exists(node, type_covered)) {
			knot_rrset_t to_remove;
			knot_rrset_init(&to_remove, rrsigs->owner, rrsigs->type,
			                rrsigs->rclass);
			knot_rdata_t *rr_rem = knot_rdataset_at(&rrsigs->rrs, i);
			int ret = knot_rdataset_add(&to_remove.rrs, rr_rem, NULL);
			if (ret != KNOT_EOK) {
				return ret;
			}
			ret = changeset_rem_rrset(changeset, &to_remove);
			knot_rdataset_clear(&to_remove.rrs, NULL);
			if (ret != KNOT_EOK) {
				return ret;
			}
		}
	}

	return KNOT_EOK;
}

/*!
 * \brief Update RRSIGs in a given node by updating changeset.
 *
 * \param node        Node to be signed.
 * \param zone_keys   Zone keys.
 * \param policy      DNSSEC policy.
 * \param changeset   Changeset to be updated.
 * \param expires_at  Current earliest expiration, will be updated.
 *
 * \return Error code, KNOT_EOK if successful.
 */
static int sign_node_rrsets(const zone_node_t *node,
                            const zone_keyset_t *zone_keys,
                            const knot_dnssec_policy_t *policy,
                            changeset_t *changeset,
                            time_t *expires_at)
{
	assert(node);
	assert(policy);

	int result = KNOT_EOK;
	knot_rrset_t rrsigs = node_rrset(node, KNOT_RRTYPE_RRSIG);

	for (int i = 0; i < node->rrset_count; i++) {
		knot_rrset_t rrset = node_rrset_at(node, i);
		if (rrset.type == KNOT_RRTYPE_RRSIG) {
			continue;
		}
		bool should_sign = false;
		result = knot_zone_sign_rr_should_be_signed(node, &rrset,
		                                            &should_sign);
		if (result != KNOT_EOK) {
			return result;
		}
		if (!should_sign) {
			continue;
		}

		if (policy->forced_sign) {
			result = force_resign_rrset(&rrset, &rrsigs, zone_keys, policy,
			         changeset);
		} else {
			result = resign_rrset(&rrset, &rrsigs, zone_keys, policy,
			                      changeset, expires_at);
		}

		if (result != KNOT_EOK) {
			return result;
		}
	}

	return remove_standalone_rrsigs(node, &rrsigs, changeset);
}

/*!
 * \brief Struct to carry data for 'sign_data' callback function.
 */
typedef struct node_sign_args {
	const zone_keyset_t *zone_keys;
	const knot_dnssec_policy_t *policy;
	changeset_t *changeset;
	time_t expires_at;
} node_sign_args_t;

/*!
 * \brief Sign node (callback function).
 *
 * \param node  Node to be signed.
 * \param data  Callback data, node_sign_args_t.
 */
static int sign_node(zone_node_t **node, void *data)
{
	assert(node && *node);
	assert(data);

	node_sign_args_t *args = (node_sign_args_t *)data;

	if ((*node)->rrset_count == 0) {
		return KNOT_EOK;
	}

	if ((*node)->flags & NODE_FLAGS_NONAUTH) {
		return KNOT_EOK;
	}

	int result = sign_node_rrsets(*node, args->zone_keys, args->policy,
	                              args->changeset, &args->expires_at);
	(*node)->flags &= ~NODE_FLAGS_REMOVED_NSEC;

	return result;
}

/*!
 * \brief Update RRSIGs in a given zone tree by updating changeset.
 *
 * \param tree        Zone tree to be signed.
 * \param zone_keys   Zone keys.
 * \param policy      DNSSEC policy.
 * \param changeset   Changeset to be updated.
 * \param expires_at  Expiration time of the oldest signature in zone.
 *
 * \return Error code, KNOT_EOK if successful.
 */
static int zone_tree_sign(zone_tree_t *tree,
                          const zone_keyset_t *zone_keys,
                          const knot_dnssec_policy_t *policy,
                          changeset_t *changeset,
                          uint32_t *expires_at)
{
	assert(zone_keys);
	assert(policy);
	assert(changeset);

	node_sign_args_t args = {
		.zone_keys = zone_keys,
		.policy = policy,
		.changeset = changeset,
		.expires_at = time(NULL) + policy->sign_lifetime
	};

	int result = zone_tree_apply(tree, sign_node, &args);
	*expires_at = args.expires_at;

	return result;
}

/*- private API - signing of NSEC(3) in changeset ----------------------------*/

/*!
 * \brief Struct to carry data for changeset signing callback functions.
 */
typedef struct {
	const zone_contents_t *zone;
	const zone_keyset_t *zone_keys;
	const knot_dnssec_policy_t *policy;
	changeset_t *changeset;
	hattrie_t *signed_tree;
} changeset_signing_data_t;


/*- private API - DNSKEY handling --------------------------------------------*/

/*!
 * \brief Check if DNSKEY RDATA match with DNSSEC key.
 *
 * \param zone_key    Zone key.
 * \param rdata       DNSKEY RDATA.
 * \param rdata_size  DNSKEY RDATA size.
 *
 * \return DNSKEY RDATA match with DNSSEC key.
 */
static bool dnskey_rdata_match(const zone_key_t *key,
                               const uint8_t *rdata, size_t rdata_size)
{
	assert(key);
	assert(rdata);

	dnssec_binary_t dnskey_rdata = { 0 };
	dnssec_key_get_rdata(key->key, &dnskey_rdata);

	return dnskey_rdata.size == rdata_size &&
	       memcmp(dnskey_rdata.data, rdata, rdata_size) == 0;
}

/*!
 * \brief Check if DNSKEY (key struct given) exists in zone.
 *
 * \param dnskeys  DNSKEYS RR set in zone apex.
 * \param key      Key to be searched for.
 *
 * \return DNSKEY exists in the zone.
 */
static bool dnskey_exists_in_zone(const knot_rrset_t *dnskeys,
                                  const zone_key_t *key)
{
	assert(!knot_rrset_empty(dnskeys));
	assert(key);

	uint16_t dnskeys_rdata_count = dnskeys->rrs.rr_count;
	for (uint16_t i = 0; i < dnskeys_rdata_count; i++) {
		const knot_rdata_t *rr_data = knot_rdataset_at(&dnskeys->rrs, i);
		uint8_t *rdata = knot_rdata_data(rr_data);
		uint16_t rdata_size = knot_rdata_rdlen(rr_data);
		if (dnskey_rdata_match(key, rdata, rdata_size)) {
			return true;
		}
	}

	return false;
}

static int rrset_add_zone_key(knot_rrset_t *rrset,
                              const zone_key_t *zone_key,
                              uint32_t ttl)
{
	assert(rrset);
	assert(zone_key);

	dnssec_binary_t dnskey_rdata = { 0 };
	dnssec_key_get_rdata(zone_key->key, &dnskey_rdata);

	return knot_rrset_add_rdata(rrset, dnskey_rdata.data,
	                            dnskey_rdata.size, ttl, NULL);
}

/*!
 * \brief Remove invalid DNSKEYs from the zone by updating the changeset.
 *
 * Invalid DNSKEY has wrong TTL, or the same keytag as some zone key
 * but different RDATA.
 *
 * \param soa        RR set with SOA (to get TTL value from).
 * \param dnskeys    RR set with DNSKEYs.
 * \param zone_keys  Zone keys.
 * \param changeset  Changeset to be updated.
 *
 * \return Error code, KNOT_EOK if successful.
 */
static int remove_invalid_dnskeys(const knot_rrset_t *soa,
                                  const knot_rrset_t *dnskeys,
                                  const zone_keyset_t *zone_keys,
                                  changeset_t *changeset)
{
	assert(soa->type == KNOT_RRTYPE_SOA);
	assert(changeset);

	if (knot_rrset_empty(dnskeys)) {
		return KNOT_EOK;
	}
	assert(dnskeys->type == KNOT_RRTYPE_DNSKEY);

	knot_rrset_t to_remove;
	knot_rrset_init(&to_remove, dnskeys->owner, dnskeys->type,
	                dnskeys->rclass);
	int result = KNOT_EOK;

	const knot_rdata_t *dnskeys_data = knot_rdataset_at(&dnskeys->rrs, 0);
	const knot_rdata_t *soa_data = knot_rdataset_at(&soa->rrs, 0);
	if (knot_rdata_ttl(dnskeys_data) != knot_rdata_ttl(soa_data)) {
		dbg_dnssec_detail("removing DNSKEYs (SOA TTL differs)\n");
		result = knot_rdataset_copy(&to_remove.rrs, &dnskeys->rrs, NULL);
		goto done;
	}

	uint16_t dnskeys_rdata_count = dnskeys->rrs.rr_count;
	for (uint16_t i = 0; i < dnskeys_rdata_count; i++) {
		dnskeys_data = knot_rdataset_at(&dnskeys->rrs, i);
		dnssec_binary_t rdata = {
		        .data = knot_rdata_data(dnskeys_data),
		        .size = knot_rdata_rdlen(dnskeys_data)
		};
		uint16_t keytag = 0;
		dnssec_keytag(&rdata, &keytag);

		const zone_key_t *key = get_zone_key(zone_keys, keytag);
		if (key == NULL) {
			dbg_dnssec_detail("keeping unknown DNSKEY with tag "
			                  "%d\n", keytag);
			continue;
		}

		if (dnskey_rdata_match(key, rdata.data, rdata.size) && key->is_public) {
			dbg_dnssec_detail("keeping known DNSKEY with tag "
			                  "%d\n", keytag);
			continue;
		}

		dbg_dnssec_detail("removing DNSKEY with tag %d\n", keytag);

		knot_rdata_t *to_rem = knot_rdataset_at(&dnskeys->rrs, i);
		result = knot_rdataset_add(&to_remove.rrs, to_rem, NULL);
		if (result != KNOT_EOK) {
			break;
		}
	}

done:

	if (!knot_rrset_empty(&to_remove) && result == KNOT_EOK) {
		result = changeset_rem_rrset(changeset, &to_remove);
	}

	knot_rdataset_clear(&to_remove.rrs, NULL);

	return result;
}

/*!
 * \brief Create DNSKEY RR set from SOA RR set.
 *
 * \param soa  RR set with zone SOA.
 *
 * \return Empty DNSKEY RR set.
 */
static knot_rrset_t create_dnskey_rrset_from_soa(const knot_rrset_t *soa)
{
	assert(soa);
	knot_rrset_t rrset;
	knot_rrset_init(&rrset, soa->owner, KNOT_RRTYPE_DNSKEY, soa->rclass);
	return rrset;
}

/*!
 * \brief Add missing DNSKEYs into the zone by updating the changeset.
 *
 * \param soa        RR set with SOA (to get TTL value from).
 * \param dnskeys    RR set with DNSKEYs.
 * \param zone_keys  Zone keys.
 * \param changeset  Changeset to be updated.
 *
 * \return Error code, KNOT_EOK if successful.
 */
static int add_missing_dnskeys(const knot_rrset_t *soa,
                               const knot_rrset_t *dnskeys,
                               const zone_keyset_t *zone_keys,
                               changeset_t *changeset)
{
	assert(soa);
	assert(soa->type == KNOT_RRTYPE_SOA);
	assert(knot_rrset_empty(dnskeys) || dnskeys->type == KNOT_RRTYPE_DNSKEY);
	assert(zone_keys);
	assert(changeset);

	knot_rrset_t to_add;
	knot_rrset_init_empty(&to_add);
	int result = KNOT_EOK;
	const knot_rdata_t *dnskeys_data = knot_rdataset_at(&dnskeys->rrs, 0);
	const knot_rdata_t *soa_data = knot_rdataset_at(&soa->rrs, 0);
	bool add_all = (knot_rrset_empty(dnskeys) ||
	                knot_rdata_ttl(dnskeys_data) != knot_rdata_ttl(soa_data));

	for (int i = 0; i < zone_keys->count; i++) {
		const zone_key_t *key = &zone_keys->keys[i];
		if (!add_all && dnskey_exists_in_zone(dnskeys, key)) {
			continue;
		}

		if (!key->is_public) {
			continue;
		}

		if (knot_rrset_empty(&to_add)) {
			to_add = create_dnskey_rrset_from_soa(soa);
		}

		result = rrset_add_zone_key(&to_add, key, knot_rdata_ttl(soa_data));
		if (result != KNOT_EOK) {
			break;
		}
	}

	if (!knot_rrset_empty(&to_add) && result == KNOT_EOK) {
		result = changeset_add_rrset(changeset, &to_add);
	}

	knot_rdataset_clear(&to_add.rrs, NULL);

	return result;
}

/*!
 * \brief Refresh DNSKEY RRSIGs in the zone by updating the changeset.
 *
 * \param dnskeys    RR set with DNSKEYs.
 * \param soa        RR set with SOA.
 * \param zone_keys  Zone keys.
 * \param policy     DNSSEC policy.
 * \param changeset  Changeset to be updated.
 *
 * \return Error code, KNOT_EOK if successful.
 */
static int update_dnskeys_rrsigs(const knot_rrset_t *dnskeys,
                                 const knot_rrset_t *rrsigs,
                                 const knot_rrset_t *soa,
                                 const zone_keyset_t *zone_keys,
                                 const knot_dnssec_policy_t *policy,
                                 changeset_t *changeset)
{
	assert(zone_keys);
	assert(changeset);

	int result;

	// We know how the DNSKEYs in zone should look like after applying
	// the changeset. RRSIGs can be then built easily.

	knot_rrset_t new_dnskeys = create_dnskey_rrset_from_soa(soa);

	// add unknown keys from zone
	uint16_t dnskeys_rdata_count = dnskeys->rrs.rr_count;
	for (uint16_t i = 0; i < dnskeys_rdata_count; i++) {
		const knot_rdata_t *rr_data = knot_rdataset_at(&dnskeys->rrs, i);
		dnssec_binary_t dnskey_rdata = {
		        .size = knot_rdata_rdlen(rr_data),
		        .data = knot_rdata_data(rr_data)
		};
		uint16_t keytag = 0;
		dnssec_keytag(&dnskey_rdata, &keytag);
		if (get_zone_key(zone_keys, keytag) != NULL) {
			continue;
		}

		knot_rdata_t *to_add = knot_rdataset_at(&dnskeys->rrs, i);
		result = knot_rdataset_add(&new_dnskeys.rrs, to_add, NULL);
		if (result != KNOT_EOK) {
			goto fail;
		}
	}

	// add known keys from key database
	for (int i = 0; i < zone_keys->count; i++) {
		const zone_key_t *key = &zone_keys->keys[i];
		if (!key->is_public) {
			continue;
		}

		const knot_rdata_t *soa_data = knot_rdataset_at(&soa->rrs, 0);
		result = rrset_add_zone_key(&new_dnskeys, key,
		                            knot_rdata_ttl(soa_data));
		if (result != KNOT_EOK) {
			goto fail;
		}
	}

	result = add_missing_rrsigs(&new_dnskeys, NULL, zone_keys, policy,
	                            changeset);
	if (result != KNOT_EOK) {
		goto fail;
	}

	if (!knot_rrset_empty(dnskeys)) {
		result = remove_rrset_rrsigs(dnskeys->owner, dnskeys->type,
		                             rrsigs, changeset);
	}

fail:

	knot_rdataset_clear(&new_dnskeys.rrs, NULL);
	return result;
}

/*!
 * \brief Update DNSKEY records in the zone by updating the changeset.
 *
 * \param zone       Zone to be updated.
 * \param zone_keys  Zone keys.
 * \param policy     DNSSEC policy.
 * \param changeset  Changeset to be updated.
 *
 * \return Error code, KNOT_EOK if successful.
 */
static int update_dnskeys(const zone_contents_t *zone,
                          const zone_keyset_t *zone_keys,
                          const knot_dnssec_policy_t *policy,
                          changeset_t *changeset)
{
	assert(zone);
	assert(zone->apex);
	assert(changeset);

	const zone_node_t *apex = zone->apex;
	knot_rrset_t dnskeys = node_rrset(apex, KNOT_RRTYPE_DNSKEY);
	knot_rrset_t soa = node_rrset(apex, KNOT_RRTYPE_SOA);
	knot_rrset_t rrsigs = node_rrset(apex, KNOT_RRTYPE_RRSIG);
	if (knot_rrset_empty(&soa)) {
		return KNOT_EINVAL;
	}

	int result;
	size_t changes_before = changeset_size(changeset);

	result = remove_invalid_dnskeys(&soa, &dnskeys, zone_keys, changeset);
	if (result != KNOT_EOK) {
		return result;
	}

	result = add_missing_dnskeys(&soa, &dnskeys, zone_keys, changeset);
	if (result != KNOT_EOK) {
		return result;
	}
	knot_rrset_t dnskey_rrsig;
	knot_rrset_init(&dnskey_rrsig, apex->owner, KNOT_RRTYPE_RRSIG,
	                KNOT_CLASS_IN);
	result = knot_synth_rrsig(KNOT_RRTYPE_DNSKEY, &rrsigs.rrs,
	                          &dnskey_rrsig.rrs, NULL);
	if (result != KNOT_EOK) {
		if (result != KNOT_ENOENT) {
			return result;
		}
	}

	bool modified = (changeset_size(changeset) != changes_before);
	bool signatures_exist = (!knot_rrset_empty(&dnskeys) &&
	                        all_signatures_exist(&dnskeys, &dnskey_rrsig,
	                                             zone_keys, policy));
	knot_rdataset_clear(&dnskey_rrsig.rrs, NULL);
	if (!modified && signatures_exist) {
		return KNOT_EOK;
	}

	dbg_dnssec_detail("Creating new signatures for DNSKEYs\n");
	return update_dnskeys_rrsigs(&dnskeys, &rrsigs, &soa, zone_keys, policy, changeset);
}

/*!
 * \brief Goes through list and looks for RRSet type there.
 *
 * \return True if RR type is in the list, false otherwise.
 */
static bool rr_type_in_list(const knot_rrset_t *rr, const list_t *l)
{
	if (l == NULL || EMPTY_LIST(*l)) {
		return false;
	}
	assert(rr);

	type_node_t *n = NULL;
	WALK_LIST(n, *l) {
		type_node_t *type_node = (type_node_t *)n;
		if (type_node->type == rr->type) {
			return true;
		}
	};

	return false;
}

static int add_rr_type_to_list(const knot_rrset_t *rr, list_t *l)
{
	assert(rr);
	assert(l);

	type_node_t *n = malloc(sizeof(type_node_t));
	if (n == NULL) {
		return KNOT_ENOMEM;
	}
	n->type = rr->type;

	add_head(l, (node_t *)n);
	return KNOT_EOK;
}

/*!
 * \brief Checks whether RRSet is not already in the hash table, automatically
 *        stores its pointer to the table if not found, but returns false in
 *        that case.
 *
 * \param rrset      RRSet to be checked for.
 * \param tree       Tree with already signed RRs.
 * \param rr_signed  Set to true if RR is signed already, false otherwise.
 *
 * \return KNOT_E*
 */
static int rr_already_signed(const knot_rrset_t *rrset, hattrie_t *t,
                             bool *rr_signed)
{
	assert(rrset);
	assert(t);
	*rr_signed = false;
	// Create a key = RRSet owner converted to sortable format
	uint8_t lf[KNOT_DNAME_MAXLEN];
	knot_dname_lf(lf, rrset->owner, NULL);
	value_t stored_info = (signed_info_t *)hattrie_tryget(t, (char *)lf+1,
	                                                      *lf);
	if (stored_info == NULL) {
		// Create new info struct
		signed_info_t *info = malloc(sizeof(signed_info_t));
		if (info == NULL) {
			return KNOT_ENOMEM;
		}
		memset(info, 0, sizeof(signed_info_t));
		// Store actual dname repr
		info->dname = knot_dname_copy(rrset->owner, NULL);
		if (info->dname == NULL) {
			free(info);
			return KNOT_ENOMEM;
		}
		// Create new list to insert as a value
		info->type_list = malloc(sizeof(list_t));
		if (info->type_list == NULL) {
			free(info->dname);
			free(info);
			return KNOT_ENOMEM;
		}
		init_list(info->type_list);
		// Insert type to list
		int ret = add_rr_type_to_list(rrset, info->type_list);
		if (ret != KNOT_EOK) {
			free(info->type_list);
			free(info->dname);
			free(info);
			return ret;
		}
		*hattrie_get(t, (char *)lf+1, *lf) = info;
	} else {
		signed_info_t *info = *((signed_info_t **)stored_info);
		assert(info->type_list);
		// Check whether the type is in the list already
		if (rr_type_in_list(rrset, info->type_list)) {
			*rr_signed = true;
			return KNOT_EOK;
		}
		// Just update the existing list
		int ret = add_rr_type_to_list(rrset, info->type_list);
		if (ret != KNOT_EOK) {
			*rr_signed = false;
			return KNOT_EOK;
		}
	}

	*rr_signed = false;
	return KNOT_EOK;
}

/*!
 * \brief Wrapper function for changeset signing - to be used with changeset
 *        apply functions.
 *
 * \param chg_rrset  RRSet to be signed (potentially)
 * \param data       Signing data
 *
 * \return Error code, KNOT_EOK if successful.
 */
static int sign_changeset_wrap(knot_rrset_t *chg_rrset, changeset_signing_data_t *args)
{
	// Find RR's node in zone, find out if we need to sign this RR
	const zone_node_t *node =
		zone_contents_find_node(args->zone, chg_rrset->owner);

	// If node is not in zone, all its RRSIGs were dropped - no-op
	if (node) {
		knot_rrset_t zone_rrset = node_rrset(node, chg_rrset->type);
		knot_rrset_t rrsigs = node_rrset(node, KNOT_RRTYPE_RRSIG);
		bool should_sign = false;

		int ret = knot_zone_sign_rr_should_be_signed(node, &zone_rrset,
		                                             &should_sign);
		if (ret != KNOT_EOK) {
			return ret;
		}

		// Check for RRSet in the 'already_signed' table
		if (args->signed_tree && (should_sign && knot_rrset_empty(&zone_rrset))) {
			bool already_signed = false;

			int ret = rr_already_signed(chg_rrset, args->signed_tree,
			                            &already_signed);
			if (ret != KNOT_EOK) {
				return ret;
			}
			if (already_signed) {
				/* Do not sign again. */
				should_sign = false;
			}
		}

		if (should_sign) {
			return force_resign_rrset(&zone_rrset, &rrsigs,
			                          args->zone_keys,
			                          args->policy,
			                          args->changeset);
		} else {
			/*
			 * If RRSet in zone DOES have RRSIGs although we
			 * should not sign it, DDNS-caused change to node/rr
			 * occured and we have to drop all RRSIGs.
			 *
			 * OR
			 *
			 * The whole RRSet was removed, but RRSIGs remained in
			 * the zone. We need to drop them as well.
			 */
			return remove_rrset_rrsigs(chg_rrset->owner,
			                           chg_rrset->type, &rrsigs,
			                           args->changeset);
		}
	}

	return KNOT_EOK;
}

/*!
 * \brief Frees info node about update signing.
 *
 * \param val  Node to free.
 * \param d    Unused.
 */
static int free_helper_trie_node(value_t *val, void *d)
{
	UNUSED(d);
	signed_info_t *info = (signed_info_t *)*val;
	if (info->type_list && !EMPTY_LIST(*(info->type_list))) {
		WALK_LIST_FREE(*(info->type_list));
	}
	free(info->type_list);
	knot_dname_free(&info->dname, NULL);
	knot_dname_free(&info->hashed_dname, NULL);
	free(info);
	return KNOT_EOK;
}

/*!
 * \brief Clears trie with info about update signing.
 *
 * \param t  Trie to clear.
 */
static void knot_zone_clear_sorted_changes(hattrie_t *t)
{
	if (t) {
		hattrie_apply_rev(t, free_helper_trie_node, NULL);
	}
}

/*- public API ---------------------------------------------------------------*/

/*!
 * \brief Update zone signatures and store performed changes in changeset.
 */
int knot_zone_sign(const zone_contents_t *zone,
                   const zone_keyset_t *zone_keys,
                   const knot_dnssec_policy_t *policy,
                   changeset_t *changeset,
                   uint32_t *refresh_at)
{
	if (!zone || !zone_keys || !policy || !changeset || !refresh_at) {
		return KNOT_EINVAL;
	}

	int result;

	result = update_dnskeys(zone, zone_keys, policy, changeset);
	if (result != KNOT_EOK) {
		dbg_dnssec_detail("update_dnskeys() failed\n");
		return result;
	}

	uint32_t normal_tree_expiration = UINT32_MAX;
	result = zone_tree_sign(zone->nodes, zone_keys, policy, changeset,
	                        &normal_tree_expiration);
	if (result != KNOT_EOK) {
		dbg_dnssec_detail("zone_tree_sign() on normal nodes failed\n");
		return result;
	}

	uint32_t nsec3_tree_expiration = UINT32_MAX;
	result = zone_tree_sign(zone->nsec3_nodes, zone_keys, policy,
	                        changeset, &nsec3_tree_expiration);
	if (result != KNOT_EOK) {
		dbg_dnssec_detail("zone_tree_sign() on nsec3 nodes failed\n");
		return result;
	}

	// renew the signatures a little earlier
	uint32_t expiration = MIN(normal_tree_expiration, nsec3_tree_expiration);

	// DNSKEY updates
	uint32_t dnskey_update = knot_get_next_zone_key_event(zone_keys);
	if (expiration < dnskey_update) {
		// Signatures expire before keys do
		*refresh_at = knot_dnssec_policy_refresh_time(policy, expiration);
	} else {
		// Keys expire before signatures
		*refresh_at = dnskey_update;
	}

	return KNOT_EOK;
}

/*!
 * \brief Check if zone SOA signatures are expired.
 */
bool knot_zone_sign_soa_expired(const zone_contents_t *zone,
                                const zone_keyset_t *zone_keys,
                                const knot_dnssec_policy_t *policy)
{
	if (!zone || !zone_keys || !policy) {
		return KNOT_EINVAL;
	}

	knot_rrset_t soa = node_rrset(zone->apex, KNOT_RRTYPE_SOA);
	knot_rrset_t rrsigs = node_rrset(zone->apex, KNOT_RRTYPE_RRSIG);
	assert(!knot_rrset_empty(&soa));
	return !all_signatures_exist(&soa, &rrsigs, zone_keys, policy);
}

/*!
 * \brief Update and sign SOA and store performed changes in changeset.
 */
int knot_zone_sign_update_soa(const knot_rrset_t *soa,
                              const knot_rrset_t *rrsigs,
                              const zone_keyset_t *zone_keys,
                              const knot_dnssec_policy_t *policy,
                              uint32_t new_serial,
                              changeset_t *changeset)
{
	if (knot_rrset_empty(soa) || !zone_keys || !policy || !changeset) {
		return KNOT_EINVAL;
	}

	dbg_dnssec_verb("Updating SOA...\n");

	uint32_t serial = knot_soa_serial(&soa->rrs);
	if (serial == UINT32_MAX && policy->soa_up == KNOT_SOA_SERIAL_UPDATE) {
		// TODO: this is wrong, the value should be 'rewound' to 0 in this case
		return KNOT_EINVAL;
	}

	if (policy->soa_up == KNOT_SOA_SERIAL_UPDATE) {
		;
	} else {
		assert(policy->soa_up == KNOT_SOA_SERIAL_KEEP);
		new_serial = serial;
	}

	int result;

	// remove signatures for old SOA (if there are any)

	if (!knot_rrset_empty(rrsigs)) {
		result = remove_rrset_rrsigs(soa->owner, soa->type, rrsigs,
		                             changeset);
		if (result != KNOT_EOK) {
			return result;
		}
	}

	// copy old SOA and create new SOA with updated serial

	knot_rrset_t *soa_from = NULL;
	knot_rrset_t *soa_to = NULL;

	soa_from = knot_rrset_copy(soa, NULL);
	if (soa_from == NULL) {
		return KNOT_ENOMEM;
	}

	soa_to =  knot_rrset_copy(soa, NULL);
	if (soa_to == NULL) {
		knot_rrset_free(&soa_from, NULL);
		return KNOT_ENOMEM;
	}

	knot_soa_serial_set(&soa_to->rrs, new_serial);

	// add signatures for new SOA

	result = add_missing_rrsigs(soa_to, NULL, zone_keys, policy, changeset);
	if (result != KNOT_EOK) {
		knot_rrset_free(&soa_from, NULL);
		knot_rrset_free(&soa_to, NULL);
		return result;
	}

	// save the result

	assert(changeset->soa_from == NULL);
	assert(changeset->soa_to == NULL);

	changeset->soa_from = soa_from;
	changeset->soa_to = soa_to;

	return KNOT_EOK;
}

/*!
 * \brief Sign changeset created by DDNS or zone-diff.
 */
int knot_zone_sign_changeset(const zone_contents_t *zone,
                             const changeset_t *in_ch,
                             changeset_t *out_ch,
                             const zone_keyset_t *zone_keys,
                             const knot_dnssec_policy_t *policy)
{
	if (zone == NULL || in_ch == NULL || out_ch == NULL) {
		return KNOT_EINVAL;
	}

	// Create args for wrapper function - hattrie for duplicate sigs
	changeset_signing_data_t args = {
		.zone = zone,
		.zone_keys = zone_keys,
		.policy = policy,
		.changeset = out_ch,
		.signed_tree = hattrie_create()
	};

	if (args.signed_tree == NULL) {
		return KNOT_ENOMEM;

	}
	changeset_iter_t itt;
	changeset_iter_all(&itt, in_ch, false);

	knot_rrset_t rr = changeset_iter_next(&itt);
	while (!knot_rrset_empty(&rr)) {
		int ret = sign_changeset_wrap(&rr, &args);
		if (ret != KNOT_EOK) {
			changeset_iter_clear(&itt);
			return ret;
		}
		rr = changeset_iter_next(&itt);
	}
	changeset_iter_clear(&itt);

	knot_zone_clear_sorted_changes(args.signed_tree);
	hattrie_free(args.signed_tree);

	return KNOT_EOK;
}

/*!
 * \brief Sign NSEC/NSEC3 nodes in changeset and update the changeset.
 */
int knot_zone_sign_nsecs_in_changeset(const zone_keyset_t *zone_keys,
                                      const knot_dnssec_policy_t *policy,
                                      changeset_t *changeset)
{
	assert(zone_keys);
	assert(policy);
	assert(changeset);

	changeset_iter_t itt;
	changeset_iter_add(&itt, changeset, false);

	knot_rrset_t rr = changeset_iter_next(&itt);
	while (!knot_rrset_empty(&rr)) {
		if (rr.type == KNOT_RRTYPE_NSEC ||
		    rr.type == KNOT_RRTYPE_NSEC3) {
			int ret =  add_missing_rrsigs(&rr, NULL, zone_keys,
			                              policy, changeset);
			if (ret != KNOT_EOK) {
				changeset_iter_clear(&itt);
				return ret;
			}
		}
		rr = changeset_iter_next(&itt);
	}
	changeset_iter_clear(&itt);

	return KNOT_EOK;
}

/*!
 * \brief Checks whether RRSet in a node has to be signed. Will not return
 *        true for all types that should be signed, do not use this as an
 *        universal function, it is implementation specific.
 */
int knot_zone_sign_rr_should_be_signed(const zone_node_t *node,
                                       const knot_rrset_t *rrset,
                                       bool *should_sign)
{
	if (should_sign == NULL) {
		return KNOT_EINVAL;
	}

	*should_sign = false; // Only one case at the end is set to true
	if (node == NULL || knot_rrset_empty(rrset)) {
		return KNOT_EOK;
	}

	// We do not want to sign RRSIGs
	if (rrset->type == KNOT_RRTYPE_RRSIG) {
		return KNOT_EOK;
	}

	// SOA and DNSKEYs are handled separately in the zone apex
	if (node_rrtype_exists(node, KNOT_RRTYPE_SOA)) {
		if (rrset->type == KNOT_RRTYPE_SOA) {
			return KNOT_EOK;
		}

		if (rrset->type == KNOT_RRTYPE_DNSKEY) {
			return KNOT_EOK;
		}
	}

	// At delegation points we only want to sign NSECs and DSs
	if ((node->flags & NODE_FLAGS_DELEG)) {
		if (!(rrset->type == KNOT_RRTYPE_NSEC ||
		    rrset->type == KNOT_RRTYPE_DS)) {
			return KNOT_EOK;
		}
	}

	// These RRs have their signatures stored in changeset already
	if (node->flags & NODE_FLAGS_REMOVED_NSEC
	    && ((rrset->type == KNOT_RRTYPE_NSEC)
	         || (rrset->type == KNOT_RRTYPE_NSEC3))) {
		return KNOT_EOK;
	}

	*should_sign = true;
	return KNOT_EOK;
}<|MERGE_RESOLUTION|>--- conflicted
+++ resolved
@@ -20,31 +20,19 @@
 #include <sys/types.h>
 #include <time.h>
 
-<<<<<<< HEAD
-#include "common/debug.h"
-#include "common/macros.h"
-#include "common/trie/hat-trie.h"
 #include "dnssec/key.h"
 #include "dnssec/keytag.h"
 #include "dnssec/sign.h"
 #include "knot/dnssec/zone-keys.h"
 #include "knot/dnssec/zone-sign.h"
+#include "knot/updates/changesets.h"
 #include "libknot/descriptor.h"
-=======
-#include "knot/common/debug.h"
-#include "libknot/descriptor.h"
-#include "libknot/errcode.h"
-#include "libknot/internal/trie/hat-trie.h"
-#include "libknot/internal/macros.h"
->>>>>>> 02bd45f4
 #include "libknot/dname.h"
-#include "libknot/dnssec/key.h"
 #include "libknot/dnssec/policy.h"
 #include "libknot/dnssec/rrset-sign.h"
 #include "libknot/errcode.h"
-#include "libknot/errcode.h"
+#include "libknot/internal/macros.h"
 #include "libknot/rrset.h"
-#include "libknot/rrtype/rdname.h"
 #include "libknot/rrtype/rrsig.h"
 #include "libknot/rrtype/soa.h"
 
@@ -120,21 +108,12 @@
 		return false;
 	}
 
-	bool is_zone_key = covered->type == KNOT_RRTYPE_DNSKEY &&
-	                   knot_dname_is_equal(key->dnssec_key.name, covered->owner);
-
-<<<<<<< HEAD
-		// use KSK only in the zone apex
-		const uint8_t *key_name = dnssec_key_get_dname(key->key);
-		if (!knot_dname_is_equal(key_name, covered->owner)) {
-			return false;
-		}
-	}
-
-	return true;
-=======
+	bool is_apex = knot_dname_is_equal(covered->owner,
+	                                   dnssec_key_get_dname(key->key));
+
+	bool is_zone_key = is_apex && covered->type == KNOT_RRTYPE_DNSKEY;
+
 	return (key->is_ksk && is_zone_key) || (key->is_zsk && !is_zone_key);
->>>>>>> 02bd45f4
 }
 
 /*!
@@ -717,7 +696,6 @@
 	const knot_rdata_t *dnskeys_data = knot_rdataset_at(&dnskeys->rrs, 0);
 	const knot_rdata_t *soa_data = knot_rdataset_at(&soa->rrs, 0);
 	if (knot_rdata_ttl(dnskeys_data) != knot_rdata_ttl(soa_data)) {
-		dbg_dnssec_detail("removing DNSKEYs (SOA TTL differs)\n");
 		result = knot_rdataset_copy(&to_remove.rrs, &dnskeys->rrs, NULL);
 		goto done;
 	}
@@ -734,18 +712,12 @@
 
 		const zone_key_t *key = get_zone_key(zone_keys, keytag);
 		if (key == NULL) {
-			dbg_dnssec_detail("keeping unknown DNSKEY with tag "
-			                  "%d\n", keytag);
 			continue;
 		}
 
 		if (dnskey_rdata_match(key, rdata.data, rdata.size) && key->is_public) {
-			dbg_dnssec_detail("keeping known DNSKEY with tag "
-			                  "%d\n", keytag);
 			continue;
 		}
-
-		dbg_dnssec_detail("removing DNSKEY with tag %d\n", keytag);
 
 		knot_rdata_t *to_rem = knot_rdataset_at(&dnskeys->rrs, i);
 		result = knot_rdataset_add(&to_remove.rrs, to_rem, NULL);
@@ -978,7 +950,6 @@
 		return KNOT_EOK;
 	}
 
-	dbg_dnssec_detail("Creating new signatures for DNSKEYs\n");
 	return update_dnskeys_rrsigs(&dnskeys, &rrsigs, &soa, zone_keys, policy, changeset);
 }
 
@@ -1210,7 +1181,6 @@
 
 	result = update_dnskeys(zone, zone_keys, policy, changeset);
 	if (result != KNOT_EOK) {
-		dbg_dnssec_detail("update_dnskeys() failed\n");
 		return result;
 	}
 
@@ -1218,7 +1188,6 @@
 	result = zone_tree_sign(zone->nodes, zone_keys, policy, changeset,
 	                        &normal_tree_expiration);
 	if (result != KNOT_EOK) {
-		dbg_dnssec_detail("zone_tree_sign() on normal nodes failed\n");
 		return result;
 	}
 
@@ -1226,7 +1195,6 @@
 	result = zone_tree_sign(zone->nsec3_nodes, zone_keys, policy,
 	                        changeset, &nsec3_tree_expiration);
 	if (result != KNOT_EOK) {
-		dbg_dnssec_detail("zone_tree_sign() on nsec3 nodes failed\n");
 		return result;
 	}
 
@@ -1276,8 +1244,6 @@
 	if (knot_rrset_empty(soa) || !zone_keys || !policy || !changeset) {
 		return KNOT_EINVAL;
 	}
-
-	dbg_dnssec_verb("Updating SOA...\n");
 
 	uint32_t serial = knot_soa_serial(&soa->rrs);
 	if (serial == UINT32_MAX && policy->soa_up == KNOT_SOA_SERIAL_UPDATE) {
