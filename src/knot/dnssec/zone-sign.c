--- conflicted
+++ resolved
@@ -1158,12 +1158,8 @@
 	changeset_signing_data_t *args = (changeset_signing_data_t *)data;
 	// Find RR's node in zone, find out if we need to sign this RR
 	const knot_node_t *node =
-<<<<<<< HEAD
 		zone_contents_find_node(args->zone, chg_rrset->owner);
-=======
-		knot_zone_contents_find_node(args->zone, chg_rrset->owner);
-
->>>>>>> 9822a1ad
+
 	// If node is not in zone, all its RRSIGs were dropped - no-op
 	if (node) {
 		knot_rrset_t zone_rrset = knot_node_rrset(node, chg_rrset->type);
