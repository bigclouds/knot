--- conflicted
+++ resolved
@@ -3,11 +3,14 @@
 #include "knot/server/xfr-in.h"
 //#include "knot/common.h"
 //#include "knot/other/log.h"
-#include "knot/other/error.h" /*! \todo Journal needs to be dnslib/common. */
+
+//#include "knot/other/error.h" /*! \todo Journal needs to be dnslib/common. */
+
 #include "knot/server/zones.h" /*! \todo Needs zonedata_t from zones.h */
 
+#include "common/evsched.h"
+
 #include "knot/server/name-server.h"
-#include "common/evsched.h"
 #include "dnslib/debug.h"
 #include "dnslib/zone-dump.h"
 #include "dnslib/zone-load.h"
@@ -16,14 +19,7 @@
 #include "dnslib/zone.h"
 #include "dnslib/query.h"
 #include "dnslib/error.h"
-
-static const size_t XFRIN_CHANGESET_COUNT = 5;
-static const size_t XFRIN_CHANGESET_STEP = 5;
-static const size_t XFRIN_CHANGESET_RRSET_COUNT = 5;
-static const size_t XFRIN_CHANGESET_RRSET_STEP = 5;
-static const size_t XFRIN_CHANGESET_BINARY_SIZE = 100;
-static const size_t XFRIN_CHANGESET_BINARY_STEP = 100;
-
+#include "dnslib/changesets.h"
 /*----------------------------------------------------------------------------*/
 /* Non-API functions                                                          */
 /*----------------------------------------------------------------------------*/
@@ -110,62 +106,62 @@
 
 /*----------------------------------------------------------------------------*/
 
-/*! \brief Return 'serial_from' part of the key. */
-static inline uint32_t ixfrdb_key_from(uint64_t k)
-{
-	/*      64    32       0
-	 * key = [TO   |   FROM]
-	 * Need: Least significant 32 bits.
-	 */
-	return (uint32_t)(k & ((uint64_t)0x00000000ffffffff));
-}
-
-/*----------------------------------------------------------------------------*/
-
-/*! \brief Return 'serial_to' part of the key. */
-static inline uint32_t ixfrdb_key_to(uint64_t k)
-{
-	/*      64    32       0
-	 * key = [TO   |   FROM]
-	 * Need: Most significant 32 bits.
-	 */
-	return (uint32_t)(k >> (uint64_t)32);
-}
-
-/*----------------------------------------------------------------------------*/
-
-/*! \brief Compare function to match entries with target serial. */
-static inline int ixfrdb_key_to_cmp(uint64_t k, uint64_t to)
-{
-	/*      64    32       0
-	 * key = [TO   |   FROM]
-	 * Need: Most significant 32 bits.
-	 */
-	return ((uint64_t)ixfrdb_key_to(k)) - to;
-}
-
-/*----------------------------------------------------------------------------*/
-
-/*! \brief Compare function to match entries with starting serial. */
-static inline int ixfrdb_key_from_cmp(uint64_t k, uint64_t from)
-{
-	/*      64    32       0
-	 * key = [TO   |   FROM]
-	 * Need: Least significant 32 bits.
-	 */
-	return ((uint64_t)ixfrdb_key_from(k)) - from;
-}
-
-/*----------------------------------------------------------------------------*/
-
-/*! \brief Make key for journal from serials. */
-static inline uint64_t ixfrdb_key_make(uint32_t from, uint32_t to)
-{
-	/*      64    32       0
-	 * key = [TO   |   FROM]
-	 */
-	return (((uint64_t)to) << ((uint64_t)32)) | ((uint64_t)from);
-}
+///*! \brief Return 'serial_from' part of the key. */
+//static inline uint32_t ixfrdb_key_from(uint64_t k)
+//{
+//	/*      64    32       0
+//	 * key = [TO   |   FROM]
+//	 * Need: Least significant 32 bits.
+//	 */
+//	return (uint32_t)(k & ((uint64_t)0x00000000ffffffff));
+//}
+
+///*----------------------------------------------------------------------------*/
+
+///*! \brief Return 'serial_to' part of the key. */
+//static inline uint32_t ixfrdb_key_to(uint64_t k)
+//{
+//	/*      64    32       0
+//	 * key = [TO   |   FROM]
+//	 * Need: Most significant 32 bits.
+//	 */
+//	return (uint32_t)(k >> (uint64_t)32);
+//}
+
+///*----------------------------------------------------------------------------*/
+
+///*! \brief Compare function to match entries with target serial. */
+//static inline int ixfrdb_key_to_cmp(uint64_t k, uint64_t to)
+//{
+//	/*      64    32       0
+//	 * key = [TO   |   FROM]
+//	 * Need: Most significant 32 bits.
+//	 */
+//	return ((uint64_t)ixfrdb_key_to(k)) - to;
+//}
+
+///*----------------------------------------------------------------------------*/
+
+///*! \brief Compare function to match entries with starting serial. */
+//static inline int ixfrdb_key_from_cmp(uint64_t k, uint64_t from)
+//{
+//	/*      64    32       0
+//	 * key = [TO   |   FROM]
+//	 * Need: Least significant 32 bits.
+//	 */
+//	return ((uint64_t)ixfrdb_key_from(k)) - from;
+//}
+
+///*----------------------------------------------------------------------------*/
+
+///*! \brief Make key for journal from serials. */
+//static inline uint64_t ixfrdb_key_make(uint32_t from, uint32_t to)
+//{
+//	/*      64    32       0
+//	 * key = [TO   |   FROM]
+//	 */
+//	return (((uint64_t)to) << ((uint64_t)32)) | ((uint64_t)from);
+//}
 
 /*----------------------------------------------------------------------------*/
 /* API functions                                                              */
@@ -259,28 +255,8 @@
 
 /*----------------------------------------------------------------------------*/
 
-<<<<<<< HEAD
-//int xfrin_zone_transferred(dnslib_nameserver_t *nameserver,
-//                           dnslib_zone_contents_t *zone)
-//{
-//	debug_xfr("Switching zone in nameserver.\n");
-//	return dnslib_ns_switch_zone(nameserver, zone);
-//	//return KNOT_ENOTSUP;
-//}
-=======
-int xfrin_zone_transferred(ns_nameserver_t *nameserver,
-                           dnslib_zone_contents_t *zone)
-{
-	debug_dnslib_xfr("Switching zone in nameserver.\n");
-	return ns_switch_zone(nameserver, zone);
-	//return DNSLIB_ENOTSUP;
-}
->>>>>>> 3031d3b1
-
-/*----------------------------------------------------------------------------*/
-
 int xfrin_process_axfr_packet(const uint8_t *pkt, size_t size,
-			      dnslib_zone_contents_t **zone)
+                              dnslib_zone_contents_t **zone)
 {
 	if (pkt == NULL || zone == NULL) {
 		debug_dnslib_xfr("Wrong parameters supported.\n");
@@ -416,22 +392,6 @@
 				// the node is not in the zone and the RR has
 				// other owner, so a new node must be created
 				// insert the old node to the zone
-//	DEBUG_DNSLIB_XFR(
-//				char *name = dnslib_dname_to_str(node->owner);
-//				debug_dnslib_xfr("Inserting node %s to the zone.\n",
-//				          name);
-//				free(name);
-//	);
-//				ret = dnslib_zone_add_node(*zone, node, 1, 1);
-//				if (ret != DNSLIB_EOK) {
-//					debug_dnslib_xfr("Failed to add node into "
-//					          "zone.\n");
-//					dnslib_packet_free(&packet);
-//					dnslib_node_free(&node, 1);
-//					dnslib_rrset_deep_free(&rr, 1, 1, 1);
-//					/*! \todo Other error */
-//					return DNSLIB_ERROR;
-//				}
 			}
 
 			node = NULL;
@@ -624,481 +584,112 @@
 
 /*----------------------------------------------------------------------------*/
 
-static int xfrin_changesets_check_size(xfrin_changesets_t *changesets)
-{
-	if (changesets->allocated == changesets->count) {
-		xfrin_changeset_t *sets = (xfrin_changeset_t *)calloc(
-			changesets->allocated + XFRIN_CHANGESET_STEP,
-			sizeof(xfrin_changeset_t));
-		if (sets == NULL) {
-			return DNSLIB_ENOMEM;
-		}
-
-		/*! \todo realloc() may be more effective. */
-		memcpy(sets, changesets->sets, changesets->count);
-		xfrin_changeset_t *old_sets = changesets->sets;
-		changesets->sets = sets;
-		changesets->count += XFRIN_CHANGESET_STEP;
-		free(old_sets);
-	}
-
-	return DNSLIB_EOK;
-}
-
-/*----------------------------------------------------------------------------*/
-
-static int xfrin_allocate_changesets(xfrin_changesets_t **changesets)
-{
-	// create new changesets
-	*changesets = (xfrin_changesets_t *)(
-			calloc(1, sizeof(xfrin_changesets_t)));
-
-	if (*changesets == NULL) {
-		return DNSLIB_ENOMEM;
-	}
-
-	assert((*changesets)->allocated == 0);
-	assert((*changesets)->count == 0);
-	assert((*changesets)->sets = NULL);
-
-	return xfrin_changesets_check_size(*changesets);
-}
-
-/*----------------------------------------------------------------------------*/
-
-static int xfrin_changeset_check_count(dnslib_rrset_t ***rrsets, size_t count,
-                                       size_t *allocated)
-{
-	// this should also do for the initial case (*rrsets == NULL)
-	if (count == *allocated) {
-		dnslib_rrset_t **rrsets_new = (dnslib_rrset_t **)calloc(
-			*allocated + XFRIN_CHANGESET_RRSET_STEP,
-			sizeof(dnslib_rrset_t *));
-		if (rrsets_new == NULL) {
-			return DNSLIB_ENOMEM;
-		}
-
-		memcpy(rrsets_new, *rrsets, count);
-
-		dnslib_rrset_t **rrsets_old = *rrsets;
-		*rrsets = rrsets_new;
-		*allocated += XFRIN_CHANGESET_RRSET_STEP;
-		free(rrsets_old);
-	}
-
-	return DNSLIB_EOK;
-}
-
-/*----------------------------------------------------------------------------*/
-
-static int xfrin_changeset_add_rrset(dnslib_rrset_t ***rrsets,
-                                     size_t *count, size_t *allocated,
-                                     dnslib_rrset_t *rrset)
-{
-	int ret = xfrin_changeset_check_count(rrsets, *count, allocated);
-	if (ret != DNSLIB_EOK) {
-		return ret;
-	}
-
-	(*rrsets)[(*count)++] = rrset;
-
-	return DNSLIB_EOK;
-}
-
-/*----------------------------------------------------------------------------*/
-
-static int xfrin_changeset_rrsets_match(const dnslib_rrset_t *rrset1,
-                                        const dnslib_rrset_t *rrset2)
-{
-	return dnslib_rrset_compare(rrset1, rrset2, DNSLIB_RRSET_COMPARE_HEADER)
-	       && (dnslib_rrset_type(rrset1) != DNSLIB_RRTYPE_RRSIG
-	           || dnslib_rdata_rrsig_type_covered(
-	                    dnslib_rrset_rdata(rrset1))
-	              == dnslib_rdata_rrsig_type_covered(
-	                    dnslib_rrset_rdata(rrset2)));
-}
-
-/*----------------------------------------------------------------------------*/
-
-static int xfrin_changeset_add_rr(dnslib_rrset_t ***rrsets,
-                                  size_t *count, size_t *allocated,
-                                  dnslib_rrset_t *rr)
-{
-	// try to find the RRSet in the list of RRSets
-	int i = 0;
-
-	while (i < *count && !xfrin_changeset_rrsets_match((*rrsets)[i], rr)) {
-		++i;
-	}
-
-	if (i < *count) {
-		// found RRSet to merge the new one into
-		if (dnslib_rrset_merge((void **)&(*rrsets)[i],
-		                       (void **)&rr) != DNSLIB_EOK) {
-			return DNSLIB_ERROR;
-		}
-
-		// remove the RR
-		dnslib_rrset_deep_free(&rr, 1, 1, 1);
-
-		return DNSLIB_EOK;
-	} else {
-		return xfrin_changeset_add_rrset(rrsets, count, allocated, rr);
-	}
-}
-
-/*----------------------------------------------------------------------------*/
-
-static int xfrin_check_binary_size(uint8_t **data, size_t *allocated,
-                                   size_t required)
-{
-	if (required > *allocated) {
-		size_t new_size = *allocated;
-		while (new_size <= required) {
-			new_size += XFRIN_CHANGESET_BINARY_STEP;
-		}
-		uint8_t *new_data = (uint8_t *)malloc(new_size);
-		if (new_data == NULL) {
-			return DNSLIB_ENOMEM;
-		}
-
-		memcpy(new_data, *data, *allocated);
-		uint8_t *old_data = *data;
-		*data = new_data;
-		*allocated = new_size;
-		free(old_data);
-	}
-
-	return DNSLIB_EOK;
-}
-
-/*----------------------------------------------------------------------------*/
-
-static int xfrin_changeset_rrset_to_binary(uint8_t **data, size_t *size,
-                                           size_t *allocated,
-                                           dnslib_rrset_t *rrset)
-{
-	assert(data != NULL);
-	assert(size != NULL);
-	assert(allocated != NULL);
-
-	/*
-	 * In *data, there is the whole changeset in the binary format,
-	 * the actual RRSet will be just appended to it
-	 */
-
-	uint8_t *binary = NULL;
-	size_t actual_size = 0;
-	int ret = dnslib_zdump_rrset_serialize(rrset, &binary, &actual_size);
-	if (ret != DNSLIB_EOK) {
-		return DNSLIB_ERROR;  /*! \todo Other code? */
-	}
-
-	ret = xfrin_check_binary_size(data, allocated, *size + actual_size);
-	if (ret != DNSLIB_EOK) {
-		free(binary);
-		return ret;
-	}
-
-	memcpy(*data + *size, binary, actual_size);
-	*size += actual_size;
-	free(binary);
-
-	return DNSLIB_EOK;
-}
-
-/*----------------------------------------------------------------------------*/
-
-typedef enum {
-	XFRIN_CHANGESET_ADD,
-	XFRIN_CHANGESET_REMOVE
-} xfrin_changeset_part_t;
-
-static int xfrin_changeset_add_new_rr(xfrin_changeset_t *changeset,
-                                      dnslib_rrset_t *rrset,
-                                      xfrin_changeset_part_t part)
-{
-	dnslib_rrset_t ***rrsets = NULL;
-	size_t *count = NULL;
-	size_t *allocated = NULL;
-
-	switch (part) {
-	case XFRIN_CHANGESET_ADD:
-		rrsets = &changeset->add;
-		count = &changeset->add_count;
-		allocated = &changeset->add_allocated;
-		break;
-	case XFRIN_CHANGESET_REMOVE:
-		rrsets = &changeset->remove;
-		count = &changeset->remove_count;
-		allocated = &changeset->remove_allocated;
-		break;
-	default:
-		assert(0);
-	}
-
-	assert(rrsets != NULL);
-	assert(count != NULL);
-	assert(allocated != NULL);
-
-	int ret = xfrin_changeset_add_rr(rrsets, count, allocated, rrset);
-	if (ret != DNSLIB_EOK) {
-		return ret;
-	}
-
-	return ret;
-}
-
-/*----------------------------------------------------------------------------*/
-
-static void xfrin_changeset_add_soa(dnslib_rrset_t **chg_soa,
-                                    uint32_t *chg_serial, dnslib_rrset_t *soa)
-{
-	*chg_soa = soa;
-	*chg_serial = dnslib_rdata_soa_serial(dnslib_rrset_rdata(soa));
-}
-
-/*----------------------------------------------------------------------------*/
-
-static int xfrin_changeset_add_and_convert_soa(xfrin_changeset_t *changeset,
-                                               dnslib_rrset_t *soa,
-                                               xfrin_changeset_part_t part)
-{
-	// store to binary format
-//	int ret = xfrin_changeset_rrset_to_binary(&changeset->data,
-//	                                      &changeset->size,
-//	                                      &changeset->allocated, soa);
+//static int xfrin_changeset_rrset_to_binary(uint8_t **data, size_t *size,
+//                                           size_t *allocated,
+//                                           dnslib_rrset_t *rrset)
+//{
+//	assert(data != NULL);
+//	assert(size != NULL);
+//	assert(allocated != NULL);
+
+//	/*
+//	 * In *data, there is the whole changeset in the binary format,
+//	 * the actual RRSet will be just appended to it
+//	 */
+
+//	uint8_t *binary = NULL;
+//	size_t actual_size = 0;
+//	int ret = dnslib_zdump_rrset_serialize(rrset, &binary, &actual_size);
 //	if (ret != DNSLIB_EOK) {
+//		return DNSLIB_ERROR;  /*! \todo Other code? */
+//	}
+
+//	ret = xfrin_check_binary_size(data, allocated, *size + actual_size);
+//	if (ret != DNSLIB_EOK) {
+//		free(binary);
 //		return ret;
 //	}
 
-	switch (part) {
-	case XFRIN_CHANGESET_ADD:
-		xfrin_changeset_add_soa(&changeset->soa_to,
-		                        &changeset->serial_to, soa);
-		break;
-	case XFRIN_CHANGESET_REMOVE:
-		xfrin_changeset_add_soa(&changeset->soa_from,
-		                        &changeset->serial_from, soa);
-		break;
-	default:
-		assert(0);
-	}
-
-	/*! \todo Remove return value? */
-	return DNSLIB_EOK;
-}
-
-/*----------------------------------------------------------------------------*/
-
-static int xfrin_changesets_from_binary(xfrin_changesets_t *chgsets)
-{
-	assert(chgsets != NULL);
-	assert(chgsets->allocated >= chgsets->count);
-	/*
-	 * Parses changesets from the binary format stored in chgsets->data
-	 * into the changeset_t structures.
-	 */
-	size_t size = 0;
-	size_t parsed = 0;
-	dnslib_rrset_t *rrset;
-	int soa = 0;
-	int ret = 0;
-
-	for (int i = 0; i < chgsets->count; ++i) {
-		ret = dnslib_zload_rrset_deserialize(&rrset,
-			chgsets->sets[i].data + parsed, &size);
-		if (ret != DNSLIB_EOK) {
-			return DNSLIB_EMALF;
-		}
-
-		while (rrset != NULL) {
-			parsed += size;
-
-			if (soa == 0) {
-				assert(dnslib_rrset_type(rrset)
-				       == DNSLIB_RRTYPE_SOA);
-
-				/* in this special case (changesets loaded
-				 * from journal) the SOA serial should already
-				 * be set, check it.
-				 */
-				assert(chgsets->sets[i].serial_from
-				       == dnslib_rdata_soa_serial(
-				              dnslib_rrset_rdata(rrset)));
-				xfrin_changeset_add_soa(
-					&chgsets->sets[i].soa_from,
-					&chgsets->sets[i].serial_from, rrset);
-				++soa;
-				continue;
-			}
-
-			if (soa == 1) {
-				if (dnslib_rrset_type(rrset)
-				    == DNSLIB_RRTYPE_SOA) {
-					/* in this special case (changesets
-					 * loaded from journal) the SOA serial
-					 * should already be set, check it.
-					 */
-					assert(chgsets->sets[i].serial_from
-					       == dnslib_rdata_soa_serial(
-					            dnslib_rrset_rdata(rrset)));
-					xfrin_changeset_add_soa(
-						&chgsets->sets[i].soa_to,
-						&chgsets->sets[i].serial_to,
-						rrset);
-					++soa;
-				} else {
-					ret = xfrin_changeset_add_rrset(
-						&chgsets->sets[i].remove,
-						&chgsets->sets[i].remove_count,
-						&chgsets->sets[i]
-						    .remove_allocated,
-						rrset);
-					if (ret != DNSLIB_EOK) {
-						return ret;
-					}
-				}
-			} else {
-				if (dnslib_rrset_type(rrset)
-				    == DNSLIB_RRTYPE_SOA) {
-					return DNSLIB_EMALF;
-				} else {
-					ret = xfrin_changeset_add_rrset(
-						&chgsets->sets[i].add,
-						&chgsets->sets[i].add_count,
-						&chgsets->sets[i].add_allocated,
-						rrset);
-					if (ret != DNSLIB_EOK) {
-						return ret;
-					}
-				}
-			}
-
-			ret = dnslib_zload_rrset_deserialize(&rrset,
-					chgsets->sets[i].data + parsed, &size);
-			if (ret != DNSLIB_EOK) {
-				return DNSLIB_EMALF;
-			}
-		}
-	}
-
-	return DNSLIB_ENOTSUP;
-}
-
-/*----------------------------------------------------------------------------*/
-
-static int xfrin_changesets_to_binary(xfrin_changesets_t *chgsets)
-{
-	assert(chgsets != NULL);
-	assert(chgsets->allocated >= chgsets->count);
-
-	/*
-	 * Converts changesets to the binary format stored in chgsets->data
-	 * from the changeset_t structures.
-	 */
-	int ret;
-
-	for (int i = 0; i < chgsets->count; ++i) {
-		xfrin_changeset_t *ch = &chgsets->sets[i];
-		assert(ch->data == NULL);
-		assert(ch->size == 0);
-
-		// 1) origin SOA
-		ret = xfrin_changeset_rrset_to_binary(&ch->data, &ch->size,
-		                                &ch->allocated, ch->soa_from);
-		if (ret != DNSLIB_EOK) {
-			free(ch->data);
-			ch->data = NULL;
-			return ret;
-		}
-
-		int j;
-
-		// 2) remove RRsets
-		assert(ch->remove_allocated >= ch->remove_count);
-		for (j = 0; j < ch->remove_count; ++j) {
-			ret = xfrin_changeset_rrset_to_binary(&ch->data,
-			                                      &ch->size,
-			                                      &ch->allocated,
-			                                      ch->remove[j]);
-			if (ret != DNSLIB_EOK) {
-				free(ch->data);
-				ch->data = NULL;
-				return ret;
-			}
-		}
-
-		// 3) new SOA
-		ret = xfrin_changeset_rrset_to_binary(&ch->data, &ch->size,
-		                                &ch->allocated, ch->soa_to);
-		if (ret != DNSLIB_EOK) {
-			free(ch->data);
-			ch->data = NULL;
-			return ret;
-		}
-
-		// 4) add RRsets
-		assert(ch->add_allocated >= ch->add_count);
-		for (j = 0; j < ch->add_count; ++j) {
-			ret = xfrin_changeset_rrset_to_binary(&ch->data,
-			                                      &ch->size,
-			                                      &ch->allocated,
-			                                      ch->add[j]);
-			if (ret != DNSLIB_EOK) {
-				free(ch->data);
-				ch->data = NULL;
-				return ret;
-			}
-		}
-	}
-
-	return DNSLIB_EOK;
-}
-
-/*----------------------------------------------------------------------------*/
-
-void xfrin_free_changesets(xfrin_changesets_t **changesets)
-{
-	if (changesets == NULL || *changesets == NULL) {
-		return;
-	}
-
-	assert((*changesets)->allocated >= (*changesets)->count);
-
-	for (int i = 0; i < (*changesets)->count; ++i) {
-		xfrin_changeset_t *ch = &(*changesets)->sets[i];
-
-		assert(ch->add_allocated >= ch->add_count);
-		assert(ch->remove_allocated >= ch->remove_count);
-		assert(ch->allocated >= ch->size);
-
-		int j;
-		for (j = 0; i < ch->add_count; ++j) {
-			dnslib_rrset_deep_free(&ch->add[j], 1, 1, 1);
-		}
-		free(ch->add);
-
-		for (j = 0; i < ch->remove_count; ++j) {
-			dnslib_rrset_deep_free(&ch->add[j], 1, 1, 1);
-		}
-		free(ch->remove);
-
-		dnslib_rrset_deep_free(&ch->soa_from, 1, 1, 1);
-		dnslib_rrset_deep_free(&ch->soa_to, 1, 1, 1);
-
-		free(ch->data);
-	}
-
-	free((*changesets)->sets);
-	free(*changesets);
-	*changesets = NULL;
-}
-
+//	memcpy(*data + *size, binary, actual_size);
+//	*size += actual_size;
+//	free(binary);
+
+//	return DNSLIB_EOK;
+//}
+
+/*----------------------------------------------------------------------------*/
+
+//static int dnslib_changesets_to_binary(dnslib_changesets_t *chgsets)
+//{
+//	assert(chgsets != NULL);
+//	assert(chgsets->allocated >= chgsets->count);
+
+//	/*
+//	 * Converts changesets to the binary format stored in chgsets->data
+//	 * from the changeset_t structures.
+//	 */
+//	int ret;
+
+//	for (int i = 0; i < chgsets->count; ++i) {
+//		dnslib_changeset_t *ch = &chgsets->sets[i];
+//		assert(ch->data == NULL);
+//		assert(ch->size == 0);
+
+//		// 1) origin SOA
+//		ret = xfrin_changeset_rrset_to_binary(&ch->data, &ch->size,
+//		                                &ch->allocated, ch->soa_from);
+//		if (ret != DNSLIB_EOK) {
+//			free(ch->data);
+//			ch->data = NULL;
+//			return ret;
+//		}
+
+//		int j;
+
+//		// 2) remove RRsets
+//		assert(ch->remove_allocated >= ch->remove_count);
+//		for (j = 0; j < ch->remove_count; ++j) {
+//			ret = xfrin_changeset_rrset_to_binary(&ch->data,
+//			                                      &ch->size,
+//			                                      &ch->allocated,
+//			                                      ch->remove[j]);
+//			if (ret != DNSLIB_EOK) {
+//				free(ch->data);
+//				ch->data = NULL;
+//				return ret;
+//			}
+//		}
+
+//		// 3) new SOA
+//		ret = xfrin_changeset_rrset_to_binary(&ch->data, &ch->size,
+//		                                &ch->allocated, ch->soa_to);
+//		if (ret != DNSLIB_EOK) {
+//			free(ch->data);
+//			ch->data = NULL;
+//			return ret;
+//		}
+
+//		// 4) add RRsets
+//		assert(ch->add_allocated >= ch->add_count);
+//		for (j = 0; j < ch->add_count; ++j) {
+//			ret = xfrin_changeset_rrset_to_binary(&ch->data,
+//			                                      &ch->size,
+//			                                      &ch->allocated,
+//			                                      ch->add[j]);
+//			if (ret != DNSLIB_EOK) {
+//				free(ch->data);
+//				ch->data = NULL;
+//				return ret;
+//			}
+//		}
+//	}
+
+//	return DNSLIB_EOK;
+//}
 /*----------------------------------------------------------------------------*/
 
 int xfrin_process_ixfr_packet(const uint8_t *pkt, size_t size,
-                              xfrin_changesets_t **changesets)
+                              dnslib_changesets_t **changesets)
 {
 	if (pkt == NULL || changesets == NULL) {
 		debug_dnslib_xfr("Wrong parameters supported.\n");
@@ -1168,7 +759,7 @@
 		}
 
 		// save the origin SOA of the remove part
-		ret = xfrin_changeset_add_and_convert_soa(
+		ret = xfrin_changeset_add_soa(
 			&(*changesets)->sets[i], rr, XFRIN_CHANGESET_REMOVE);
 		if (ret != DNSLIB_EOK) {
 			dnslib_rrset_deep_free(&rr, 1, 1, 1);
@@ -1195,7 +786,7 @@
 		       && dnslib_rrset_type(rr) == DNSLIB_RRTYPE_SOA);
 
 		// save the origin SOA of the add part
-		ret = xfrin_changeset_add_and_convert_soa(
+		ret = xfrin_changeset_add_soa(
 			&(*changesets)->sets[i], rr, XFRIN_CHANGESET_ADD);
 		if (ret != DNSLIB_EOK) {
 			dnslib_rrset_deep_free(&rr, 1, 1, 1);
@@ -1240,12 +831,12 @@
 
 	dnslib_rrset_deep_free(&soa2, 1, 1, 1);
 
-	// everything is ready, convert the changesets
-	if ((ret = xfrin_changesets_to_binary(*changesets)) != DNSLIB_EOK) {
-		// free the changesets
-		debug_dnslib_xfr("Failed to convert changesets to binary format.\n");
-		xfrin_free_changesets(changesets);
-	}
+//	// everything is ready, convert the changesets
+//	if ((ret = dnslib_changesets_to_binary(*changesets)) != DNSLIB_EOK) {
+//		// free the changesets
+//		debug_dnslib_xfr("Failed to convert changesets to binary format.\n");
+//		xfrin_free_changesets(changesets);
+//	}
 
 	return ret;
 
@@ -1253,166 +844,6 @@
 	xfrin_free_changesets(changesets);
 	dnslib_packet_free(&packet);
 	return ret;
-}
-
-/*----------------------------------------------------------------------------*/
-
-int xfrin_store_changesets(dnslib_zone_t *zone, const xfrin_changesets_t *src)
-{
-	if (!zone || !src) {
-		return DNSLIB_EBADARG;
-	}
-	if (!zone->data) {
-		return DNSLIB_EBADARG;
-	}
-
-	/* Fetch zone-specific data. */
-	zonedata_t *zd = (zonedata_t *)zone->data;
-	if (!zd->ixfr_db) {
-		return DNSLIB_EBADARG;
-	}
-
-	/* Begin writing to journal. */
-	for (unsigned i = 0; i < src->count; ++i) {
-
-		/* Make key from serials. */
-		xfrin_changeset_t* chs = src->sets + i;
-		uint64_t k = ixfrdb_key_make(chs->serial_from, chs->serial_to);
-
-		/* Write entry. */
-		int ret = journal_write(zd->ixfr_db, k, (const char*)chs->data,
-					chs->size);
-
-		/* Check for errors. */
-		while (ret != KNOT_EOK) {
-
-			/* Sync to zonefile may be needed. */
-			if (ret == KNOT_EAGAIN) {
-
-				/* Cancel sync timer. */
-				event_t *tmr = zd->ixfr_dbsync;
-				if (tmr) {
-					debug_dnslib_xfr("ixfr_db: cancelling SYNC "
-							 "timer\n");
-					evsched_cancel(tmr->parent, tmr);
-				}
-
-				/* Synchronize. */
-				debug_dnslib_xfr("ixfr_db: forcing zonefile SYNC\n");
-				ret = zones_zonefile_sync(zone);
-				if (ret != KNOT_EOK) {
-					continue;
-				}
-
-				/* Reschedule sync timer. */
-				if (tmr) {
-					/* Fetch sync timeout. */
-					conf_read_lock();
-					int timeout = zd->conf->dbsync_timeout;
-					timeout *= 1000; /* Convert to ms. */
-					conf_read_unlock();
-
-					/* Reschedule. */
-					debug_dnslib_xfr("ixfr_db: resuming SYNC "
-							 "timer\n");
-					evsched_schedule(tmr->parent, tmr,
-							 timeout);
-
-				}
-
-				/* Attempt to write again. */
-				ret = journal_write(zd->ixfr_db, k,
-						    (const char*)chs->data,
-						    chs->size);
-			} else {
-				/* Other errors. */
-				return ret;
-			}
-		}
-	}
-
-	/* Written changesets to journal. */
-	return KNOT_EOK;
-}
-
-/*----------------------------------------------------------------------------*/
-
-int xfr_load_changesets(const dnslib_zone_t *zone, xfrin_changesets_t *dst,
-                        uint32_t from, uint32_t to)
-{
-	if (!zone || !dst) {
-		return DNSLIB_EBADARG;
-	}
-	if (!zone->data) {
-		return DNSLIB_EBADARG;
-	}
-
-	/* Fetch zone-specific data. */
-	zonedata_t *zd = (zonedata_t *)dnslib_zone_data(zone);
-	if (!zd->ixfr_db) {
-		return DNSLIB_EBADARG;
-	}
-
-	/* Read entries from starting serial until finished. */
-	uint32_t found_to = from;
-	journal_node_t *n = 0;
-	int ret = journal_fetch(zd->ixfr_db, from, ixfrdb_key_from_cmp, &n);
-	while(n != 0 && n != journal_end(zd->ixfr_db)) {
-
-		/* Check for history end. */
-		if (to == found_to) {
-			break;
-		}
-
-		/* Check changesets size if needed. */
-		++dst->count;
-		ret = xfrin_changesets_check_size(dst);
-		if (ret != DNSLIB_EOK) {
-			debug_dnslib_xfr("ixfr_db: failed to check changesets size\n");
-			--dst->count;
-			return ret;
-		}
-
-		/* Initialize changeset. */
-		xfrin_changeset_t *chs = dst->sets + (dst->count - 1);
-		chs->serial_from = ixfrdb_key_from(n->id);
-		chs->serial_to = ixfrdb_key_to(n->id);
-		chs->data = malloc(n->len);
-		if (!chs->data) {
-			--dst->count;
-			return DNSLIB_ENOMEM;
-		}
-
-		/* Read journal entry. */
-		ret = journal_read(zd->ixfr_db, n->id,
-				   0, (char*)chs->data);
-		if (ret != KNOT_EOK) {
-			debug_dnslib_xfr("ixfr_db: failed to read data from journal\n");
-			--dst->count;
-			return DNSLIB_ERROR;
-		}
-
-		/* Next node. */
-		found_to = chs->serial_to;
-		++n;
-
-		/*! \todo Check consistency. */
-	}
-
-	/* Unpack binary data. */
-	ret = xfrin_changesets_from_binary(dst);
-	if (ret != DNSLIB_EOK) {
-		debug_dnslib_xfr("ixfr_db: failed to unpack changesets from binary\n");
-		return ret;
-	}
-
-	/* Check for complete history. */
-	if (to != found_to) {
-		return DNSLIB_ERANGE;
-	}
-
-	/* History reconstructed. */
-	return DNSLIB_EOK;
 }
 
 /*----------------------------------------------------------------------------*/
@@ -1953,7 +1384,7 @@
 /*----------------------------------------------------------------------------*/
 
 static int xfrin_apply_remove(dnslib_zone_contents_t *contents,
-                              xfrin_changeset_t *chset,
+                              dnslib_changeset_t *chset,
                               xfrin_changes_t *changes)
 {
 	/*
@@ -2225,7 +1656,7 @@
 /*----------------------------------------------------------------------------*/
 
 static int xfrin_apply_add(dnslib_zone_contents_t *contents,
-                           xfrin_changeset_t *chset,
+                           dnslib_changeset_t *chset,
                            xfrin_changes_t *changes)
 {
 	// iterate over removed RRSets, copy appropriate nodes and remove
@@ -2308,7 +1739,7 @@
 
 static int xfrin_apply_replace_soa(dnslib_zone_contents_t *contents,
                                    xfrin_changes_t *changes,
-                                   xfrin_changeset_t *chset)
+                                   dnslib_changeset_t *chset)
 {
 	dnslib_node_t *node = dnslib_zone_contents_get_apex(contents);
 	assert(node != NULL);
@@ -2355,7 +1786,7 @@
 
 static int xfrin_apply_changeset(dnslib_zone_contents_t *contents,
                                  xfrin_changes_t *changes,
-                                 xfrin_changeset_t *chset)
+                                 dnslib_changeset_t *chset)
 {
 	// check if serial matches
 	const dnslib_rrset_t *soa = dnslib_node_rrset(contents->apex,
@@ -2470,7 +1901,7 @@
 			}
 			if (removed == NULL) {
 				debug_dnslib_xfr("Failed to remove node from zone!\n");
-				return KNOT_ENOENT;
+				return DNSLIB_ENONODE;
 			}
 			
 			assert(removed == node);
@@ -2587,7 +2018,8 @@
 
 /*----------------------------------------------------------------------------*/
 
-int xfrin_apply_changesets(dnslib_zone_t *zone, xfrin_changesets_t *chsets)
+int xfrin_apply_changesets_to_zone(dnslib_zone_t *zone, 
+                                   dnslib_changesets_t *chsets)
 {
 	/*
 	 * Applies one changeset to the zone. Checks if the changeset may be
