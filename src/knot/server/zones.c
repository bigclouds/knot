/*  Copyright (C) 2011 CZ.NIC, z.s.p.o. <knot-dns@labs.nic.cz>

    This program is free software: you can redistribute it and/or modify
    it under the terms of the GNU General Public License as published by
    the Free Software Foundation, either version 3 of the License, or
    (at your option) any later version.

    This program is distributed in the hope that it will be useful,
    but WITHOUT ANY WARRANTY; without even the implied warranty of
    MERCHANTABILITY or FITNESS FOR A PARTICULAR PURPOSE.  See the
    GNU General Public License for more details.

    You should have received a copy of the GNU General Public License
    along with this program.  If not, see <http://www.gnu.org/licenses/>.
 */

#include <config.h>
#include <sys/stat.h>
#include <unistd.h>
#include <inttypes.h>

#include "common/lists.h"
#include "common/log.h"
#include "knot/conf/conf.h"
#include "knot/other/debug.h"
#include "knot/server/server.h"
#include "knot/server/xfr-handler.h"
#include "knot/server/zone-load.h"
#include "knot/server/zones.h"
#include "knot/zone/zone-dump.h"
#include "libknot/dname.h"
#include "libknot/dnssec/random.h"
#include "libknot/dnssec/zone-events.h"
#include "libknot/nameserver/chaos.h"
#include "libknot/packet/response.h"
#include "libknot/rdata.h"
#include "libknot/tsig-op.h"
#include "libknot/updates/changesets.h"
#include "libknot/updates/ddns.h"
#include "libknot/updates/xfr-in.h"
#include "libknot/util/wire.h"
#include "libknot/zone/zone-contents.h"
#include "libknot/zone/zone-diff.h"
#include "libknot/zone/zone.h"
#include "libknot/zone/zonedb.h"
#include "zscanner/descriptor.h"

/* Forward declarations. */
static int zones_dump_zone_text(knot_zone_contents_t *zone,  const char *zf);

/*!
 * \brief Apply jitter to time interval.
 *
 * Amount of jitter is specified by ZONES_JITTER_PCT.
 *
 * \param interval base value.
 * \return interval value minus rand(0, ZONES_JITTER_PCT) %
 */
static uint32_t zones_jitter(uint32_t interval)
{
	return (interval * (100 - (knot_random_uint32_t() % ZONES_JITTER_PCT))) / 100;
}

/*!
 * \brief Return SOA timer value.
 *
 * \param zone Pointer to zone.
 * \param rr_func RDATA specificator.
 * \return Timer in miliseconds.
 */
static uint32_t zones_soa_timer(knot_zone_t *zone,
                                uint32_t (*rr_func)(const knot_rrset_t*))
{
	if (!zone) {
		dbg_zones_verb("zones: zones_soa_timer() called "
		               "with NULL zone\n");
	}

	uint32_t ret = 0;

	/* Retrieve SOA RDATA. */
	const knot_rrset_t *soa_rrs = 0;

	rcu_read_lock();

	knot_zone_contents_t * zc = knot_zone_get_contents((zone));
	if (!zc) {
		rcu_read_unlock();
		return 0;
	}

	soa_rrs = knot_node_rrset(knot_zone_contents_apex(zc),
	                            KNOT_RRTYPE_SOA);
	assert(soa_rrs != NULL);
	ret = rr_func(soa_rrs);

	rcu_read_unlock();

	/* Convert to miliseconds. */
	return ret * 1000;
}

/*!
 * \brief Return SOA REFRESH timer value.
 *
 * \param zone Pointer to zone.
 * \return REFRESH timer in miliseconds.
 */
static uint32_t zones_soa_refresh(knot_zone_t *zone)
{
	return zones_soa_timer(zone, knot_rdata_soa_refresh);
}

/*!
 * \brief Return SOA RETRY timer value.
 *
 * \param zone Pointer to zone.
 * \return RETRY timer in miliseconds.
 */
static uint32_t zones_soa_retry(knot_zone_t *zone)
{
	return zones_soa_timer(zone, knot_rdata_soa_retry);
}

/*!
 * \brief Return SOA EXPIRE timer value.
 *
 * \param zone Pointer to zone.
 * \return EXPIRE timer in miliseconds.
 */
static uint32_t zones_soa_expire(knot_zone_t *zone)
{
	return zones_soa_timer(zone, knot_rdata_soa_expire);
}

/*!
 * \brief XFR/IN expire event handler.
 */
int zones_expire_ev(event_t *e)
{
	assert(e);

	dbg_zones("zones: EXPIRE timer event\n");
	if (e->data == NULL) {
		return KNOT_EINVAL;
	}

	rcu_read_lock();
	knot_zone_t *zone = (knot_zone_t *)e->data;
	zonedata_t *zd = zone->data;

	/* Check if zone is not discarded. */
	if (knot_zone_flags(zone) & KNOT_ZONE_DISCARDED) {
		rcu_read_unlock();
		return KNOT_EOK;
	}

	knot_zone_retain(zone); /* Keep a reference. */
	rcu_read_unlock();

	/* Mark the zone as expired. This will remove the zone contents. */
	knot_zone_contents_t *contents = knot_zonedb_expire_zone(
			zd->server->nameserver->zone_db, zone->name);

	/* Early finish this event to prevent lockup during cancellation. */
	dbg_zones("zones: zone expired, removing from database\n");
	evsched_event_finished(e->parent);

	/* Publish expired zone, must be after evsched_event_finished.
	 * This is because some other thread may hold rcu_read_lock and
	 * wait for event cancellation. */
	synchronize_rcu();

	/* Log event. */
	log_server_info("Zone '%s' expired.\n", zd->conf->name);

	/* Cancel REFRESH timer. */
	if (zd->xfr_in.timer) {
		evsched_cancel(e->parent, zd->xfr_in.timer);
	}

	knot_zone_contents_deep_free(&contents);

	/* Release holding reference. */
	knot_zone_release(zone);
	return KNOT_EOK;
}

/*!
 * \brief Zone REFRESH or RETRY event.
 */
int zones_refresh_ev(event_t *e)
{
	assert(e);

	dbg_zones("zones: REFRESH or RETRY timer event\n");
	rcu_read_lock();
	knot_zone_t *zone = (knot_zone_t *)e->data;
	if (zone == NULL || zone->data == NULL) {
		rcu_read_unlock();
		return KNOT_EINVAL;
	}

	/* Check if zone is not discarded. */
	zonedata_t *zd = (zonedata_t *)knot_zone_data(zone);
	if (knot_zone_flags(zone) & KNOT_ZONE_DISCARDED) {
		rcu_read_unlock();
		return KNOT_EOK;
	}

	/* Create XFR request. */
	knot_ns_xfr_t *rq = xfr_task_create(zone, XFR_TYPE_SOA, XFR_FLAG_TCP);
	rcu_read_unlock(); /* rq now holds a reference to zone */
	if (!rq) {
		return KNOT_EINVAL;
	}
	xfr_task_setaddr(rq, &zd->xfr_in.master, &zd->xfr_in.via);
	if (zd->xfr_in.tsig_key.name) {
		rq->tsig_key = &zd->xfr_in.tsig_key;
	}

	/* Check for contents. */
	int ret = KNOT_EOK;
	if (!knot_zone_contents(zone)) {

		/* Bootstrap over TCP. */
		rq->type = XFR_TYPE_AIN;
		rq->flags = XFR_FLAG_TCP;
		evsched_event_finished(e->parent);

		/* Check transfer state. */
		pthread_mutex_lock(&zd->lock);
		if (zd->xfr_in.state == XFR_PENDING) {
			pthread_mutex_unlock(&zd->lock);
			xfr_task_free(rq);
			return KNOT_EOK;
		} else {
			zd->xfr_in.state = XFR_PENDING;
		}

		/* Issue request. */
		ret = xfr_enqueue(zd->server->xfr, rq);
		if (ret != KNOT_EOK) {
			xfr_task_free(rq);
			zd->xfr_in.state = XFR_SCHED; /* Revert state. */
		}
		pthread_mutex_unlock(&zd->lock);
		return ret;

	}

	/* Schedule EXPIRE timer on first attempt. */
	if (!zd->xfr_in.expire) {
		uint32_t expire_tmr = zones_jitter(zones_soa_expire(zone));
		// Allow for timeouts.  Otherwise zones with very short
		// expiry may expire before the timeout is reached.
		expire_tmr += 2 * (conf()->max_conn_idle * 1000);
		zd->xfr_in.expire = evsched_schedule_cb(
					      e->parent,
					      zones_expire_ev,
					      zone, expire_tmr);
		dbg_zones("zones: EXPIRE of '%s' after %u seconds\n",
		          zd->conf->name, expire_tmr / 1000);
	}

	/* Reschedule as RETRY timer. */
	uint32_t retry_tmr = zones_jitter(zones_soa_retry(zone));
	evsched_schedule(e->parent, e, retry_tmr);
	dbg_zones("zones: RETRY of '%s' after %u seconds\n",
	          zd->conf->name, retry_tmr / 1000);


	/* Issue request. */
	evsched_event_finished(e->parent);
	ret = xfr_enqueue(zd->server->xfr, rq);
	if (ret != KNOT_EOK) {
		xfr_task_free(rq);
	}




	return ret;
}

/*! \brief Function for marking nodes as synced and updated. */
static int zones_ixfrdb_sync_apply(journal_t *j, journal_node_t *n)
{
	assert(j);
	assert(n);

	/* Check for dirty bit (not synced to permanent storage). */
	if (n->flags & JOURNAL_DIRTY) {

		/* Remove dirty bit. */
		n->flags = n->flags & ~JOURNAL_DIRTY;

		/* Sync. */
		journal_update(j, n);
	}

	return KNOT_EOK;
}

static bool zones_changesets_empty(const knot_changesets_t *chs)
{
	if (chs == NULL) {
		return true;
	}

	if (EMPTY_LIST(chs->sets)) {
		return true;
	}

	return knot_changeset_is_empty(HEAD(chs->sets));
}

static int zones_store_chgsets_try_store(knot_zone_t *zone,
                                         knot_changesets_t *chgsets,
                                         journal_t **transaction)
{
	assert(zone);
	assert(chgsets);
	assert(transaction);

	*transaction = zones_store_changesets_begin(zone);
	if (*transaction == NULL) {
		dbg_zones("Could not start journal operation.\n");
		return KNOT_ERROR;
	}

	int ret = zones_store_changesets(zone, chgsets, *transaction);

	/* In any case, rollback the transaction. */
	if (ret != KNOT_EOK) {
		zones_store_changesets_rollback(*transaction);
		*transaction = NULL;
		dbg_zones("Could not store in the journal. Reason: %s.\n",
		          knot_strerror(ret));
		return ret;
	}

	return KNOT_EOK;
}

static int zones_zonefile_sync_from_ev(knot_zone_t *zone, zonedata_t *zd)
{
	assert(zone);
	assert(zd);

	/* Only on zones with valid contents (non empty). */
	int ret = KNOT_EOK;
	if (knot_zone_contents(zone)) {
		/* Synchronize journal. */
		ret = journal_retain(zd->ixfr_db);
		if (ret == KNOT_EOK) {
			ret = zones_zonefile_sync(zone, zd->ixfr_db);
			journal_release(zd->ixfr_db);
		}

		rcu_read_lock();
		if (ret == KNOT_EOK) {
			log_zone_info("Applied differences of '%s' to zonefile.\n",
			              zd->conf->name);
		} else if (ret != KNOT_ERANGE) {
			log_zone_warning("Failed to apply differences of '%s' "
			                 "to zonefile (%s).\n", zd->conf->name,
			                 knot_strerror(ret));
		}
		rcu_read_unlock();
	}

	return ret;
}

/*!
 * \brief Sync chagnes in zone to zonefile.
 */
int zones_flush_ev(event_t *e)
{
	assert(e);
	dbg_zones("zones: IXFR database SYNC timer event\n");

	/* Fetch zone. */
	knot_zone_t *zone = (knot_zone_t *)e->data;
	if (!zone) {
		return KNOT_EINVAL;
	}

	/* Fetch zone data. */
	zonedata_t *zd = zone->data;
	if (!zd) {
		return KNOT_EINVAL;
	}

	int ret = zones_zonefile_sync_from_ev(zone, zd);

	/* Reschedule. */
	rcu_read_lock();
	int next_timeout = zd->conf->dbsync_timeout * 1000;
	if (next_timeout > 0) {
		dbg_zones("%s: next zonefile sync of '%s' in %d seconds\n",
		          __func__, zd->conf->name, next_timeout / 1000);
		evsched_schedule(e->parent, e, next_timeout);
	}
	rcu_read_unlock();
	return ret;
}

static int zones_store_changesets_begin_and_store(knot_zone_t *zone,
                                                  knot_changesets_t *chgsets,
                                                  journal_t **transaction)
{
	assert(zone != NULL);
	assert(chgsets != NULL);

	if (zones_changesets_empty(chgsets)) {
		return KNOT_EINVAL;
	}

	int ret = zones_store_chgsets_try_store(zone, chgsets, transaction);

	/* If the journal was full (KNOT_EBUSY), we must flush it by hand and
	 * try to save the changesets once again. If this fails, the changesets
	 * are larger than max journal size, so return error.
	 */
	if (ret == KNOT_EBUSY) {
		/* Fetch zone-specific data. */
		zonedata_t *zd = (zonedata_t *)zone->data;

		log_server_notice("Journal for '%s' is full, flushing.\n",
		                  zd->conf->name);
		/* Don't worry about sync event. It can't happen while this
		 * event (signing) is not finished. We may thus do the sync
		 * by hand and leave the planned one there to be executed
		 * later. */

		assert(*transaction == NULL);

		/* Transaction rolled back, journal released, we may flush. */
		ret = zones_zonefile_sync_from_ev(zone, zd);
		if (ret != KNOT_EOK) {
			log_server_error("Failed to sync journal to zone file."
			                 "\n");
			return ret;
		}

		/* Begin the transaction anew. */
		ret = zones_store_chgsets_try_store(zone, chgsets, transaction);
	}

	return ret;
}

/*----------------------------------------------------------------------------*/

/*! \brief Return 'serial_from' part of the key. */
static inline uint32_t ixfrdb_key_from(uint64_t k)
{
	/*      64    32       0
	 * key = [TO   |   FROM]
	 * Need: Least significant 32 bits.
	 */
	return (uint32_t)(k & ((uint64_t)0x00000000ffffffff));
}

/*----------------------------------------------------------------------------*/

/*! \brief Return 'serial_to' part of the key. */
static inline uint32_t ixfrdb_key_to(uint64_t k)
{
	/*      64    32       0
	 * key = [TO   |   FROM]
	 * Need: Most significant 32 bits.
	 */
	return (uint32_t)(k >> (uint64_t)32);
}

/*----------------------------------------------------------------------------*/

/*! \brief Compare function to match entries with target serial. */
static inline int ixfrdb_key_to_cmp(uint64_t k, uint64_t to)
{
	/*      64    32       0
	 * key = [TO   |   FROM]
	 * Need: Most significant 32 bits.
	 */
	return ((uint64_t)ixfrdb_key_to(k)) - to;
}

/*----------------------------------------------------------------------------*/

/*! \brief Compare function to match entries with starting serial. */
static inline int ixfrdb_key_from_cmp(uint64_t k, uint64_t from)
{
	/*      64    32       0
	 * key = [TO   |   FROM]
	 * Need: Least significant 32 bits.
	 */
	return ((uint64_t)ixfrdb_key_from(k)) - from;
}

/*----------------------------------------------------------------------------*/

/*! \brief Make key for journal from serials. */
static inline uint64_t ixfrdb_key_make(uint32_t from, uint32_t to)
{
	/*      64    32       0
	 * key = [TO   |   FROM]
	 */
	return (((uint64_t)to) << ((uint64_t)32)) | ((uint64_t)from);
}

/*----------------------------------------------------------------------------*/

int zones_changesets_from_binary(knot_changesets_t *chgsets)
{
	/*! \todo #1291 Why doesn't this just increment stream ptr? */

	assert(chgsets != NULL);
	/*
	 * Parses changesets from the binary format stored in chgsets->data
	 * into the changeset_t structures.
	 */
	knot_rrset_t *rrset = 0;
	int ret = 0;

	knot_changeset_t* chs = NULL;
	WALK_LIST(chs, chgsets->sets) {
		/* Read changeset flags. */
		if (chs->data == NULL) {
			return KNOT_EMALF;
		}
		size_t remaining = chs->size;
		memcpy(&chs->flags, chs->data, sizeof(uint32_t));
		remaining -= sizeof(uint32_t);

		/* Read initial changeset RRSet - SOA. */
		uint8_t *stream = chs->data + (chs->size - remaining);
		ret = rrset_deserialize(stream, &remaining, &rrset);
		if (ret != KNOT_EOK) {
			dbg_xfr("xfr: SOA: failed to deserialize data "
			        "from changeset, %s\n", knot_strerror(ret));
			return KNOT_EMALF;
		}

		/* in this special case (changesets loaded
		 * from journal) the SOA serial should already
		 * be set, check it.
		 */
		dbg_xfr_verb("xfr: reading RRSets to REMOVE, first RR is %hu\n",
		             knot_rrset_type(rrset));
		assert(knot_rrset_type(rrset) == KNOT_RRTYPE_SOA);
		assert(chs->serial_from == knot_rdata_soa_serial(rrset));
		knot_changeset_add_soa(chs, rrset, KNOT_CHANGESET_REMOVE);

		/* Read remaining RRSets */
		int in_remove_section = 1;
		while (remaining > 0) {

			/* Parse next RRSet. */
			rrset = 0;
			stream = chs->data + (chs->size - remaining);
			ret = rrset_deserialize(stream, &remaining, &rrset);
			if (ret != KNOT_EOK) {
				dbg_xfr("xfr: failed to deserialize data "
				        "from changeset, %s\n",
				        knot_strerror(ret));
				return KNOT_EMALF;
			}

			/* Check for next SOA. */
			if (knot_rrset_type(rrset) == KNOT_RRTYPE_SOA) {

				/* Move to ADD section if in REMOVE. */
				if (in_remove_section) {
					knot_changeset_add_soa(chs, rrset,
					                       KNOT_CHANGESET_ADD);
					dbg_xfr_verb("xfr: reading RRSets"
					             " to ADD\n");
					in_remove_section = 0;
				} else {
					/* Final SOA. */
					dbg_xfr_verb("xfr: extra SOA\n");
					knot_rrset_deep_free(&rrset, 1);
					break;
				}
			} else {
				/* Remove RRSets. */
				if (in_remove_section) {
					ret = knot_changeset_add_rrset(
						chs, rrset,
						KNOT_CHANGESET_REMOVE);
				} else {
				/* Add RRSets. */
					ret = knot_changeset_add_rrset(
						chs, rrset,
						KNOT_CHANGESET_ADD);
				}

				/* Check result. */
				if (ret != KNOT_EOK) {
					dbg_xfr("xfr: failed to add/remove "
					        "RRSet to changeset: %s\n",
					        knot_strerror(ret));
					return KNOT_ERROR;
				}
			}
		}

		dbg_xfr_verb("xfr: read all RRSets in changeset\n");
	}

	return KNOT_EOK;
}

/*----------------------------------------------------------------------------*/

static int zones_load_changesets(const knot_zone_t *zone,
                                 knot_changesets_t *dst,
                                 uint32_t from, uint32_t to)
{
	if (!zone || !dst) {
		dbg_zones_detail("Bad arguments: zone=%p, dst=%p\n", zone, dst);
		return KNOT_EINVAL;
	}
	if (!zone->data) {
		dbg_zones_detail("Bad arguments: zone->data=%p\n", zone->data);
		return KNOT_EINVAL;
	}

	/* Fetch zone-specific data. */
	zonedata_t *zd = (zonedata_t *)knot_zone_data(zone);
	if (!zd->ixfr_db) {
		dbg_zones_detail("Bad arguments: zd->ixfr_db=%p\n", zone->data);
		return KNOT_EINVAL;
	}

	rcu_read_lock();
	/* Check journal file existence. */
	struct stat st;
	if (stat(zd->conf->ixfr_db, &st) == -1) {
		rcu_read_unlock();
		return KNOT_ERANGE; /* Not existent, no changesets available. */
	}
	dbg_xfr("xfr: loading changesets for zone '%s' from serial %u to %u\n",
	        zd->conf->name, from, to);
	rcu_read_unlock();

	/* Retain journal for changeset loading. */
	int ret = journal_retain(zd->ixfr_db);
	if (ret != KNOT_EOK) {
		return ret;
	}

	/* Read entries from starting serial until finished. */
	uint32_t found_to = from;
	journal_node_t *n = 0;
	ret = journal_fetch(zd->ixfr_db, from, ixfrdb_key_from_cmp, &n);
	if (ret != KNOT_EOK) {
		dbg_xfr("xfr: failed to fetch starting changeset: %s\n",
		        knot_strerror(ret));
		journal_release(zd->ixfr_db);
		return ret;
	}

	while (n != 0 && n != journal_end(zd->ixfr_db)) {

		/* Check for history end. */
		if (to == found_to) {
			break;
		}

		knot_changeset_t *chs = knot_changesets_create_changeset(dst);
		if (chs == NULL) {
			dbg_xfr("xfr: failed to create changeset: %s\n",
			        knot_strerror(ret));
			journal_release(zd->ixfr_db);
			return KNOT_ERROR;
		}

		/* Skip wrong changesets. */
		if (!(n->flags & JOURNAL_VALID) || n->flags & JOURNAL_TRANS) {
			++n;
			continue;
		}

		/* Initialize changeset. */
		dbg_xfr_detail("xfr: reading entry #%zu id=%llu\n",
		               dst->count, (unsigned long long)n->id);
		chs->serial_from = ixfrdb_key_from(n->id);
		chs->serial_to = ixfrdb_key_to(n->id);
		chs->data = malloc(n->len);
		if (!chs->data) {
			journal_release(zd->ixfr_db);
			return KNOT_ENOMEM;
		}

		/* Read journal entry. */
		ret = journal_read_node(zd->ixfr_db, n, (char*)chs->data);
		if (ret != KNOT_EOK) {
			dbg_xfr("xfr: failed to read data from journal\n");
			free(chs->data);
			journal_release(zd->ixfr_db);
			return KNOT_ERROR;
		}

		/* Update changeset binary size. */
		chs->size = n->len;

		/* Next node. */
		found_to = chs->serial_to;
		++n;

		/*! \todo Check consistency. */
	}

	dbg_xfr_detail("xfr: finished reading journal entries\n");
	journal_release(zd->ixfr_db);

	/* Unpack binary data. */
	int unpack_ret = zones_changesets_from_binary(dst);
	if (unpack_ret != KNOT_EOK) {
		dbg_xfr("xfr: failed to unpack changesets "
		        "from binary, %s\n", knot_strerror(unpack_ret));
		return unpack_ret;
	}

	/* Check for complete history. */
	if (to != found_to) {
		dbg_xfr_detail("xfr: load changesets finished, ERANGE\n");
		return KNOT_ERANGE;
	}

	/* History reconstructed. */
	dbg_xfr_detail("xfr: load changesets finished, EOK\n");
	return KNOT_EOK;
}

static void zones_free_merged_changesets(knot_changesets_t *diff_chs,
                                         knot_changesets_t *sec_chs)
{
	/*!
	 * Merged changesets freeing can be quite complicated, since there
	 * are several cases to handle. (NULL and empty changesets)
	 */
	if (diff_chs == NULL &&
	    sec_chs == NULL) {
		return;
	} else if (diff_chs == NULL &&
	           sec_chs != NULL) {
		knot_changesets_free(&sec_chs);
	} else if (sec_chs == NULL &&
	           diff_chs != NULL) {
		knot_changesets_free(&diff_chs);
	} else {
		/*!
		 * Merged changesets, deep free 'diff_chs',
		 * shallow free 'sec_chs', unless one of them is empty.
		 */
		if (zones_changesets_empty(sec_chs)
		    || zones_changesets_empty(diff_chs)) {
			if (knot_changesets_get_last(diff_chs)->soa_to) {
				knot_changesets_get_last(diff_chs)->soa_to = NULL;
			}
			knot_changesets_free(&sec_chs);
			knot_changesets_free(&diff_chs);
		} else {
			/*!
			 * Ending SOA from the merged changeset was used in
			 * zone (same as in DNSSEC changeset). It must not
			 * be freed.
			 */
			assert(knot_changesets_get_last(diff_chs)->serial_to ==
			       knot_changesets_get_last(sec_chs)->serial_to);
			knot_changesets_get_last(diff_chs)->soa_to = NULL;
			knot_changesets_free(&diff_chs);

			/*!
			 * From SOAs from the second changeset was not used,
			 * it must be freed.
			 */
			knot_rrset_deep_free(
			  &(knot_changesets_get_last(sec_chs)->soa_from), 1);

			// Reset sec_chs' chngeset list, else we'd double free.
			init_list(&sec_chs->sets);
			knot_changesets_free(&sec_chs);
		}
	}
}

static int zones_merge_and_store_changesets(knot_zone_t *zone,
                                            knot_changesets_t *diff_chs,
                                            knot_changesets_t *sec_chs,
                                            journal_t **transaction)
{
	assert(zone);
	assert(transaction);

	if (zones_changesets_empty(diff_chs) &&
	    zones_changesets_empty(sec_chs)) {
		return KNOT_EOK;
	}
	if (!zones_changesets_empty(diff_chs) &&
	    zones_changesets_empty(sec_chs)) {
		return zones_store_changesets_begin_and_store(zone, diff_chs,
		                                              transaction);
	}
	if (zones_changesets_empty(diff_chs) &&
	    !zones_changesets_empty(sec_chs)) {
		return zones_store_changesets_begin_and_store(zone, sec_chs,
		                                              transaction);
	}

	knot_changeset_t *diff_ch = knot_changesets_get_last(diff_chs);
	knot_changeset_t *sec_ch =  knot_changesets_get_last(sec_chs);

	/*!
	 * Beginning SOA of second changeset should be equal to ending SOA
	 * of the first changeset.
	 */
	assert(diff_ch->serial_to == sec_ch->serial_from);

	int ret = knot_changeset_merge(diff_ch, sec_ch);
	if (ret != KNOT_EOK) {
		return ret;
	}

	/*!
	 * Now the ending serial of first changeset (the merged one) should be
	 * equal to the ending serial of second changeset. Also the SOAs should
	 * be the same.
	 */
	assert(diff_ch->serial_to == sec_ch->serial_to);
	assert(diff_ch->soa_to == sec_ch->soa_to);

	// Store *ALL* changes to disk.
	ret = zones_store_changesets_begin_and_store(zone, diff_chs,
	                                             transaction);
	if (ret != KNOT_EOK) {
		log_zone_error("Could not store changesets to journal (%s)!",
		               knot_strerror(ret));
		return ret;
	}

	return KNOT_EOK;
}

static uint32_t expiration_to_relative(uint32_t exp,
                                       const knot_zone_t *zone) {
	time_t t = time(NULL);
	if (t >= exp) {
		char *zname = knot_dname_to_str(zone->name);
		log_zone_warning("DNSSEC: Zone %s: Signature lifetime too low, "
		                 "set higher value in configuration!\n", zname);
		free(zname);
		return 0;
	} else {
		return (exp - t) * 1000;
	}
}

/*----------------------------------------------------------------------------*/

static int zones_check_tsig_query(const knot_zone_t *zone,
                                  knot_packet_t *query,
                                  const sockaddr_t *addr,
                                  knot_rcode_t *rcode,
                                  uint16_t *tsig_rcode,
                                  knot_tsig_key_t **tsig_key_zone,
                                  uint64_t *tsig_prev_time_signed)
{
	assert(zone != NULL);
	assert(query != NULL);
	assert(rcode != NULL);
	assert(tsig_key_zone != NULL);

	// if there is some TSIG in the query, find the TSIG associated with
	// the zone
	dbg_zones_verb("Checking zone and ACL.\n");
	int ret = zones_query_check_zone(zone, knot_packet_opcode(query),
	                                 addr, tsig_key_zone, rcode);


	/* Accept found OR unknown key results. */
	if (ret == KNOT_EOK || ret == KNOT_EACCES) {
		if (*tsig_key_zone != NULL) {
			// everything OK, so check TSIG
			dbg_zones_verb("Verifying TSIG.\n");
			ret = zones_verify_tsig_query(query, *tsig_key_zone,
			                              rcode, tsig_rcode,
			                              tsig_prev_time_signed);
		} else {
			dbg_zones_verb("No key configured for zone.\n");
			if (knot_packet_tsig(query)) {
				// no key configured for zone, return BADKEY
				dbg_zones_verb("TSIG used, but not configured "
				               "for this zone, ret=BADKEY.\n");
				*tsig_rcode = KNOT_RCODE_BADKEY;
				*rcode = KNOT_RCODE_NOTAUTH;
				ret = KNOT_TSIG_EBADKEY;
			}
		}
	}

	// save TSIG RR to query structure
//	knot_packet_set_tsig(query, tsig);

	return ret;
}

static int zones_update_forward(int fd, knot_ns_transport_t ttype,
                                knot_zone_t *zone, const sockaddr_t *from,
                                knot_packet_t *query, size_t qsize)
{
	assert(zone);
	assert(from);
	assert(query);

	rcu_read_lock();

	/* Check transport type. */
	zonedata_t *zd = (zonedata_t *)knot_zone_data(zone);
	unsigned flags = XFR_FLAG_UDP;
	if (ttype == NS_TRANSPORT_TCP) {
		flags = XFR_FLAG_TCP;
	}

	/* Prepare task. */
	knot_ns_xfr_t *rq = xfr_task_create(zone, XFR_TYPE_FORWARD, flags);
	if (!rq) {
		rcu_read_unlock();
		return KNOT_ENOMEM;
	}
	xfr_task_setaddr(rq, &zd->xfr_in.master, &zd->xfr_in.via);

	/* Copy query originator data. */
	rq->fwd_src_fd = fd;
	memcpy(&rq->fwd_addr, from, sizeof(sockaddr_t));
	rq->packet_nr = (int)knot_packet_id(query);

	/* Duplicate query to keep it in memory during forwarding. */
	rq->query = knot_packet_new();
	if (!rq->query) {
		xfr_task_free(rq);
		rcu_read_unlock();
		return KNOT_ENOMEM;
	}
	rq->query->size = knot_packet_size(query);
	rq->query->wireformat = malloc(rq->query->size);
	if (!rq->query->wireformat) {
		knot_packet_free(&rq->query);
		xfr_task_free(rq);
		rcu_read_unlock();
		return KNOT_ENOMEM;
	}
	rq->query->flags |= KNOT_PF_FREE_WIRE;
	memcpy(rq->query->wireformat, query->wireformat, knot_packet_size(query));

	/* Retain pointer to zone and issue. */
	rcu_read_unlock();
	int ret = xfr_enqueue(zd->server->xfr, rq);
	if (ret != KNOT_EOK) {
		xfr_task_free(rq);
	}

	return KNOT_EOK;
}

/*----------------------------------------------------------------------------*/

static int zones_serial_policy(const knot_zone_t *zone)
{
	assert(zone != NULL);

	zonedata_t *data = (zonedata_t *)knot_zone_data(zone);
	if (data == NULL) {
		return KNOT_ERROR;
	}

	return data->conf->serial_policy;
}

static uint32_t zones_next_serial(knot_zone_t *zone)
{
	assert(zone);

	uint32_t old_serial = knot_zone_serial(knot_zone_contents(zone));
	uint32_t new_serial;

	switch (zones_serial_policy(zone)) {
	case CONF_SERIAL_INCREMENT:
		new_serial = (uint32_t)old_serial + 1;
		break;
	case CONF_SERIAL_UNIXTIME:
		new_serial = (uint32_t)time(NULL);
		break;
	default:
		assert(0);
	}

	/* If the new serial is 'lower' or equal than the new one, warn the user.*/
	if (ns_serial_compare(old_serial, new_serial) >= 0) {
		log_zone_warning("New serial will be lower than "
		                 "the current one. Old: %"PRIu32" "
		                 "new: %"PRIu32".\n",
		                 old_serial, new_serial);
	}

	return new_serial;
}

/*----------------------------------------------------------------------------*/

static int replan_zone_sign_after_ddns(knot_zone_t *zone, zonedata_t *zd,
                                       uint32_t expires_at)
{
	assert(zone);
	assert(zd);

	int ret = KNOT_EOK;
	uint32_t new_expire = time(NULL) + expires_at;
	if (new_expire < zd->dnssec_timer->tv.tv_sec) {
		// Drop old event, earlier signing needed
		zones_cancel_dnssec(zone);
		ret = zones_schedule_dnssec(zone,
		                            expiration_to_relative(new_expire,
								   zone));
	}
	return ret;
}

static bool apex_rr_changed(const knot_zone_contents_t *old_contents,
                            const knot_zone_contents_t *new_contents,
                            uint16_t type)
{
	const knot_rrset_t *old_rr = knot_node_rrset(old_contents->apex, type);
	const knot_rrset_t *new_rr = knot_node_rrset(new_contents->apex, type);
	if (old_rr== NULL) {
		return new_rr != NULL;
	} else if (new_rr == NULL) {
		return old_rr != NULL;
	}
	return !knot_rrset_equal(old_rr, new_rr, KNOT_RRSET_COMPARE_WHOLE);
}

static bool zones_dnskey_changed(const knot_zone_contents_t *old_contents,
                                 const knot_zone_contents_t *new_contents)
{
	return apex_rr_changed(old_contents, new_contents, KNOT_RRTYPE_DNSKEY);
}

static bool zones_nsec3param_changed(const knot_zone_contents_t *old_contents,
                                     const knot_zone_contents_t *new_contents)
{
	return apex_rr_changed(old_contents, new_contents, KNOT_RRTYPE_NSEC3PARAM);
}


/*! \brief Process UPDATE query.
 *
 * Functions expects that the query is already authenticated
 * and TSIG signature is verified.
 *
 * \note Set parameter 'rcode' according to answering procedure.
 * \note Function expects RCU to be locked.
 *
 * \retval KNOT_EOK if successful.
 * \retval error if not.
 */
static int zones_process_update_auth(knot_zone_t *zone,
                                     knot_packet_t *resp,
                                     uint8_t *resp_wire, size_t *rsize,
                                     knot_rcode_t *rcode,
                                     const sockaddr_t *addr,
                                     knot_tsig_key_t *tsig_key)
{
	assert(zone);
	assert(resp);
	assert(resp_wire);
	assert(rsize);
	assert(rcode);
	assert(addr);

	int ret = KNOT_EOK;
	dbg_zones_verb("TSIG check successful. Answering query.\n");

	/* Create log message prefix. */
	char *keytag = NULL;
	if (tsig_key) {
		keytag = knot_dname_to_str(tsig_key->name);
	}
	char *r_str = xfr_remote_str(addr, keytag);
	const char *zone_name = ((zonedata_t*)knot_zone_data(zone))->conf->name;
	char *msg  = sprintf_alloc("UPDATE of '%s' from %s",
	                           zone_name, r_str ? r_str : "'unknown'");
	free(r_str);
	free(keytag);
	log_zone_info("%s Started.\n", msg);

	/* Reserve place for the TSIG */
	if (tsig_key != NULL) {
		size_t tsig_max_size = tsig_wire_maxsize(tsig_key);
		knot_packet_set_tsig_size(resp, tsig_max_size);
	}

	/*!
	 * We must prepare a changesets_t structure even though there will
	 * be only one changeset - because of the API.
	 */
	knot_changesets_t *chgsets = knot_changesets_create();
	if (chgsets == NULL) {
		*rcode = KNOT_RCODE_SERVFAIL;
		log_zone_error("%s Cannot create changesets structure.\n", msg);
		free(msg);
		return ret;
	}

	// Process the UPDATE packet, apply to zone, create changesets.
	dbg_zones_verb("Processing UPDATE packet.\n");
	if (knot_changesets_create_changeset(chgsets) == NULL) {
		return KNOT_ENOMEM;
	}
	*rcode = KNOT_RCODE_SERVFAIL; /* SERVFAIL unless it applies correctly. */

	uint32_t new_serial = zones_next_serial(zone);

	knot_zone_contents_t *new_contents = NULL;
	knot_zone_contents_t *old_contents = knot_zone_get_contents(zone);
	ret = knot_ns_process_update(knot_packet_query(resp), old_contents,
	                             &new_contents, chgsets, rcode, new_serial);
	if (ret != KNOT_EOK) {
		if (ret < 0) {
			log_zone_error("%s %s\n", msg, knot_strerror(ret));
		} else {
			log_zone_notice("%s No change to zone made.\n", msg);
			knot_response_set_rcode(resp, KNOT_RCODE_NOERROR);
			uint8_t *tmp_wire = NULL;
			ret = knot_packet_to_wire(resp, &tmp_wire, rsize);
			if (ret == KNOT_EOK) {
				memcpy(resp_wire, tmp_wire, *rsize);
				*rcode = KNOT_RCODE_NOERROR;
			}
		}

		knot_changesets_free(&chgsets);
		free(msg);
		return (ret < 0) ? ret : KNOT_EOK;
	}

	knot_changesets_t *sec_chs = NULL;
	knot_changeset_t *sec_ch = NULL;
	uint32_t expires_at = 0;

	conf_zone_t *zone_config = ((zonedata_t *)knot_zone_data(zone))->conf;
	assert(zone_config);
	if (zone_config->dnssec_enable) {
		sec_chs = knot_changesets_create();
		sec_ch = knot_changesets_create_changeset(sec_chs);
		if (sec_chs == NULL || sec_ch == NULL) {
			xfrin_rollback_update(zone->contents, &new_contents,
			                      chgsets->changes);
			knot_changesets_free(&chgsets);
			free(msg);
			return KNOT_ENOMEM;
		}
	}

	knot_zone_t *fake_zone = knot_zone_new_empty(zone->name);
	if (fake_zone == NULL) {
		log_zone_error("%s: Failed to apply changesets (%s)\n",
		               msg, knot_strerror(KNOT_ENOMEM));
		xfrin_rollback_update(zone->contents, &new_contents,
		                      chgsets->changes);
		knot_changesets_free(&chgsets);
		free(msg);
		return KNOT_ENOMEM;
	}
	// Apply changeset to zone created by DDNS processing
	fake_zone->contents = new_contents;
	fake_zone->data = zone->data;
	new_contents->zone = fake_zone;

	if (zone_config->dnssec_enable) {
		dbg_zones_verb("%s: Signing the UPDATE\n", msg);
		/*!
		 * Check if the UPDATE changed DNSKEYs. If yes, resign the whole
		 * zone, if not, sign only the changeset.
		 * Do the same if NSEC3PARAM changed.
		 */
		if (zones_dnskey_changed(old_contents, new_contents) ||
		    zones_nsec3param_changed(old_contents, new_contents)) {
			ret = knot_dnssec_zone_sign(fake_zone, sec_ch,
			                            KNOT_SOA_SERIAL_KEEP,
			                            &expires_at, new_serial);
		} else {
			// Sign the created changeset
			uint32_t used_lifetime = 0;
			uint32_t used_refresh = 0;

			knot_zone_contents_load_nsec3param(new_contents);
			ret = knot_dnssec_sign_changeset(fake_zone,
			                      knot_changesets_get_last(chgsets),
			                      sec_ch, KNOT_SOA_SERIAL_KEEP,
			                      &used_lifetime, &used_refresh,
			                      new_serial);

			expires_at = used_lifetime - used_refresh;
		}

		if (ret != KNOT_EOK) {
			log_zone_error("%s: Failed to sign incoming update (%s)"
			               "\n", msg, knot_strerror(ret));
			xfrin_rollback_update(zone->contents, &new_contents,
					      chgsets->changes);
			knot_changesets_free(&chgsets);
			knot_changesets_free(&sec_chs);
			free(msg);
			free(fake_zone);
			return ret;
		}

		dbg_zones_detail("%s: UPDATE signed (%zu changes)\n", msg,
		                 knot_changeset_size(sec_ch));
	}

	// Merge changesets
	journal_t *transaction = NULL;
	ret = zones_merge_and_store_changesets(zone, chgsets, sec_chs,
	                                       &transaction);
	if (ret != KNOT_EOK) {
		log_zone_error("%s: Failed to store changesets (%s)\n",
		               msg, knot_strerror(ret));
		xfrin_rollback_update(zone->contents, &new_contents,
		                      chgsets->changes);
		zones_free_merged_changesets(chgsets, sec_chs);
		free(msg);
		free(fake_zone);
		return ret;
	}

	bool new_signatures = !knot_changeset_is_empty(sec_ch);
	knot_zone_contents_t *dnssec_contents = NULL;
	// Apply DNSSEC changeset
	if (new_signatures) {
		// Set zone generation to old, else applying fails
		knot_zone_contents_set_gen_old(new_contents);
		ret = xfrin_apply_changesets(fake_zone, sec_chs,
		                             &dnssec_contents);
		free(fake_zone);
		if (ret != KNOT_EOK) {
			log_zone_error("%s: Failed to sign incoming update %s\n",
			               msg, knot_strerror(ret));
			zones_store_changesets_rollback(transaction);
			zones_free_merged_changesets(chgsets, sec_chs);
			return ret;
		}
		assert(dnssec_contents);

		// Plan zone resign if needed
		zonedata_t *zd = (zonedata_t *)zone->data;
		assert(zd && zd->dnssec_timer);
		ret = replan_zone_sign_after_ddns(zone, zd, expires_at);
		if (ret != KNOT_EOK) {
			log_zone_error("%s: Failed to replan zone sign %s\n",
			               msg, knot_strerror(ret));
			zones_store_changesets_rollback(transaction);
			zones_free_merged_changesets(chgsets, sec_chs);
			return ret;
		}
	} else {
<<<<<<< HEAD
		// Set NSEC3 nodes if no new signatures were created
		ret = knot_zone_contents_adjust_nsec3_pointers(new_contents);
		if (ret != KNOT_EOK) {
			zones_store_changesets_rollback(transaction);
			zones_free_merged_changesets(chgsets, sec_chs);
			xfrin_rollback_update(zone->contents, &new_contents,
			                      chgsets->changes);
			knot_changesets_free(&chgsets);
			free(msg);
			return KNOT_ENOMEM;
		}
=======
		free(fake_zone);
>>>>>>> 459517ce
	}

	#warning(Partial adjustment missing here!);
	dbg_zones_verb("%s: DNSSEC changes applied\n", msg);

	// Commit transaction.
	if (transaction) {
		ret = zones_store_changesets_commit(transaction);
		if (ret != KNOT_EOK) {
			log_zone_error("%s: Failed to commit stored "
			               "changesets: %s."
			               "\n", msg, knot_strerror(ret));
			xfrin_rollback_update(zone->contents, &new_contents,
			                      chgsets->changes);
			zones_free_merged_changesets(chgsets, sec_chs);
			free(msg);
			return ret;
		}
	}

	// Switch zone contents.
	knot_zone_retain(zone); /* Retain pointer for safe RCU unlock. */
	rcu_read_unlock();      /* Unlock for switch. */
	ret = xfrin_switch_zone(zone,
	                        dnssec_contents ? dnssec_contents : new_contents,
	                        XFR_TYPE_UPDATE);
	rcu_read_lock();        /* Relock */
	knot_zone_release(zone);/* Release held pointer. */
	if (ret != KNOT_EOK) {
		log_zone_error("%s Failed to replace current zone - %s\n",
		               msg, knot_strerror(ret));
		// Cleanup old and new contents
		xfrin_rollback_update(zone->contents, &new_contents,
		                      chgsets->changes);

		/* Free changesets, but not the data. */
		zones_free_merged_changesets(chgsets, sec_chs);
		return KNOT_ERROR;
	}

	// Cleanup.
	xfrin_cleanup_successful_update(chgsets->changes);
	if (sec_chs) {
		xfrin_cleanup_successful_update(sec_chs->changes);
	}
	if (new_signatures) {
		xfrin_zone_contents_free(&new_contents);
	}

	// Free changesets, but not the data.
	zones_free_merged_changesets(chgsets, sec_chs);
	assert(ret == KNOT_EOK);
	*rcode = KNOT_RCODE_NOERROR; /* Mark as successful. */
	if (new_signatures) {
		log_zone_info("%s Signed.\n", msg);
	}
	log_zone_info("%s Finished.\n", msg);

	free(msg);
	msg = NULL;

	/* Sync zonefile immediately if configured. */
	zonedata_t *zone_data = (zonedata_t *)zone->data;
	int sync_timeout = zone_data->conf->dbsync_timeout;
	if (sync_timeout == 0) {
		dbg_zones("%s: syncing zone immediately\n", __func__);
		zones_schedule_ixfr_sync(zone, 0);
	}

	// Prepare DDNS response.
	assert(*rcode == KNOT_RCODE_NOERROR);
	dbg_zones_verb("Preparing NOERROR UPDATE response RCODE=%u "
		       "pkt=%p resp_wire=%p\n", *rcode, resp, resp_wire);
	knot_response_set_rcode(resp, KNOT_RCODE_NOERROR);
	uint8_t *tmp_wire = NULL;
	ret = knot_packet_to_wire(resp, &tmp_wire, rsize);
	if (ret != KNOT_EOK) {
		dbg_zones("DDNS failed to write pkt to wire (%s). Size %zu\n",
			  knot_strerror(ret), *rsize);
		*rcode = KNOT_RCODE_SERVFAIL;
		return ret;
	} else {
		/*!
		 * This is strange, but the knot_packet_to_wire() can't write
		 * to already existing buffer. TODO: fix API
		 */
		memcpy(resp_wire, tmp_wire, *rsize);
	}

	dbg_zones("DDNS reply rsize = %zu\n", *rsize);
	return ret;
}

/*----------------------------------------------------------------------------*/
/* API functions                                                              */
/*----------------------------------------------------------------------------*/

int zones_zonefile_sync(knot_zone_t *zone, journal_t *journal)
{
	if (!zone) {
		return KNOT_EINVAL;
	}
	if (!zone->data) {
		return KNOT_EINVAL;
	}
	if (journal == NULL) {
		return KNOT_EINVAL;
	}

	/* Fetch zone data. */
	int ret = KNOT_EOK;
	zonedata_t *zd = (zonedata_t *)zone->data;

	/* Lock zone data. */
	pthread_mutex_lock(&zd->lock);

	/* Lock RCU for zone contents. */
	rcu_read_lock();

	knot_zone_contents_t *contents = knot_zone_get_contents(zone);
	if (!contents) {
		rcu_read_unlock();
		pthread_mutex_unlock(&zd->lock);
		return KNOT_EINVAL;
	}

	/* Latest zone serial. */
	const knot_rrset_t *soa_rrs = 0;
	soa_rrs = knot_node_rrset(knot_zone_contents_apex(contents),
	                            KNOT_RRTYPE_SOA);
	assert(soa_rrs != NULL);

	int64_t serial_ret = knot_rdata_soa_serial(soa_rrs);
	if (serial_ret < 0) {
		rcu_read_unlock();
		pthread_mutex_unlock(&zd->lock);
		return KNOT_EINVAL;
	}
	uint32_t serial_to = (uint32_t)serial_ret;

	/* Check for difference against zonefile serial. */
	if (zd->zonefile_serial != serial_to) {

		/* Save zone to zonefile. */
		dbg_zones("zones: syncing '%s' differences to '%s' "
		          "(SOA serial %u)\n",
		          zd->conf->name, zd->conf->file, serial_to);
		ret = zones_dump_zone_text(contents, zd->conf->file);
		if (ret != KNOT_EOK) {
			log_zone_warning("Failed to apply differences "
			                 "'%s' to '%s (%s)'\n",
			                 zd->conf->name, zd->conf->file,
			                 knot_strerror(ret));
			rcu_read_unlock();
			pthread_mutex_unlock(&zd->lock);
			return ret;
		}

		/* Update zone version. */
		struct stat st;
		if (stat(zd->conf->file, &st) < 0) {
			log_zone_warning("Failed to apply differences "
			                 "'%s' to '%s (%s)'\n",
			                 zd->conf->name, zd->conf->file,
			                 knot_strerror(KNOT_EACCES));
			rcu_read_unlock();
			pthread_mutex_unlock(&zd->lock);
			return KNOT_ERROR;
		} else {
			knot_zone_set_version(zone, st.st_mtime);
		}

		/* Update journal entries. */
		dbg_zones_verb("zones: unmarking all dirty nodes "
		               "in '%s' journal\n",
		               zd->conf->name);
		journal_walk(journal, zones_ixfrdb_sync_apply);

		/* Update zone file serial. */
		dbg_zones("zones: new '%s' zonefile serial is %u\n",
		          zd->conf->name, serial_to);
		zd->zonefile_serial = serial_to;
	} else {
		dbg_zones("zones: '%s' zonefile is in sync "
		          "with differences\n", zd->conf->name);
		ret = KNOT_ERANGE;
	}

	/* Unlock RCU. */
	rcu_read_unlock();

	/* Unlock zone data. */
	pthread_mutex_unlock(&zd->lock);

	return ret;
}

/*----------------------------------------------------------------------------*/

int zones_query_check_zone(const knot_zone_t *zone, uint8_t q_opcode,
                           const sockaddr_t *addr, knot_tsig_key_t **tsig_key,
                           knot_rcode_t *rcode)
{
	if (addr == NULL || tsig_key == NULL || rcode == NULL) {
		dbg_zones_verb("Wrong arguments.\n");

		if (rcode != NULL) {
			*rcode = KNOT_RCODE_SERVFAIL;
		}
		return KNOT_EINVAL;
	}

	/* Check zone data. */
	const zonedata_t *zd = (const zonedata_t *)knot_zone_data(zone);
	if (zd == NULL) {
		dbg_zones("zones: invalid zone data for zone %p\n", zone);
		*rcode = KNOT_RCODE_SERVFAIL;
		return KNOT_ERROR;
	}

	/* Check ACL (xfr-out for xfers, update-in for DDNS) */
	acl_t *acl_used = zd->xfr_out;
	if (q_opcode == KNOT_OPCODE_UPDATE) {
		acl_used = zd->update_in;
	}
	acl_match_t *match = NULL;
	if ((match = acl_find(acl_used, addr)) == NULL) {
		*rcode = KNOT_RCODE_REFUSED;
		return KNOT_EACCES;
	} else {
		dbg_zones("zones: authorized query or request for "
		          "'%s %s'. match=%p\n", zd->conf->name,
		          q_opcode == KNOT_OPCODE_UPDATE ? "UPDATE":"XFR/OUT",
			  match);
		if (match->val) {
			/* Save configured TSIG key for comparison. */
			*tsig_key = ((conf_iface_t*)(match->val))->key;
		}
	}
	return KNOT_EOK;
}

/*----------------------------------------------------------------------------*/

int zones_xfr_check_zone(knot_ns_xfr_t *xfr, knot_rcode_t *rcode)
{
	if (xfr == NULL || rcode == NULL) {
		return KNOT_EINVAL;
	}

	/* Check if the zone is found. */
	if (xfr->zone == NULL) {
		*rcode = KNOT_RCODE_REFUSED;
		return KNOT_EACCES;
	}

	/* Check zone contents. */
	if (knot_zone_contents(xfr->zone) == NULL) {
		dbg_zones("zones: invalid zone contents for zone %p\n",
		          xfr->zone);
		*rcode = KNOT_RCODE_SERVFAIL;
		return KNOT_EEXPIRED;
	}

	return zones_query_check_zone(xfr->zone, KNOT_OPCODE_QUERY,
	                              &xfr->addr, &xfr->tsig_key,
	                              rcode);
}

/*----------------------------------------------------------------------------*/
/*! \todo This function is here only because TSIG key is associated with the
 *        zone via zonedata. If it was in the zone structure (which would be
 *        IMHO ok, this whole function could be moved to nameserver.c.
 */
int zones_normal_query_answer(knot_nameserver_t *nameserver,
                              knot_packet_t *query, const sockaddr_t *addr,
                              uint8_t *resp_wire, size_t *rsize,
                              knot_ns_transport_t transport)
{
	rcu_read_lock();

	knot_rcode_t rcode = 0;
	knot_packet_t *resp = NULL;
	const knot_zone_t *zone = NULL;
	const uint16_t qclass = knot_packet_qclass(query);

	dbg_zones_verb("Preparing response structure.\n");
	int ret = knot_ns_prep_normal_response(nameserver, query, &resp, &zone,
	                                       (transport == NS_TRANSPORT_TCP)
	                                       ? *rsize : 0);

	switch (ret) {
	case KNOT_EOK:
		rcode = KNOT_RCODE_NOERROR;
		break;
	case KNOT_EMALF:
		// no TSIG signing in this case
		rcode = KNOT_RCODE_FORMERR;
		break;
	default:
		// no TSIG signing in this case
		rcode = KNOT_RCODE_SERVFAIL;
		break;
	}

	if (rcode == KNOT_RCODE_NOERROR) {
		switch (qclass) {
		case KNOT_CLASS_IN:
		case KNOT_CLASS_CH:
		case KNOT_CLASS_ANY:
			break;
		default:
			rcode = KNOT_RCODE_REFUSED;
		}
	}

	if (rcode != KNOT_RCODE_NOERROR) {
		dbg_zones_verb("Failed preparing response structure: %s.\n",
		               knot_strerror(rcode));
		if (resp == NULL) {
			knot_ns_error_response_from_query(nameserver, query,
			                                  rcode, resp_wire,
			                                  rsize);
			rcu_read_unlock();
			return KNOT_EOK;
		}
		knot_ns_error_response_full(nameserver, resp, rcode, resp_wire,
		                            rsize);
	} else {
		/*
		 * Now we have zone. Verify TSIG if it is in the packet.
		 */
		assert(resp != NULL);
		assert(rcode == KNOT_RCODE_NOERROR);
		uint16_t tsig_rcode = 0;
		knot_tsig_key_t *tsig_key_zone = NULL;
		uint64_t tsig_prev_time_signed = 0;
		/*! \todo Verify, as it was uninitialized! */

		size_t answer_size = *rsize;
		int ret = KNOT_EOK;

		const knot_rrset_t *tsig = knot_packet_tsig(query);
		if (tsig != NULL) {
			dbg_zones_verb("Checking TSIG in query.\n");
			if (zone == NULL) {
				// treat as BADKEY error
				/*! \todo Is this OK?? */
				rcode = KNOT_RCODE_NOTAUTH;
				tsig_rcode = KNOT_RCODE_BADKEY;
				ret = KNOT_TSIG_EBADKEY;
			} else {
				ret = zones_check_tsig_query(zone, query, addr,
				      &rcode, &tsig_rcode, &tsig_key_zone,
				      &tsig_prev_time_signed);
			}
		}

		if (ret == KNOT_EOK) {
			dbg_zones_verb("TSIG check successful. Answering "
			               "query.\n");
			assert(tsig_rcode == 0);

			// reserve place for the TSIG
			if (tsig_key_zone != NULL) {
				size_t tsig_max_size =
				         tsig_wire_maxsize(tsig_key_zone);
				knot_packet_set_tsig_size(resp, tsig_max_size);
			}

			// handle IXFR queries
			if (knot_packet_qtype(query) == KNOT_RRTYPE_IXFR) {
				assert(transport == NS_TRANSPORT_UDP);
				ret = knot_ns_answer_ixfr_udp(nameserver, zone,
				                              resp, resp_wire,
				                              &answer_size);
			} else {
				if (qclass == KNOT_CLASS_CH) {
					ret = knot_ns_answer_chaos(nameserver,
					      resp, resp_wire, &answer_size);
				} else {
					ret = knot_ns_answer_normal(nameserver,
					      zone, resp, resp_wire, &answer_size,
					      transport == NS_TRANSPORT_UDP);
				}

				/* Copy wildcard markers. */
				if (resp->flags & KNOT_PF_WILDCARD)
					query->flags |= KNOT_PF_WILDCARD;
			}

			dbg_zones_detail("rsize = %zu\n", *rsize);
			dbg_zones_detail("answer_size = %zu\n", answer_size);

			assert(ret == KNOT_EOK);

			// sign the message
			if (tsig_key_zone != NULL) {
				dbg_zones_verb("Signing message with TSIG.\n");
				// TODO check
				//*rsize = answer_size;

				const knot_rrset_t *tsig =
				      knot_packet_tsig(knot_packet_query(resp));

				size_t digest_max_size =
				                knot_tsig_digest_length(
				                      tsig_key_zone->algorithm);
				uint8_t *digest = (uint8_t *)malloc(
				                        digest_max_size);
				if (digest == NULL) {
					knot_packet_free(&resp);
					rcu_read_unlock();
					return KNOT_ENOMEM;
				}
				size_t digest_size = digest_max_size;

				ret = knot_tsig_sign(resp_wire, &answer_size,
				               *rsize, tsig_rdata_mac(tsig),
				               tsig_rdata_mac_length(tsig),
				               digest, &digest_size,
				               tsig_key_zone, tsig_rcode,
				               tsig_prev_time_signed);

				free(digest);

				dbg_zones_detail("answer_size = %zu\n",
				                 answer_size);

				if (ret != KNOT_EOK) {
					dbg_zones_verb("Failed to sign message:"
					            "%s\n", knot_strerror(ret));
					rcode = KNOT_RCODE_SERVFAIL;
				} else {
					*rsize = answer_size;
				}
			} else {
				*rsize = answer_size;
			}
		} else {
			dbg_zones_verb("Failed TSIG check: %s, TSIG err: %u.\n",
			               knot_strerror(ret), tsig_rcode);

			if (tsig_rcode != 0) {
				dbg_zones_verb("Sending TSIG error.\n");
				// first, convert the response to wire format
				answer_size = *rsize;
				knot_response_set_rcode(resp, rcode);

				ret = ns_response_to_wire(resp, resp_wire,
				                          &answer_size);

				dbg_zones_detail("Packet to wire returned %d\n",
				                 ret);

				// then add the TSIG to the wire format
				if (ret == KNOT_EOK &&
				    tsig_rcode != KNOT_RCODE_BADTIME) {
					dbg_zones_verb("Adding TSIG.\n");
					ret = knot_tsig_add(resp_wire,
					                    &answer_size,
					                    *rsize, tsig_rcode,
					                     knot_packet_tsig(
					                            query));

					*rsize = answer_size;

				} else if (tsig_rcode
				           == KNOT_RCODE_BADTIME) {
					dbg_zones_verb("Signing error resp.\n");
					//*rsize = answer_size;

					const knot_rrset_t *tsig =
					      knot_packet_tsig(
					          knot_packet_query(resp));

					size_t digest_max_size =
					           knot_tsig_digest_length(
					              tsig_key_zone->algorithm);
					uint8_t *digest = (uint8_t *)malloc(
					                       digest_max_size);
					if (digest == NULL) {
						knot_packet_free(&resp);
						rcu_read_unlock();
						return KNOT_ENOMEM;
					}
					size_t digest_size = digest_max_size;

					ret = knot_tsig_sign(resp_wire,
					    &answer_size, *rsize,
					    tsig_rdata_mac(tsig),
					    tsig_rdata_mac_length(tsig),
					    digest, &digest_size, tsig_key_zone,
					    tsig_rcode, tsig_prev_time_signed);

					// no need to keep the digest
					free(digest);

					*rsize = answer_size;
				} else {
					dbg_zones_verb("Failed.\n");
					rcode = KNOT_RCODE_SERVFAIL;
				}
			}
			// in other case the RCODE is set and ret != KNOT_EOK
			// and a normal error is returned below
		}

		if (ret != KNOT_EOK) {
			knot_ns_error_response_full(nameserver, resp,
			                            rcode, resp_wire,
			                            rsize);
		}
	}

	knot_packet_free(&resp);
	rcu_read_unlock();

	return KNOT_EOK;
}

/*----------------------------------------------------------------------------*/

int zones_process_update(knot_nameserver_t *nameserver,
                         knot_packet_t *query, const sockaddr_t *addr,
                         uint8_t *resp_wire, size_t *rsize,
                         int fd, knot_ns_transport_t transport)
{
	rcu_read_lock();

	knot_packet_t *resp = NULL;
	knot_zone_t *zone = NULL;
	knot_rcode_t rcode = KNOT_RCODE_NOERROR;
	size_t rsize_max = *rsize;
	knot_tsig_key_t *tsig_key_zone = NULL;
	uint16_t tsig_rcode = 0;
	uint64_t tsig_prev_time_signed = 0;
	const knot_rrset_t *tsig_rr = NULL;

	// Parse rest of the query, prepare response, find zone
	int ret = knot_ns_prep_update_response(nameserver, query, &resp, &zone,
	                                       (transport == NS_TRANSPORT_TCP)
	                                       ? *rsize : 0);
	dbg_zones_verb("Preparing response structure = %s\n", knot_strerror(ret));
	switch (ret) {
	case KNOT_EOK: break;
	case KNOT_EMALF: /* No TSIG signing in this case. */
		rcode = KNOT_RCODE_FORMERR;
		break;
	default:
		rcode = KNOT_RCODE_SERVFAIL;
		break;
	}

	/* Check if zone is valid. */
	const knot_zone_contents_t *contents = knot_zone_contents(zone);
	if (zone && (knot_zone_flags(zone) & KNOT_ZONE_DISCARDED)) {
		rcode = KNOT_RCODE_SERVFAIL; /* It's ok, temporarily. */
		tsig_rcode = KNOT_RCODE_BADKEY;
		ret = KNOT_ENOZONE;
	} else if (!zone || !contents) {     /* Treat as BADKEY. */
		rcode = KNOT_RCODE_NOTAUTH;
		tsig_rcode = KNOT_RCODE_BADKEY;
		ret = KNOT_TSIG_EBADKEY;
		dbg_zones_verb("No zone or empty, refusing UPDATE.\n");
	}

	/* Verify TSIG if it is in the packet. */
	tsig_rr = knot_packet_tsig(query);
	if (ret == KNOT_EOK) { /* Have valid zone to check ACLs against. */
		dbg_zones_verb("Checking TSIG in query.\n");
		ret = zones_check_tsig_query(zone, query, addr,
					     &rcode, &tsig_rcode,
					     &tsig_key_zone,
					     &tsig_prev_time_signed);
	}

	zonedata_t *zd = zone ? (zonedata_t *)knot_zone_data(zone) : NULL;
	/* Allow pass-through of an unknown TSIG in DDNS forwarding (must have zone). */
	if (zone && (ret == KNOT_EOK || (ret == KNOT_TSIG_EBADKEY && !tsig_key_zone))) {
		/* Transaction is authenticated (or unprotected)
		 * and zone has primary master set,
		 * proceed to forward the query to the next hop.
		 */
		if (zd->xfr_in.has_master) {
			ret = zones_update_forward(fd, transport, zone, addr,
			                           query, *rsize);
			*rsize = 0; /* Do not send reply immediately. */
			knot_packet_free(&resp);
			rcu_read_unlock();
			return ret;
		}
	}
	
	/*
	 * Check if UPDATE not running already.
	 */
	bool busy = false;
	if (zone) {
		if (pthread_mutex_trylock(&zd->ddns_lock) != 0) {
			busy = true;
			rcode = KNOT_RCODE_SERVFAIL;
			ret = KNOT_EBUSY;
			char *zname = knot_dname_to_str(zone->name);
			log_zone_error("Failed to process UPDATE for "
			               "zone %s: Another UPDATE in progress.\n",
			               zname);
			free(zname);
		}
	}

	/*
	 * DDNS Zone Section check (RFC2136, Section 3.1).
	 */
	if (ret == KNOT_EOK) {
		ret = knot_ddns_check_zone(contents, query, &rcode);
		dbg_zones_verb("Checking zone = %s\n", knot_strerror(ret));
	}

	/*
	 * DDNS Prerequisities Section processing (RFC2136, Section 3.2).
	 *
	 * \note Permissions section means probably policies and fine grained
	 *       access control, not transaction security.
	 */
	knot_ddns_prereq_t *prereqs = NULL;
	if (ret == KNOT_EOK) {
		ret = knot_ddns_process_prereqs(query, &prereqs, &rcode);
		dbg_zones_verb("Processing prereq = %s\n", knot_strerror(ret));
	}
	if (ret == KNOT_EOK) {
		assert(prereqs != NULL);
		ret = knot_ddns_check_prereqs(contents, &prereqs, &rcode);
		dbg_zones_verb("Checking prereq = %s\n", knot_strerror(ret));
		knot_ddns_prereqs_free(&prereqs);
	}

	/*
	 * Process query.
	 */
	if (ret == KNOT_EOK) {
		/*! \note This function expects RCU locked. */
		ret = zones_process_update_auth(zone, resp, resp_wire, rsize,
		                                &rcode, addr, tsig_key_zone);
		dbg_zones_verb("Auth, update_proc = %s\n", knot_strerror(ret));
	}

	/* Create error query if processing failed. */
	if (ret != KNOT_EOK) {
		ret = knot_ns_error_response_from_query(nameserver,
		                                        query, rcode,
		                                        resp_wire, rsize);
	}

	/* No response, no signing required or FORMERR. */
	if (*rsize == 0 || !tsig_rr || rcode == KNOT_RCODE_FORMERR) {
		knot_packet_free(&resp);
		rcu_read_unlock();
		if (!busy && zone) {
			pthread_mutex_unlock(&zd->ddns_lock);
		}
		return ret;
	}

	/* Just add TSIG RR on most errors. */
	if (tsig_rcode != 0 && tsig_rcode != KNOT_RCODE_BADTIME) {
		ret = knot_tsig_add(resp_wire, rsize, rsize_max,
		                    tsig_rcode, tsig_rr);
		dbg_zones_verb("Adding TSIG = %s\n", knot_strerror(ret));
	} else if (tsig_key_zone) {
		dbg_zones_verb("Signing message with TSIG.\n");
		size_t digest_len = knot_tsig_digest_length(tsig_key_zone->algorithm);
		uint8_t *digest = (uint8_t *)malloc(digest_len);
		if (digest == NULL) {
			knot_packet_free(&resp);
			rcu_read_unlock();
			if (!busy && zone) {
				pthread_mutex_unlock(&zd->ddns_lock);
			}
			return KNOT_ENOMEM;
		}
		ret = knot_tsig_sign(resp_wire,
				     rsize, rsize_max,
				     tsig_rdata_mac(tsig_rr),
				     tsig_rdata_mac_length(tsig_rr),
				     digest, &digest_len, tsig_key_zone,
				     tsig_rcode, tsig_prev_time_signed);
		free(digest);
	}

	knot_packet_free(&resp);
	rcu_read_unlock();
	if (!busy && zone) {
		pthread_mutex_unlock(&zd->ddns_lock);
	}

	return ret;
}

/*----------------------------------------------------------------------------*/

int zones_process_response(knot_nameserver_t *nameserver,
                           int exp_msgid,
                           sockaddr_t *from,
                           knot_packet_t *packet, uint8_t *response_wire,
                           size_t *rsize)
{
	if (!packet || !rsize || nameserver == NULL || from == NULL ||
	    response_wire == NULL) {
		return KNOT_EINVAL;
	}

	/* Declare no response. */
	*rsize = 0;

	/* Handle SOA query response, cancel EXPIRE timer
	 * and start AXFR transfer if needed.
	 * Reset REFRESH timer on finish.
	 */
	if (knot_packet_qtype(packet) == KNOT_RRTYPE_SOA) {

		if (knot_packet_rcode(packet) != KNOT_RCODE_NOERROR) {
			/*! \todo Handle error response. */
			return KNOT_ERROR;
		}

		/* Find matching zone and ID. */
		rcu_read_lock();
		const knot_dname_t *zone_name = knot_packet_qname(packet);
		/*! \todo Change the access to the zone db. */
		knot_zone_t *zone = knot_zonedb_find_zone(
		                        nameserver->zone_db,
		                        zone_name);

		/* Get zone contents. */
		const knot_zone_contents_t *contents =
				knot_zone_contents(zone);

		if (!zone || !knot_zone_data(zone) || !contents) {
			rcu_read_unlock();
			return KNOT_EINVAL;
		}

		/* Match ID against awaited. */
		zonedata_t *zd = (zonedata_t *)knot_zone_data(zone);
		uint16_t pkt_id = knot_packet_id(packet);
		if ((int)pkt_id != exp_msgid) {
			rcu_read_unlock();
			return KNOT_ERROR;
		}

		/* Check SOA SERIAL. */
		int ret = xfrin_transfer_needed(contents, packet);
		dbg_zones_verb("xfrin_transfer_needed() returned %s\n",
		               knot_strerror(ret));
		if (ret < 0) {
			/* RETRY/EXPIRE timers running, do not interfere. */
			rcu_read_unlock();
			return KNOT_ERROR;
		}

		/* No updates available. */
		if (ret == 0) {
			zones_schedule_refresh(zone, REFRESH_DEFAULT);
			rcu_read_unlock();
			return KNOT_EUPTODATE;
		}

		assert(ret > 0);

		/* Check zone transfer state. */
		pthread_mutex_lock(&zd->lock);
		if (zd->xfr_in.state == XFR_PENDING) {
			pthread_mutex_unlock(&zd->lock);
			rcu_read_unlock();
			return KNOT_EOK; /* Already pending. */
		} else {
			zd->xfr_in.state = XFR_PENDING;
		}

		/* Prepare XFR client transfer. */
		server_t *srv = (server_t *)knot_ns_get_data(nameserver);
		int rqtype = zones_transfer_to_use(zd);
		knot_ns_xfr_t *rq = xfr_task_create(zone, rqtype, XFR_FLAG_TCP);
		if (!rq) {
			pthread_mutex_unlock(&zd->lock);
			rcu_read_unlock();
			return KNOT_ENOMEM;
		}
		xfr_task_setaddr(rq, &zd->xfr_in.master, &zd->xfr_in.via);
		if (zd->xfr_in.tsig_key.name) {
			rq->tsig_key = &zd->xfr_in.tsig_key;
		}

		rcu_read_unlock();
		ret = xfr_enqueue(srv->xfr, rq);
		if (ret != KNOT_EOK) {
			xfr_task_free(rq);
			zd->xfr_in.state = XFR_SCHED; /* Revert state */
		}
		pthread_mutex_unlock(&zd->lock);
	}

	return KNOT_EOK;
}

/*----------------------------------------------------------------------------*/

knot_ns_xfr_type_t zones_transfer_to_use(zonedata_t *data)
{
	if (data == NULL || data->ixfr_db == NULL) {
		return XFR_TYPE_AIN;
	}

	return XFR_TYPE_IIN;
}

/*----------------------------------------------------------------------------*/

static int zones_open_free_filename(const char *old_name, char **new_name)
{
	/* find zone name not present on the disk */
	size_t name_size = strlen(old_name);
	*new_name = malloc(name_size + 7 + 1);
	if (*new_name == NULL) {
		return -1;
	}
	memcpy(*new_name, old_name, name_size + 1);
	strncat(*new_name, ".XXXXXX", 7);
	dbg_zones_verb("zones: creating temporary zone file\n");
	mode_t old_mode = umask(077);
	int fd = mkstemp(*new_name);
	UNUSED(umask(old_mode));
	if (fd < 0) {
		dbg_zones_verb("zones: couldn't create temporary zone file\n");
		free(*new_name);
		*new_name = NULL;
	}

	return fd;
}

/*----------------------------------------------------------------------------*/

static int zones_dump_zone_text(knot_zone_contents_t *zone, const char *fname)
{
	assert(zone != NULL && fname != NULL);

	char *new_fname = NULL;
	int fd = zones_open_free_filename(fname, &new_fname);
	if (fd < 0) {
		return KNOT_EWRITABLE;
	}

	FILE *f = fdopen(fd, "w");
	if (f == NULL) {
		log_zone_warning("Failed to open file descriptor for text zone.\n");
		unlink(new_fname);
		free(new_fname);
		return KNOT_ERROR;
	}

	if (zone_dump_text(zone, f) != KNOT_EOK) {
		log_zone_warning("Failed to save the transferred zone to '%s'.\n",
		                 new_fname);
		fclose(f);
		unlink(new_fname);
		free(new_fname);
		return KNOT_ERROR;
	}

	/* Set zone file rights to 0640. */
	fchmod(fd, S_IRUSR|S_IWUSR|S_IRGRP|S_IWGRP);

	/* Swap temporary zonefile and new zonefile. */
	fclose(f);

	int ret = rename(new_fname, fname);
	if (ret < 0 && ret != EEXIST) {
		log_zone_warning("Failed to replace old zone file '%s'' with a "
		                 "new zone file '%s'.\n", fname, new_fname);
		unlink(new_fname);
		free(new_fname);
		return KNOT_ERROR;
	}

	free(new_fname);
	return KNOT_EOK;
}

/*----------------------------------------------------------------------------*/

int zones_save_zone(const knot_ns_xfr_t *xfr)
{
	/* Zone is already referenced, no need for RCU locking. */

	if (xfr == NULL || xfr->new_contents == NULL || xfr->zone == NULL) {
		return KNOT_EINVAL;
	}

	dbg_xfr("xfr: %s Saving new zone file.\n", xfr->msg);

	rcu_read_lock();

	zonedata_t *zd = (zonedata_t *)knot_zone_data(xfr->zone);
	knot_zone_contents_t *new_zone = xfr->new_contents;

	const char *zonefile = zd->conf->file;

	/* Check if the new zone apex dname matches zone name. */
	knot_dname_t *cur_name = knot_dname_from_str(zd->conf->name);
	const knot_dname_t *new_name = NULL;
	new_name = knot_node_owner(knot_zone_contents_apex(new_zone));
	int r = knot_dname_cmp(cur_name, new_name);
	knot_dname_free(&cur_name);
	if (r != 0) {
		rcu_read_unlock();
		return KNOT_EINVAL;
	}

	assert(zonefile != NULL);

	/* dump the zone into text zone file */
	int ret = zones_dump_zone_text(new_zone, zonefile);
	rcu_read_unlock();
	return ret;
}

/*----------------------------------------------------------------------------*/

int zones_ns_conf_hook(const struct conf_t *conf, void *data)
{
	knot_nameserver_t *ns = (knot_nameserver_t *)data;
	dbg_zones_verb("zones: reconfiguring name server.\n");

	/* Server identification, RFC 4892. */
	ns->identity = conf->identity;
	ns->version = conf->version;

	/* New OPT RR: keep the old pointer and free it after RCU sync. */
	knot_opt_rr_t *opt_rr = knot_edns_new();
	if (opt_rr == NULL) {
		log_server_error("Couldn't create OPT RR, please restart.\n");
	} else {
		knot_edns_set_version(opt_rr, EDNS_VERSION);
		knot_edns_set_payload(opt_rr, conf->max_udp_payload);
		if (conf->nsid_len > 0) {
			knot_edns_add_option(opt_rr, EDNS_OPTION_NSID,
			                     conf->nsid_len,
			                     (const uint8_t *)conf->nsid);
		}
	}

	knot_opt_rr_t *opt_rr_old = ns->opt_rr;
	ns->opt_rr = opt_rr;

	knot_zonedb_t *old_db = NULL;
	int ret = zones_update_db_from_config(conf, ns, &old_db);
	if (ret != KNOT_EOK) {
		return ret;
	}

	synchronize_rcu();

	knot_edns_free(&opt_rr_old);

	dbg_zones_verb("zones: nameserver's zone db: %p, old db: %p\n",
	               ns->zone_db, old_db);

	/* Delete all deprecated zones and delete the old database. */
	knot_zonedb_deep_free(&old_db);

	/* Update events scheduled for zone. */
	knot_zone_t *zone = NULL;
	const knot_zone_t **zones = knot_zonedb_zones(ns->zone_db);

	/* REFRESH zones. */
	for (unsigned i = 0; i < knot_zonedb_zone_count(ns->zone_db); ++i) {
		zone = (knot_zone_t *)zones[i];
		zones_schedule_refresh(zone, 0); /* Now. */
		zones_schedule_notify(zone);
	}

	return KNOT_EOK;
}

/*----------------------------------------------------------------------------*/
/* Counting size of changeset in serialized form.                             */
/*----------------------------------------------------------------------------*/

int zones_changeset_binary_size(const knot_changeset_t *chgset, size_t *size)
{
	if (chgset == NULL || size == NULL) {
		return KNOT_EINVAL;
	}

	size_t soa_from_size = rrset_binary_size(chgset->soa_from);
	size_t soa_to_size = rrset_binary_size(chgset->soa_to);

	size_t remove_size = 0;
	knot_rr_ln_t *rr_node = NULL;
	WALK_LIST(rr_node, chgset->remove) {
		knot_rrset_t *rrset = rr_node->rr;
		remove_size += rrset_binary_size(rrset);
	}

	size_t add_size = 0;
	WALK_LIST(rr_node, chgset->add) {
		knot_rrset_t *rrset = rr_node->rr;
		add_size += rrset_binary_size(rrset);
	}

	/*! \todo How is the changeset serialized? Any other parts? */
	*size = soa_from_size + soa_to_size + remove_size + add_size;
	/* + Changeset flags. */
	*size += sizeof(uint32_t);

	return KNOT_EOK;
}

/*----------------------------------------------------------------------------*/
/* Changeset serialization and storing (new)                                  */
/*----------------------------------------------------------------------------*/

static int zones_rrset_write_to_mem(const knot_rrset_t *rr, char **entry,
                                    size_t *remaining) {
	size_t written = 0;
	int ret = rrset_serialize(rr, *((uint8_t **)entry),
	                          &written);
	if (ret == KNOT_EOK) {
		assert(written <= *remaining);
		*remaining -= written;
		*entry += written;
	}

	return ret;
}

static int zones_serialize_and_store_chgset(const knot_changeset_t *chs,
                                            char *entry, size_t max_size)
{
	/* Write changeset flags. */
	memcpy(entry, (char*)&chs->flags, sizeof(uint32_t));
	entry += sizeof(uint32_t);
	max_size -= sizeof(uint32_t);

	/* Serialize SOA 'from'. */
	int ret = zones_rrset_write_to_mem(chs->soa_from, &entry, &max_size);
	if (ret != KNOT_EOK) {
		dbg_zones("%s:%d ret = %s\n", __func__, __LINE__, knot_strerror(ret));
		return KNOT_ERROR;  /*! \todo Other code? */
	}

	/* Serialize RRSets from the 'remove' section. */
	knot_rr_ln_t *rr_node = NULL;
	WALK_LIST(rr_node, chs->remove) {
		knot_rrset_t *rrset = rr_node->rr;
		ret = zones_rrset_write_to_mem(rrset, &entry, &max_size);
		if (ret != KNOT_EOK) {
			dbg_zones("%s:%d ret = %s\n", __func__, __LINE__, knot_strerror(ret));
			return KNOT_ERROR;  /*! \todo Other code? */
		}
	}

	/* Serialize SOA 'to'. */
	ret = zones_rrset_write_to_mem(chs->soa_to, &entry, &max_size);
	if (ret != KNOT_EOK) {
		dbg_zones("%s:%d ret = %s\n", __func__, __LINE__, knot_strerror(ret));
		return KNOT_ERROR;  /*! \todo Other code? */
	}

	/* Serialize RRSets from the 'add' section. */
	WALK_LIST(rr_node, chs->add) {
		knot_rrset_t *rrset = rr_node->rr;
		ret = zones_rrset_write_to_mem(rrset, &entry, &max_size);
		if (ret != KNOT_EOK) {
			dbg_zones("%s:%d ret = %s\n", __func__, __LINE__, knot_strerror(ret));
			return KNOT_ERROR;  /*! \todo Other code? */
		}

	}


	return KNOT_EOK;
}

/*----------------------------------------------------------------------------*/

static int zones_store_changeset(const knot_changeset_t *chs, journal_t *j,
                                 knot_zone_t *zone, zonedata_t *zd)
{
	assert(chs != NULL);
	assert(j != NULL);

	dbg_xfr("Saving changeset from %u to %u.\n",
	        chs->serial_from, chs->serial_to);

	uint64_t k = ixfrdb_key_make(chs->serial_from, chs->serial_to);

	/* Count the size of the entire changeset in serialized form. */
	size_t entry_size = 0;

	int ret = zones_changeset_binary_size(chs, &entry_size);
	assert(ret == KNOT_EOK);

	dbg_xfr_verb("Size in serialized form: %zu\n", entry_size);

	/* Reserve space for the journal entry. */
	char *journal_entry = NULL;
	ret = journal_map(j, k, &journal_entry, entry_size);
	if (ret != KNOT_EOK) {
		dbg_xfr("Failed to map space for journal entry: %s.\n",
		        knot_strerror(ret));
		return ret;
	}

	assert(journal_entry != NULL);

	/* Serialize changeset, saving it bit by bit. */
	ret = zones_serialize_and_store_chgset(chs, journal_entry, entry_size);
	/* Unmap the journal entry.
	 * If successfuly written changeset to journal, validate the entry. */
	int unmap_ret = journal_unmap(j, k, journal_entry, ret == KNOT_EOK);
	if (ret == KNOT_EOK && unmap_ret != KNOT_EOK) {
		ret = unmap_ret; /* Propagate the result. */
	}

	return ret;
}

/*----------------------------------------------------------------------------*/

journal_t *zones_store_changesets_begin(knot_zone_t *zone)
{
	if (zone == NULL) {
		return NULL;
	}

	/* Fetch zone-specific data. */
	zonedata_t *zd = (zonedata_t *)zone->data;
	if (!zd->ixfr_db) {
		return NULL;
	}

	/* Begin transaction, will be released on commit/rollback. */
	int ret = journal_retain(zd->ixfr_db);
	if (ret != KNOT_EOK) {
		return NULL;
	}

	if (journal_trans_begin(zd->ixfr_db) != KNOT_EOK) {
		journal_release(zd->ixfr_db);
		return NULL;
	}

	return zd->ixfr_db;
}

/*----------------------------------------------------------------------------*/

int zones_store_changesets_commit(journal_t *j)
{
	if (j == NULL) {
		return KNOT_EINVAL;
	}

	int ret = journal_trans_commit(j);
	journal_release(j);
	return ret;
}

/*----------------------------------------------------------------------------*/

int zones_store_changesets_rollback(journal_t *j)
{
	if (j == NULL) {
		return KNOT_EINVAL;
	}

	int ret = journal_trans_rollback(j);
	journal_release(j);
	return ret;
}

/*----------------------------------------------------------------------------*/

int zones_store_changesets(knot_zone_t *zone, knot_changesets_t *src, journal_t *j)
{
	if (zone == NULL || src == NULL) {
		return KNOT_EINVAL;
	}

	int ret = KNOT_EOK;

	/* Fetch zone-specific data. */
	zonedata_t *zd = (zonedata_t *)zone->data;
	if (!zd->ixfr_db) {
		return KNOT_EINVAL;
	}

	/* Begin writing to journal. */
	knot_changeset_t *chs = NULL;
	WALK_LIST(chs, src->sets) {
		/* Make key from serials. */
		ret = zones_store_changeset(chs, j, zone, zd);
		if (ret != KNOT_EOK)
			break;
	}

	/*! @note If the journal is full, this function returns KNOT_EBUSY. */

	/* Written changesets to journal. */
	return ret;
}

/*----------------------------------------------------------------------------*/

int zones_xfr_load_changesets(knot_ns_xfr_t *xfr, uint32_t serial_from,
                              uint32_t serial_to)
{
	if (!xfr || !xfr->zone || !knot_zone_contents(xfr->zone)) {
		return KNOT_EINVAL;
	}

	knot_changesets_t *chgsets = knot_changesets_create();
	CHECK_ALLOC_LOG(chgsets, KNOT_ENOMEM);

	int ret = ns_serial_compare(serial_to, serial_from);
	dbg_zones_verb("Compared serials, result: %d\n", ret);

	/* if serial_to is not larger than serial_from, do not load anything */
	if (ret <= 0) {
		xfr->data = chgsets;
		return KNOT_EOK;
	}

	dbg_xfr_verb("xfr: loading changesets\n");
	ret = zones_load_changesets(xfr->zone, chgsets,
	                                serial_from, serial_to);
	if (ret != KNOT_EOK) {
		dbg_xfr("xfr: failed to load changesets: %s\n",
		        knot_strerror(ret));
		knot_changesets_free(&chgsets);
		return ret;
	}

	xfr->data = chgsets;
	return KNOT_EOK;
}

/*----------------------------------------------------------------------------*/

int zones_create_changeset(const knot_zone_t *old_zone,
                           const knot_zone_t *new_zone,
                           knot_changeset_t *changeset)
{
	if (old_zone == NULL || old_zone->contents == NULL
	    || new_zone == NULL || new_zone->contents == NULL
	    || changeset == NULL) {
		dbg_zones("zones: create_changesets: "
		          "NULL arguments.\n");
		return KNOT_EINVAL;
	}

	int ret = knot_zone_contents_create_diff(old_zone->contents,
	                                         new_zone->contents,
	                                         changeset);
	if (ret != KNOT_EOK) {
		if (ret == KNOT_ERANGE) {
			dbg_zones_detail("zones: create_changesets: "
			                 "New serial was lower than the old "
			                 "one.\n");
			return KNOT_ERANGE;
		} else if (ret == KNOT_ENODIFF) {
			dbg_zones_detail("zones: create_changesets: "
			                 "New serial was the same as the old "
			                 "one.\n");
			return KNOT_ENODIFF;
		} else {
			dbg_zones("zones: create_changesets: "
			          "Could not create changesets. Reason: %s\n",
			          knot_strerror(ret));
			return KNOT_ERROR;
		}
	}

	return KNOT_EOK;
}

/*----------------------------------------------------------------------------*/

int zones_store_and_apply_chgsets(knot_changesets_t *chs,
                                  knot_zone_t *zone,
                                  knot_zone_contents_t **new_contents,
                                  const char *msgpref, int type)
{
	int ret = KNOT_EOK;
	int apply_ret = KNOT_EOK;
	int switch_ret = KNOT_EOK;

	dbg_xfr("xfr: IXFR/IN serializing and saving changesets\n");
	journal_t *transaction = NULL;
	ret = zones_store_changesets_begin_and_store(zone, chs, &transaction);
	if (ret != KNOT_EOK) {
		log_zone_error("%s Failed to serialize and store "
		               "changesets: %s.\n", msgpref,
		               knot_strerror(ret));
		/* Free changesets, but not the data. */
		knot_changesets_free(&chs);
		return ret;
	}

	/* Now, try to apply the changesets to the zone. */
	apply_ret = xfrin_apply_changesets(zone, chs, new_contents);

	if (apply_ret != KNOT_EOK) {
		log_zone_error("%s Failed to apply changesets.\n", msgpref);

		/* Free changesets, but not the data. */
		zones_store_changesets_rollback(transaction);
		knot_changesets_free(&chs);
		return apply_ret;  // propagate the error above
	}

	/* Commit transaction. */
	ret = zones_store_changesets_commit(transaction);
	if (ret != KNOT_EOK) {
		xfrin_rollback_update(zone->contents, new_contents,
		                      chs->changes);
		log_zone_error("%s Failed to commit stored changesets.\n", msgpref);
		knot_changesets_free(&chs);
		return ret;
	}

	/* Switch zone contents. */
	// Unlock RCU for the switching procedure (would result in deadlock)
	/*! \todo Maybe the unlocking should go inside the switching function.*/
	rcu_read_unlock();
	switch_ret = xfrin_switch_zone(zone, *new_contents, type);
	rcu_read_lock();

	if (switch_ret != KNOT_EOK) {
		log_zone_error("%s Failed to replace current zone.\n", msgpref);
		// Cleanup old and new contents
		xfrin_rollback_update(zone->contents, new_contents,
		                      chs->changes);

		/* Free changesets, but not the data. */
		knot_changesets_free(&chs);
		return KNOT_ERROR;
	}

	xfrin_cleanup_successful_update(chs->changes);

	/* Free changesets, but not the data. */
	knot_changesets_free(&chs);
	assert(ret == KNOT_EOK);
	return KNOT_EOK;
}

/*----------------------------------------------------------------------------*/

int zones_schedule_notify(knot_zone_t *zone)
{
	/* Do not issue NOTIFY queries if stub. */
	if (!knot_zone_contents(zone)) {
		return KNOT_EOK;
	}

	/* Schedule NOTIFY to slaves. */
	zonedata_t *zd = (zonedata_t *)zone->data;
	conf_zone_t *cfg = zd->conf;
	conf_remote_t *r = 0;
	WALK_LIST(r, cfg->acl.notify_out) {

		/* Fetch remote. */
		conf_iface_t *cfg_if = r->remote;

		/* Create request. */
		knot_ns_xfr_t *rq = xfr_task_create(zone, XFR_TYPE_NOTIFY, XFR_FLAG_UDP);
		if (!rq) {
			log_server_error("Failed to create NOTIFY for '%s', "
			                 "not enough memory.\n", cfg->name);
			continue;
		}

		/* Parse server address. */
		sockaddr_t addr;
		sockaddr_set(&addr, cfg_if->family, cfg_if->address, cfg_if->port);
		xfr_task_setaddr(rq, &addr, &cfg_if->via);
		rq->data = (void *)((long)cfg->notify_retries);
		if (xfr_enqueue(zd->server->xfr, rq) != KNOT_EOK) {
			log_server_error("Failed to enqueue NOTIFY for '%s'.",
			                 cfg->name);
			continue;
		}
	}

	return KNOT_EOK;
}

int zones_schedule_refresh(knot_zone_t *zone, int64_t time)
{
	if (!zone || !zone->data) {
		return KNOT_EINVAL;
	}

	/* Cancel REFRESH timer. */
	zonedata_t *zd = (zonedata_t *)zone->data;
	evsched_t *sch = zd->server->sched;
	if (zd->xfr_in.timer) {
		evsched_cancel(sch, zd->xfr_in.timer);
	}

	/* Cancel EXPIRE timer. */
	if (zd->xfr_in.expire) {
		evsched_cancel(sch, zd->xfr_in.expire);
	}

	/* Check XFR/IN master server. */
	pthread_mutex_lock(&zd->lock);
	rcu_read_lock();
	zd->xfr_in.state = XFR_IDLE;
	if (zd->xfr_in.has_master) {

		/* Schedule REFRESH timer. */
		if (time < 0) {
			if (knot_zone_contents(zone))
				time = zones_jitter(zones_soa_refresh(zone));
			else
				time = zd->xfr_in.bootstrap_retry;
		}

		evsched_schedule(sch, zd->xfr_in.timer, time);
		dbg_zones("zone: REFRESH '%s' set to %"PRIi64"\n",
		          zd->conf->name, time);
		zd->xfr_in.state = XFR_SCHED;
	}
	rcu_read_unlock();
	pthread_mutex_unlock(&zd->lock);

	return KNOT_EOK;
}

int zones_dnssec_sign(knot_zone_t *zone, bool force, uint32_t *expires_at)
{
	int ret = KNOT_EOK;
	char *msgpref = NULL;
	*expires_at = 0;

	knot_changesets_t *chs = knot_changesets_create();
	if (chs == NULL) {
		ret = KNOT_ENOMEM;
		goto done;
	}
	knot_changeset_t *ch = knot_changesets_create_changeset(chs);
	if (ch == NULL) {
		ret = KNOT_ENOMEM;
		goto done;
	}

	char *zname = knot_dname_to_str(knot_zone_name(zone));
	msgpref = sprintf_alloc("DNSSEC: Zone %s -", zname);
	free(zname);
	if (msgpref == NULL) {
		ret = KNOT_ENOMEM;
		goto done;
	}

	if (force) {
		log_zone_info("%s Complete resign started (dropping all "
			      "previous signatures)...\n", msgpref);
	} else {
		log_zone_info("%s Signing zone...\n", msgpref);
	}

	uint32_t new_serial = zones_next_serial(zone);

	if (force) {
		ret = knot_dnssec_zone_sign_force(zone, ch, expires_at,
		                                  new_serial);
	} else {
		ret = knot_dnssec_zone_sign(zone, ch, KNOT_SOA_SERIAL_UPDATE,
		                            expires_at, new_serial);
	}
	if (ret != KNOT_EOK) {
		goto done;
	}

	if (!zones_changesets_empty(chs)) {
		knot_zone_contents_t *new_c = NULL;
		ret = zones_store_and_apply_chgsets(chs, zone, &new_c, "DNSSEC",
						    XFR_TYPE_UPDATE);
		chs = NULL; // freed by zones_store_and_apply_chgsets()
		if (ret != KNOT_EOK) {
			log_zone_error("%s Could not sign zone (%s).\n",
				       msgpref, knot_strerror(ret));
			goto done;
		}
	}

	log_zone_info("%s Successfully signed.\n", msgpref);

done:
	knot_changesets_free(&chs);
	free(msgpref);
	return ret;
}

int zones_dnssec_ev(event_t *event)
{
	// We will be working with zone, don't want it to change in the meantime
	rcu_read_lock();
	knot_zone_t *zone = (knot_zone_t *)event->data;
	uint32_t expires_at = 0;

	int ret = zones_dnssec_sign(zone, false, &expires_at);
	if (expires_at != 0) {
		ret = zones_schedule_dnssec(zone,
		                            expiration_to_relative(expires_at,
								   zone));
	}
	rcu_read_unlock();

	return ret;
}

int zones_cancel_dnssec(knot_zone_t *zone)
{
	if (!zone || !zone->data) {
		return KNOT_EINVAL;
	}

	zonedata_t *zd = zone->data;
	evsched_t *scheduler = zd->server->sched;

	if (zd->dnssec_timer) {
		evsched_cancel(scheduler, zd->dnssec_timer);
	}

	return KNOT_EOK;
}

int zones_schedule_dnssec(knot_zone_t *zone, uint32_t time)
{
	if (!zone || !zone->data) {
		return KNOT_EINVAL;
	}

	zonedata_t *zd = (zonedata_t *)zone->data;
	evsched_t *scheduler = zd->server->sched;

	char *zname = knot_dname_to_str(knot_zone_name(zone));
	log_zone_info("DNSSEC: Zone %s - planning next resign %" PRIu32 "s"
	              "(%" PRIu32 "h) from now.\n", zname, time / 1000,
	              time / 3600000);
	free(zname);

	if (zd->dnssec_timer) {
		// Event created already, just reschedule
		evsched_schedule(scheduler, zd->dnssec_timer, time);
	}

	return KNOT_EOK;
}


/*!
 * \brief Schedule IXFR sync for given zone.
 */
void zones_schedule_ixfr_sync(knot_zone_t *zone, int dbsync_timeout)
{
	assert(zone);
	assert(zone->data);
	zonedata_t *zd = zone->data;
	evsched_t *scheduler = zd->server->sched;

	if (zd->ixfr_dbsync != NULL) {
		evsched_schedule(scheduler, zd->ixfr_dbsync, dbsync_timeout * 1000);
	}
}

int zones_process_update_response(knot_ns_xfr_t *data, uint8_t *rwire, size_t *rsize)
{
	/* Processing of a forwarded response:
	 * change packet id
	 */
	int ret = KNOT_EOK;
	knot_wire_set_id(rwire, (uint16_t)data->packet_nr);

	/* Forward the response. */
	ret = data->send(data->fwd_src_fd, &data->fwd_addr, rwire, *rsize);
	if (ret != *rsize) {
		ret = KNOT_ECONN;
	} else {
		ret = KNOT_EOK;
	}

	/* As it is a response, do not reply back. */
	*rsize = 0;
	return ret;
}


int zones_verify_tsig_query(const knot_packet_t *query,
                            const knot_tsig_key_t *key,
                            knot_rcode_t *rcode, uint16_t *tsig_rcode,
                            uint64_t *tsig_prev_time_signed)
{
	assert(key != NULL);
	assert(rcode != NULL);
	assert(tsig_rcode != NULL);

	const knot_rrset_t *tsig_rr = knot_packet_tsig(query);
	if (tsig_rr == NULL) {
		dbg_zones("TSIG key required, but not in query - REFUSED.\n");
		*rcode = KNOT_RCODE_REFUSED;
		return KNOT_TSIG_EBADKEY;
	}

	/*
	 * 1) Check if we support the requested algorithm.
	 */
	knot_tsig_algorithm_t alg = tsig_rdata_alg(tsig_rr);
	if (knot_tsig_digest_length(alg) == 0) {
		log_answer_info("Unsupported digest algorithm "
		                "requested, treating as bad key\n");
		/*! \todo [TSIG] It is unclear from RFC if I
		 *               should treat is as a bad key
		 *               or some other error.
		 */
		*rcode = KNOT_RCODE_NOTAUTH;
		*tsig_rcode = KNOT_RCODE_BADKEY;
		return KNOT_TSIG_EBADKEY;
	}

	const knot_dname_t *kname = knot_rrset_owner(tsig_rr);
	assert(kname != NULL);

	/*
	 * 2) Find the particular key used by the TSIG.
	 *    Check not only name, but also the algorithm.
	 */
	if (key && kname && knot_dname_cmp(key->name, kname) == 0
	    && key->algorithm == alg) {
		dbg_zones_verb("Found claimed TSIG key for comparison\n");
	} else {
		*rcode = KNOT_RCODE_NOTAUTH;
		*tsig_rcode = KNOT_RCODE_BADKEY;
		return KNOT_TSIG_EBADKEY;
	}

	/*
	 * 3) Validate the query with TSIG.
	 */
	/* Prepare variables for TSIG */
	/*! \todo These need to be saved to the response somehow. */
	//size_t tsig_size = tsig_wire_maxsize(key);
	size_t digest_max_size = knot_tsig_digest_length(key->algorithm);
	//size_t digest_size = 0;
	//uint64_t tsig_prev_time_signed = 0;
	//uint8_t *digest = (uint8_t *)malloc(digest_max_size);
	//memset(digest, 0 , digest_max_size);

	/* Copy MAC from query. */
	dbg_zones_verb("Validating TSIG from query\n");

	//const uint8_t* mac = tsig_rdata_mac(tsig_rr);
	size_t mac_len = tsig_rdata_mac_length(tsig_rr);

	int ret = KNOT_EOK;

	if (mac_len > digest_max_size) {
		*rcode = KNOT_RCODE_FORMERR;
		dbg_zones("MAC length %zu exceeds digest "
		       "maximum size %zu\n", mac_len, digest_max_size);
		return KNOT_EMALF;
	} else {
		//memcpy(digest, mac, mac_len);
		//digest_size = mac_len;

		/* Check query TSIG. */
		ret = knot_tsig_server_check(tsig_rr,
		                             knot_packet_wireformat(query),
		                             knot_packet_size(query), key);
		dbg_zones_verb("knot_tsig_server_check() returned %s\n",
		               knot_strerror(ret));

		/* Evaluate TSIG check results. */
		switch(ret) {
		case KNOT_EOK:
			*rcode = KNOT_RCODE_NOERROR;
			break;
		case KNOT_TSIG_EBADKEY:
			*tsig_rcode = KNOT_RCODE_BADKEY;
			*rcode = KNOT_RCODE_NOTAUTH;
			break;
		case KNOT_TSIG_EBADSIG:
			*tsig_rcode = KNOT_RCODE_BADSIG;
			*rcode = KNOT_RCODE_NOTAUTH;
			break;
		case KNOT_TSIG_EBADTIME:
			*tsig_rcode = KNOT_RCODE_BADTIME;
			// store the time signed from the query
			*tsig_prev_time_signed = tsig_rdata_time_signed(tsig_rr);
			*rcode = KNOT_RCODE_NOTAUTH;
			break;
		case KNOT_EMALF:
			*rcode = KNOT_RCODE_FORMERR;
			break;
		default:
			*rcode = KNOT_RCODE_SERVFAIL;
		}
	}

	return ret;
}

/*!
 * \brief Apply changesets to zone from journal.
 */
int zones_journal_apply(knot_zone_t *zone)
{
	/* Fetch zone. */
	if (!zone) {
		return KNOT_EINVAL;
	}

	rcu_read_lock();

	knot_zone_contents_t *contents = knot_zone_get_contents(zone);
	zonedata_t *zd = (zonedata_t *)knot_zone_data(zone);
	if (!contents || !zd) {
		rcu_read_unlock();
		return KNOT_ENOENT;
	}

	/* Fetch SOA serial. */
	const knot_rrset_t *soa_rrs = 0;
	soa_rrs = knot_node_rrset(knot_zone_contents_apex(contents),
	                            KNOT_RRTYPE_SOA);
	assert(soa_rrs != NULL);
	int64_t serial_ret = knot_rdata_soa_serial(soa_rrs);
	if (serial_ret < 0) {
		rcu_read_unlock();
		return KNOT_EINVAL;
	}
	uint32_t serial = (uint32_t)serial_ret;

	/* Load all pending changesets. */
	dbg_zones_verb("zones: loading all changesets of '%s' from SERIAL %u\n",
	               zd->conf->name, serial);
	knot_changesets_t* chsets = knot_changesets_create();
	if (chsets == NULL) {
		rcu_read_unlock();
		return KNOT_ERROR;
	}

	/*! \todo Check what should be the upper bound. */
	int ret = zones_load_changesets(zone, chsets, serial, serial - 1);
	if (ret == KNOT_EOK || ret == KNOT_ERANGE) {
		if (!EMPTY_LIST(chsets->sets)) {
			/* Apply changesets. */
			log_server_info("Applying '%zu' changesets from journal "
			                "to zone '%s'.\n",
			                chsets->count, zd->conf->name);
			knot_zone_contents_t *contents = NULL;
			int apply_ret = xfrin_apply_changesets(zone, chsets,
			                                       &contents);
			if (apply_ret != KNOT_EOK) {
				log_server_error("Failed to apply changesets to"
				                 " '%s' - Apply failed: %s\n",
				                 zd->conf->name,
				                 knot_strerror(apply_ret));
				ret = KNOT_ERROR;
			} else {
				/* Switch zone immediately. */
				log_server_info("Zone '%s' serial %u -> %u.\n",
				                zd->conf->name,
				                serial, knot_zone_serial(contents));
				dbg_zones("Old zone contents: %p, new: %p\n",
				          zone->contents, contents);
				rcu_read_unlock();
				apply_ret = xfrin_switch_zone(zone, contents,
							      XFR_TYPE_IIN);
				rcu_read_lock();
				if (apply_ret == KNOT_EOK) {
					xfrin_cleanup_successful_update(
							chsets->changes);
				} else {
					log_server_error("Failed to apply "
					  "changesets to '%s' - Switch failed: "
					  "%s\n", zd->conf->name,
					  knot_strerror(apply_ret));
					ret = KNOT_ERROR;

					// Cleanup old and new contents
					xfrin_rollback_update(zone->contents,
					                      &contents,
					                      chsets->changes);
				}
			}
		}
	} else {
		dbg_zones("zones: failed to load changesets - %s\n",
		          knot_strerror(ret));
	}

	/* Free changesets and return. */
	rcu_read_unlock();
	knot_changesets_free(&chsets);
	return ret;
}

/*!
 * \brief Creates diff and DNSSEC changesets and stores them to journal.
 */
int zones_do_diff_and_sign(const conf_zone_t *z, knot_zone_t *zone,
                           const knot_nameserver_t *ns, bool zone_changed)
{
	/* Calculate differences. */
	rcu_read_lock();
	knot_zone_t *z_old = knot_zonedb_find_zone(ns->zone_db,
	                                           zone->name);
	/* Ensure both new and old have zone contents. */
	knot_zone_contents_t *zc = knot_zone_get_contents(zone);
	knot_zone_contents_t *zc_old = knot_zone_get_contents(z_old);

	dbg_zones("Going to calculate diff. Old contents: %p, new: %p\n",
	          zc_old, zc);

	knot_changesets_t *diff_chs = NULL;
	if (z->build_diffs && zc && zc_old && zone_changed) {
		diff_chs = knot_changesets_create();
		if (diff_chs == NULL) {
			rcu_read_unlock();
			return KNOT_ENOMEM;
		}
		knot_changeset_t *diff_ch =
			knot_changesets_create_changeset(diff_chs);
		if (diff_ch == NULL) {
			knot_changesets_free(&diff_chs);
			rcu_read_unlock();
			return KNOT_ENOMEM;
		}
		dbg_zones("Generating diff.\n");
		int ret = zones_create_changeset(z_old,
		                                 zone, diff_ch);
		if (ret == KNOT_ENODIFF) {
			log_zone_warning("Zone file for '%s' changed, but "
			                 "serial didn't - won't create "
			                 "changesets.\n", z->name);
		} else if (ret != KNOT_EOK) {
			log_zone_warning("Failed to calculate differences from "
			                 "the zone file update: %s\n",
			                 knot_strerror(ret));
		}
		/* Even if there's nothing to create the diff from
		 * we can still sign the zone - inconsistencies may happen. */
		// TODO consider returning straight away when serial did not change
		if (ret != KNOT_EOK && ret != KNOT_ENODIFF) {
			knot_changesets_free(&diff_chs);
			rcu_read_unlock();
			return ret;
		}
	}

	/* Run DNSSEC signing if enabled (no zone change needed) */
	knot_changesets_t *sec_chs = NULL;
	knot_changeset_t *sec_ch = NULL;
	knot_zone_contents_t *new_contents = NULL;
	uint32_t expires_at = 0;
	if (z->dnssec_enable) {
		sec_chs = knot_changesets_create();
		if (sec_chs == NULL) {
			knot_changesets_free(&diff_chs);
			rcu_read_unlock();
			return KNOT_ENOMEM;
		}
		/* Extra changeset is needed. */
		sec_ch = knot_changesets_create_changeset(sec_chs);
		if (sec_ch == NULL) {
			knot_changesets_free(&diff_chs);
			knot_changesets_free(&sec_chs);
			rcu_read_unlock();
			return KNOT_ENOMEM;
		}

		log_zone_info("DNSSEC: Zone %s - Signing started...\n",
		              z->name);

		uint32_t new_serial = zones_next_serial(zone);

		/*!
		 * Update serial even if diff did that. This way it's always
		 * possible to flush the changes to zonefile.
		 */
		int ret = knot_dnssec_zone_sign(zone, sec_ch,
		                                KNOT_SOA_SERIAL_UPDATE,
		                                &expires_at, new_serial);
		if (ret != KNOT_EOK) {
			knot_changesets_free(&diff_chs);
			knot_changesets_free(&sec_chs);
			rcu_read_unlock();
			return ret;
		}
	}

	/* Merge changesets created by diff and sign. */
	journal_t *transaction = NULL;
	int ret = zones_merge_and_store_changesets(zone, diff_chs,
	                                           sec_chs,
	                                           &transaction);
	if (ret != KNOT_EOK) {
		knot_changesets_free(&diff_chs);
		knot_changesets_free(&sec_chs);
		rcu_read_unlock();
		return ret;
	}

	bool new_signatures = sec_ch && !knot_changeset_is_empty(sec_ch);
	/* Apply DNSSEC changeset. */
	if (new_signatures) {
		ret = xfrin_apply_changesets(zone, sec_chs,
		                             &new_contents);
		if (ret != KNOT_EOK) {
			zones_store_changesets_rollback(transaction);
			zones_free_merged_changesets(diff_chs, sec_chs);
			rcu_read_unlock();
			return ret;
		}
		assert(new_contents);
	}

	/* Commit transaction. */
	if (transaction) {
		ret = zones_store_changesets_commit(transaction);
		if (ret != KNOT_EOK) {
			log_zone_error("Failed to commit stored changesets: %s."
			               "\n", knot_strerror(ret));
			zones_free_merged_changesets(diff_chs, sec_chs);
			rcu_read_unlock();
			return ret;
		}
	}

	/* Switch zone contents. */
	if (new_contents) {
		rcu_read_unlock();
		ret = xfrin_switch_zone(zone, new_contents,
		                        XFR_TYPE_DNSSEC);
		rcu_read_lock();
		if (ret != KNOT_EOK) {
			// Cleanup old and new contents
			xfrin_rollback_update(zone->contents,
			                      &new_contents,
			                      sec_chs->changes);
			zones_free_merged_changesets(diff_chs, sec_chs);
			rcu_read_unlock();
			return ret;
		}
	}

	if (new_signatures) {
		xfrin_cleanup_successful_update(sec_chs->changes);
		log_zone_info("DNSSEC: Zone %s - Successfully signed.\n",
		              z->name);
	}

	rcu_read_unlock();

	zones_free_merged_changesets(diff_chs, sec_chs);

	// Schedule next zone signing
	if (z->dnssec_enable) {
		ret = zones_schedule_dnssec(zone,
					    expiration_to_relative(expires_at,
								   zone));
	}

	return ret;
}<|MERGE_RESOLUTION|>--- conflicted
+++ resolved
@@ -1270,24 +1270,10 @@
 			return ret;
 		}
 	} else {
-<<<<<<< HEAD
-		// Set NSEC3 nodes if no new signatures were created
-		ret = knot_zone_contents_adjust_nsec3_pointers(new_contents);
-		if (ret != KNOT_EOK) {
-			zones_store_changesets_rollback(transaction);
-			zones_free_merged_changesets(chgsets, sec_chs);
-			xfrin_rollback_update(zone->contents, &new_contents,
-			                      chgsets->changes);
-			knot_changesets_free(&chgsets);
-			free(msg);
-			return KNOT_ENOMEM;
-		}
-=======
 		free(fake_zone);
->>>>>>> 459517ce
-	}
-
-	#warning(Partial adjustment missing here!);
+	}
+
+
 	dbg_zones_verb("%s: DNSSEC changes applied\n", msg);
 
 	// Commit transaction.
