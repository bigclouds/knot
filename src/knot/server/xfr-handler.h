/*  Copyright (C) 2011 CZ.NIC, z.s.p.o. <knot-dns@labs.nic.cz>

    This program is free software: you can redistribute it and/or modify
    it under the terms of the GNU General Public License as published by
    the Free Software Foundation, either version 3 of the License, or
    (at your option) any later version.

    This program is distributed in the hope that it will be useful,
    but WITHOUT ANY WARRANTY; without even the implied warranty of
    MERCHANTABILITY or FITNESS FOR A PARTICULAR PURPOSE.  See the
    GNU General Public License for more details.

    You should have received a copy of the GNU General Public License
    along with this program.  If not, see <http://www.gnu.org/licenses/>.
 */
/*!
 * \file xfr-handler.h
 *
 * \author Marek Vavrusa <marek.vavusa@nic.cz>
 *
 * \brief XFR requests handler.
 *
 * \addtogroup server
 * @{
 */

#ifndef _KNOTD_XFRHANDLER_H_
#define _KNOTD_XFRHANDLER_H_

#include "common/fdset.h"
#include "common/evsched.h"
#include "knot/server/dthreads.h"
#include "knot/server/net.h"
#include "libknot/packet/pkt.h"
#include "knot/zone/zone.h"

struct server_t;
struct xfrhandler_t;

/*! \brief Transfer state. */
enum xfrstate_t {
	XFR_IDLE = 0,
	XFR_SCHED,
	XFR_PENDING
};

/*!
 * \brief XFR request flags.
 */
enum knot_ns_xfr_flag_t {
	XFR_FLAG_TCP = 1 << 0, /*!< XFR request is on TCP. */
	XFR_FLAG_UDP = 1 << 1,  /*!< XFR request is on UDP. */
	XFR_FLAG_AXFR_FINISHED = 1 << 2, /*!< Transfer is finished. */
	XFR_FLAG_CONNECTING = 1 << 3 /*!< In connecting phase. */
};

/*!
 * \brief XFR request types.
 */
typedef enum knot_ns_xfr_type_t {
	/* DNS events. */
	XFR_TYPE_AIN = 0, /*!< AXFR-IN request (start transfer). */
	XFR_TYPE_IIN,     /*!< IXFR-IN request (start transfer). */
	XFR_TYPE_AOUT,    /*!< AXFR-OUT request (incoming transfer). */
	XFR_TYPE_IOUT,    /*!< IXFR-OUT request (incoming transfer). */
	XFR_TYPE_SOA,     /*!< Pending SOA request. */
	XFR_TYPE_NOTIFY,  /*!< Pending NOTIFY query. */
	XFR_TYPE_UPDATE,  /*!< UPDATE request (incoming UPDATE). */
	XFR_TYPE_FORWARD,  /*!< UPDATE forward request. */
	XFR_TYPE_DNSSEC   /*!< DNSSEC changes. */
} knot_ns_xfr_type_t;

/*!
 * \brief XFR handler structure.
 */
typedef struct xfrhandler_t
{
	list_t queue;
	unsigned pending; /*!< \brief Pending transfers. */
	pthread_mutex_t pending_mx;
	pthread_mutex_t mx; /*!< \brief Tasks synchronisation. */
	struct server_t *server;
	dt_unit_t       *unit;  /*!< \brief Threading unit. */
} xfrhandler_t;

/*! \brief Callback for sending one packet back through a TCP connection. */
typedef int (*xfr_callback_t)(int session, struct sockaddr *addr,
			      uint8_t *packet, size_t size);

/*!
 * \brief Single XFR operation structure.
 *
 * Used for communication with XFR handler.
 */
typedef struct knot_ns_xfr {
	node_t n;
	int type;
	int flags;
	struct sockaddr_storage addr, saddr;
	knot_pkt_t *query;
	knot_pkt_t *response;
	xfr_callback_t send;
	xfr_callback_t recv;
	int session;
	struct timeval t_start, t_end;

	/*!
	 * XFR-out: Output buffer.
	 * XFR-in: Buffer for query or incoming packet.
	 */
	uint8_t *wire;

	/*!
	 * XFR-out: Size of the output buffer.
	 * XFR-in: Size of the current packet.
	 */
	size_t wire_size;
	size_t wire_maxlen;
	void *data;
	zone_t *zone;
<<<<<<< HEAD
	char* zname;
	zone_contents_t *new_contents;
=======
	knot_zone_contents_t *new_contents;
>>>>>>> 9822a1ad
	char *msg;

	/*! \note [TSIG] TSIG fields */
	/*! \brief Message(s) to sign in wireformat.
	 *
	 *  This field should be allocated at the start of transfer and
	 *  freed at the end. During the transfer it is only rewritten.
	 */
	uint8_t *tsig_data;
	size_t tsig_data_size;	/*!< Size of the message(s) in bytes */
	size_t tsig_size;	/*!< Size of the TSIG RR wireformat in bytes.*/
	knot_tsig_key_t *tsig_key; /*!< Associated TSIG key for signing. */

	uint8_t *digest;     /*!< Buffer for counting digest. */
	size_t digest_size;  /*!< Size of the digest. */
	size_t digest_max_size; /*!< Size of the buffer. */

	/*! \note [DDNS] Update forwarding fields. */
	int fwd_src_fd;           /*!< Query originator fd. */
	struct sockaddr_storage fwd_addr;

	uint64_t tsig_prev_time_signed;

	/*!
	 * \brief Number of the packet currently assembled.
	 *
	 * In case of XFR-in, this is not the overall number of packet, just
	 * number counted from last TSIG check.
	 */
	int packet_nr;
} knot_ns_xfr_t;

/*!
 * \brief Create XFR threading unit.
 *
 * Unit can be controlled by standard DThreads API.
 * Unit is created in Idle mode.
 *
 * \param thrcount Requested number of threads.
 * \param server Pointer to nameserver.
 *
 * \retval New handler on success.
 * \retval NULL on error.
 */
xfrhandler_t *xfr_create(size_t thrcount, struct server_t *server);

/*!
 * \brief Delete XFR handler.
 *
 * \warning Threading unit must be stopped and joined.
 *
 * \param xfr XFR handler.
 *
 * \retval KNOT_EOK on success.
 * \retval KNOT_EINVAL on NULL handler.
 * \retval KNOT_ERROR on error.
 */
int xfr_free(xfrhandler_t *xfr);

/*!
 * \brief Start XFR handler.
 *
 * \param xfr XFR handler.
 *
 * \retval KNOT_EOK on success.
 * \retval KNOT_ERROR on error.
 */
static inline int xfr_start(xfrhandler_t *xfr) {
	return dt_start(xfr->unit);
}

/*!
 * \brief Stop XFR handler.
 *
 * \param xfr XFR handler.
 *
 * \retval KNOT_EOK on success.
 * \retval KNOT_ERROR on error.
 */
int xfr_stop(xfrhandler_t *xfr);

/*!
 * \brief Wait for XFR handler to finish.
 *
 * \param xfr XFR handler.
 *
 * \retval KNOT_EOK on success.
 * \retval KNOT_ERROR on error.
 */
int xfr_join(xfrhandler_t *xfr);

/*!
 * \brief Enqueue XFR request.
 *
 * \param xfr XFR handler instance.
 * \param req XFR request.
 *
 * \retval KNOT_EOK on success.
 * \retval KNOT_EINVAL on NULL handler or request.
 * \retval KNOT_ERROR on error.
 */
int xfr_enqueue(xfrhandler_t *xfr, knot_ns_xfr_t *rq);

/*!
 * \brief Prepare XFR request.
 *
 * \param z Related zone.
 * \param type Request type.
 * \param flags Request flags.
 *
 * \return new request
 */
knot_ns_xfr_t *xfr_task_create(zone_t *z, int type, int flags);

/*!
 * \brief Free XFR request.
 * \param rq Request.
 * \return KNOT_EOK or KNOT_EINVAL
 */
int xfr_task_free(knot_ns_xfr_t *rq);

/*!
 * \brief Set XFR request destination/source address.
 *
 * \param rq XFR request,
 * \param to Destination address.
 * \param from Source address.
 * \return
 */
int xfr_task_setaddr(knot_ns_xfr_t *rq,
                     const struct sockaddr_storage *to,
                     const struct sockaddr_storage *from);

/*!
 * \brief Return formatted string of the remote as 'ip\@port key $key'.
 *
 * \param addr Remote address.
 * \param keytag Used TSIG key name (or NULL).
 *
 * \return formatted string or NULL.
 */
char *xfr_remote_str(const struct sockaddr_storage *addr, const char *keytag);

#endif // _KNOTD_XFRHANDLER_H_

/*! @} */<|MERGE_RESOLUTION|>--- conflicted
+++ resolved
@@ -118,12 +118,7 @@
 	size_t wire_maxlen;
 	void *data;
 	zone_t *zone;
-<<<<<<< HEAD
-	char* zname;
 	zone_contents_t *new_contents;
-=======
-	knot_zone_contents_t *new_contents;
->>>>>>> 9822a1ad
 	char *msg;
 
 	/*! \note [TSIG] TSIG fields */
