--- conflicted
+++ resolved
@@ -18,6 +18,7 @@
 #include "knot/server/tcp-handler.h"
 #include "knot/server/xfr-in.h"
 
+#if 0
 /*!
  * \brief XFR-IN event handler function.
  *
@@ -79,6 +80,7 @@
 
 	return ret;
 }
+#endif
 
 /*
  * Public APIs.
@@ -100,6 +102,7 @@
 		return 0;
 	}
 
+#if 0
 	/* Create TCP pool. */
 	data->xfer_pool = tcp_pool_new(ns->server, xfr_client_ev);
 	if (!data->xfer_pool) {
@@ -107,18 +110,24 @@
 		free(data);
 		return 0;
 	}
+#endif
 
 	/* Create threading unit. */
 	dt_unit_t *unit = 0;
 	unit = dt_create_coherent(thrcount, &xfr_master, (void*)data);
 	if (!unit) {
+#if 0
 		tcp_pool_del(&data->xfer_pool);
+#endif
 		evqueue_free(&data->q);
 		free(data);
 		return 0;
 	}
 	data->unit = unit;
+#if 0
 	dt_repurpose(unit->threads[0], &xfr_client, data->xfer_pool);
+#endif
+
 
 	return data;
 }
@@ -132,8 +141,10 @@
 	/* Remove handler data. */
 	evqueue_free(&handler->q);
 
+#if 0
 	/* Delete TCP pool. */
 	tcp_pool_del(&handler->xfer_pool);
+#endif
 
 	/* Delete unit. */
 	dt_delete(&handler->unit);
@@ -233,8 +244,10 @@
 	memcpy(data, req, sizeof(ns_xfr_t));
 
 	/* Add to pending transfers. */
+#if 0
 	tcp_pool_add(handler->xfer_pool, req->session, data);
 	dt_activate(handler->unit->threads[0]);
+#endif
 
 	return KNOT_EOK;
 }
@@ -280,15 +293,9 @@
 		}
 
 		/* Update request. */
-<<<<<<< HEAD
 		sockaddr_update(&xfr.addr);
 		xfr.wire = buf;
 		xfr.wire_size = sizeof(buf);
-=======
-		sockaddr_update(&xfr.from);
-		xfr.response_wire = buf;
-		xfr.rsize = sizeof(buf);
->>>>>>> 93f7da13
 
 		/* Handle request. */
 		const char *req_type = "";
@@ -345,9 +352,12 @@
 		debug_xfr("xfr_client: no data recevied, finishing.\n");
 		return KNOT_EINVAL;
 	}
-
+#if 0
 	/* Run TCP pool. */
 	int ret = tcp_pool(thread);
+#else
+	int ret = 0;
+#endif
 
 	debug_xfr("xfr_client: finished.\n");
 	return ret;
