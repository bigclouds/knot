ACLOCAL_AMFLAGS = -I ../m4
bin_PROGRAMS = knotc
libexec_PROGRAMS = knot-zcompile unittests unittests-zcompile
sbin_PROGRAMS = knotd

# $(YACC) will generate header file
AM_YFLAGS = -d
libknot_la_YFLAGS = -pcf_ -d
libknot_la_LFLAGS = # TODO: reentrant parser, prefix

LDADD = libknot.la @LIBOBJS@

BUILT_SOURCES =					\
	tests/dnslib/parsed_data.rc		\
	tests/dnslib/raw_data_queries.rc	\
	tests/dnslib/raw_data.rc		\
	tests/dnslib/parsed_data_queries.rc     \
        tests/sample_conf.rc

CLEANFILES =					\
	tests/dnslib/parsed_data.rc		\
	tests/dnslib/raw_data_queries.rc	\
	tests/dnslib/raw_data.rc		\
	tests/dnslib/parsed_data_queries.rc     \
        tests/sample_conf.rc                    \
	zparser.h				\
	zparser.c				\
	zlexer.c				\
        libknot_la-cf-lex.c			\
        libknot_la-cf-parse.c			\
        libknot_la-cf-parse.h

knotc_SOURCES =					\
	knot/ctl/knotc_main.c

knot_zcompile_SOURCES =			\
	zoneparser/zoneparser_main.c            \
	zoneparser/parser-util.h		\
	zoneparser/parser-descriptor.h		\
	zoneparser/zparser.y			\
	zoneparser/zlexer.l			\
	zoneparser/zoneparser.c			\
	zoneparser/parser-util.c		\
	zoneparser/parser-descriptor.c		

unittests_SOURCES =				\
	tests/libtap/tap.c			\
	tests/unittests_main.c

unittests_zcompile_SOURCES =		\
	zoneparser/parser-util.h		\
	zoneparser/parser-descriptor.h		\
	zoneparser/zparser.y			\
	zoneparser/zlexer.l			\
	zoneparser/zoneparser.c			\
	zoneparser/parser-util.c		\
	zoneparser/parser-descriptor.c		\
	tests/libtap/tap.c			\
	zoneparser/tests/unittests_zp_main.c	

nodist_unittests_SOURCES =			\
	tests/dnslib/parsed_data.rc		\
	tests/dnslib/raw_data_queries.rc	\
	tests/dnslib/raw_data.rc		\
	tests/dnslib/parsed_data_queries.rc     \
        tests/sample_conf.rc

knotd_SOURCES =					\
	knot/main.c

noinst_LTLIBRARIES = libknot.la
libknot_la_SOURCES =				\
<<<<<<< HEAD
	common.h				\
	alloc/slab.c				\
	alloc/malloc.c				\
	conf/cf-parse.y                         \
	conf/cf-lex.l                           \
	conf/conf.c                             \
	conf/logconf.c                          \
	ctl/process.c				\
	lib/lists.c	            		\
        lib/evqueue.c                           \
	lib/dynamic-array.c			\
	lib/bitset.c				\
	lib/skip-list.c				\
	lib/base32.c				\
	lib/base32hex.c				\
	stat/gatherer.c				\
	stat/stat.c				\
        dnslib/edns.c                           \
=======
	common/slab/slab.c				\
	common/slab/malloc.c				\
	common/slab/slab.h			        \
	common/slab/malloc.h				\
	common/lists.c	            		\
	common/base32.c				\
	common/lists.h	            		\
	common/base32.h				\
	common/print.c				\
	common/print.h				\
	common/dynamic-array.c			\
	common/skip-list.c				\
	common/base32hex.c				\
	common/skip-list.h				\
	common/dynamic-array.h			\
	common/tree.h				\
	common/base32hex.h				\
	knot/stat/gatherer.c				\
	knot/stat/stat.c				\
	knot/stat/gatherer.h				\
	knot/stat/stat.h				\
	dnslib/edns.c                           \
>>>>>>> 218292d2
	dnslib/utils.c				\
	dnslib/rrset.c				\
	dnslib/dname.c				\
	dnslib/node.c				\
	dnslib/response.c			\
	dnslib/zone.c				\
	dnslib/zonedb.c				\
	dnslib/zone-load.c			\
	dnslib/debug.c				\
	dnslib/zone-dump.c			\
	dnslib/rdata.c				\
	dnslib/descriptor.c			\
	dnslib/nsec3.c				\
<<<<<<< HEAD
	server/dthreads.c			\
	server/socket.c				\
	server/name-server.c			\
	server/server.c				\
	server/udp-handler.c			\
	server/tcp-handler.c			\
	hash/hash-functions.c			\
	hash/cuckoo-hash-table.c		\
	hash/universal-system.c			\
	other/log.c				\
	other/print.c				\
	alloc/slab.h			        \
	alloc/malloc.h				\
	conf/logconf.h                          \
	conf/conf.h                             \
	ctl/process.h		                \
	lib/lists.h	            		\
        lib/evqueue.h                           \
	lib/skip-list.h				\
	lib/dynamic-array.h			\
	lib/tree.h				\
	lib/bitset.h				\
	lib/base32.h				\
	lib/base32hex.h				\
	tests/libtap/tap.h			\
	tests/tap_unit.h			\
	stat/gatherer.h				\
	stat/stat.h				\
=======
	dnslib/hash/hash-functions.c			\
	dnslib/hash/cuckoo-hash-table.c		\
	dnslib/hash/universal-system.c			\
	dnslib/hash/universal-system.h			\
	dnslib/hash/cuckoo-hash-table.h		\
	dnslib/hash/hash-functions.h			\
>>>>>>> 218292d2
	dnslib/zonedb.h				\
	dnslib/consts.h				\
	dnslib/node.h				\
	dnslib/edns.h				\
	dnslib/zone.h				\
	dnslib/rdata.h				\
	dnslib/descriptor.h			\
	dnslib/dnslib.h				\
	dnslib/tolower.h			\
	dnslib/zone-dump.h			\
	dnslib/dname.h				\
	dnslib/response.h			\
	dnslib/rrset.h				\
	dnslib/zone-load.h			\
	dnslib/utils.h				\
	dnslib/packet.h				\
	dnslib/debug.h				\
	dnslib/nsec3.h				\
	knot/common.h				\
	knot/other/log.c				\
	knot/other/log.h				\
	knot/other/debug.h			\
	knot/conf/cf-parse.y                         \
	knot/conf/cf-lex.l                           \
	knot/conf/conf.c                             \
	knot/conf/logconf.c                          \
	knot/conf/logconf.h                          \
	knot/conf/conf.h                             \
	knot/ctl/process.c				\
	knot/ctl/process.h		                \
	knot/server/dthreads.c			\
	knot/server/socket.c				\
	knot/server/name-server.c			\
	knot/server/server.c				\
	knot/server/udp-handler.c			\
	knot/server/tcp-handler.c			\
	knot/server/socket.h				\
	knot/server/name-server.h			\
	knot/server/udp-handler.h			\
	knot/server/tcp-handler.h			\
	knot/server/dthreads.h			\
	knot/server/server.h				\
	tests/libtap/tap.h			\
	tests/tap_unit.h

libknot_la_LIBADD = @LIBOBJS@

# automake complains on % rules:
#   `%'-style pattern rules are a GNU make extension

tests/dnslib/parsed_data.rc: tests/files/parsed_data
	../resource.sh $< >$@

tests/dnslib/parsed_data_queries.rc: tests/files/parsed_data_queries
	../resource.sh $< >$@

tests/dnslib/raw_data_queries.rc: tests/files/raw_data_queries
	../resource.sh $< >$@

tests/dnslib/raw_data.rc: tests/files/raw_data
	../resource.sh $< >$@

tests/sample_conf.rc: tests/files/sample_conf
	../resource.sh $< >$@
<|MERGE_RESOLUTION|>--- conflicted
+++ resolved
@@ -70,26 +70,6 @@
 
 noinst_LTLIBRARIES = libknot.la
 libknot_la_SOURCES =				\
-<<<<<<< HEAD
-	common.h				\
-	alloc/slab.c				\
-	alloc/malloc.c				\
-	conf/cf-parse.y                         \
-	conf/cf-lex.l                           \
-	conf/conf.c                             \
-	conf/logconf.c                          \
-	ctl/process.c				\
-	lib/lists.c	            		\
-        lib/evqueue.c                           \
-	lib/dynamic-array.c			\
-	lib/bitset.c				\
-	lib/skip-list.c				\
-	lib/base32.c				\
-	lib/base32hex.c				\
-	stat/gatherer.c				\
-	stat/stat.c				\
-        dnslib/edns.c                           \
-=======
 	common/slab/slab.c				\
 	common/slab/malloc.c				\
 	common/slab/slab.h			        \
@@ -112,7 +92,6 @@
 	knot/stat/gatherer.h				\
 	knot/stat/stat.h				\
 	dnslib/edns.c                           \
->>>>>>> 218292d2
 	dnslib/utils.c				\
 	dnslib/rrset.c				\
 	dnslib/dname.c				\
@@ -126,43 +105,12 @@
 	dnslib/rdata.c				\
 	dnslib/descriptor.c			\
 	dnslib/nsec3.c				\
-<<<<<<< HEAD
-	server/dthreads.c			\
-	server/socket.c				\
-	server/name-server.c			\
-	server/server.c				\
-	server/udp-handler.c			\
-	server/tcp-handler.c			\
-	hash/hash-functions.c			\
-	hash/cuckoo-hash-table.c		\
-	hash/universal-system.c			\
-	other/log.c				\
-	other/print.c				\
-	alloc/slab.h			        \
-	alloc/malloc.h				\
-	conf/logconf.h                          \
-	conf/conf.h                             \
-	ctl/process.h		                \
-	lib/lists.h	            		\
-        lib/evqueue.h                           \
-	lib/skip-list.h				\
-	lib/dynamic-array.h			\
-	lib/tree.h				\
-	lib/bitset.h				\
-	lib/base32.h				\
-	lib/base32hex.h				\
-	tests/libtap/tap.h			\
-	tests/tap_unit.h			\
-	stat/gatherer.h				\
-	stat/stat.h				\
-=======
 	dnslib/hash/hash-functions.c			\
 	dnslib/hash/cuckoo-hash-table.c		\
 	dnslib/hash/universal-system.c			\
 	dnslib/hash/universal-system.h			\
 	dnslib/hash/cuckoo-hash-table.h		\
 	dnslib/hash/hash-functions.h			\
->>>>>>> 218292d2
 	dnslib/zonedb.h				\
 	dnslib/consts.h				\
 	dnslib/node.h				\
@@ -185,6 +133,8 @@
 	knot/other/log.c				\
 	knot/other/log.h				\
 	knot/other/debug.h			\
+	knot/other/evqueue.h		\
+	knot/other/evqueue.c		\
 	knot/conf/cf-parse.y                         \
 	knot/conf/cf-lex.l                           \
 	knot/conf/conf.c                             \
