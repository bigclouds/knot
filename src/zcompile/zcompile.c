/*!
 * \file zcompile.c
 *
 * \author Jan Kadlec <jan.kadlec@nic.cz> process_rr(), RRSIG handling and
 *         minor modifications. most of the code by NLnet Labs
 *         Copyright (c) 2001-2006, NLnet Labs. All rights reserved.
 *         See LICENSE for the license.
 *
 * \brief Zone compiler.
 *
 * \addtogroup zoneparser
 * @{
 */



#include <config.h>
#include <assert.h>
#include <fcntl.h>
#include <ctype.h>
#include <errno.h>
#include <limits.h>
#include <stdio.h>
#include <string.h>
#include <unistd.h>
#include <stdlib.h>
#include <time.h>
#include <netinet/in.h>
#include <sys/socket.h>
#include <netdb.h>
#include <assert.h>

#include "common/base32.h"
#include "common/base32hex.h"
#include "zcompile/zcompile.h"
#include "zcompile/parser-util.h"
#include "zparser.h"
#include "zcompile/zcompile-error.h"
#include "dnslib/dnslib.h"

//#define DEBUG_UNKNOWN_RDATA

#ifdef DEBUG_UNKNOWN_RDATA
#define dbg_rdata(msg...) fprintf(stderr, msg)
#define DBG_RDATA(cmds) do { cmds } while (0)
#else
#define dbg_rdata(msg...)
#define DBG_RDATA(cmds)
#endif



#define IP6ADDRLEN	(128/8)
#define	NS_INT16SZ	2
#define NS_INADDRSZ 4
#define NS_IN6ADDRSZ 16
#define APL_NEGATION_MASK      0x80U
#define APL_LENGTH_MASK	       (~APL_NEGATION_MASK)

//#define ZP_DEBUG

#ifdef ZP_DEBUG
#define debug_zp(msg...) fprintf(stderr, msg)
#else
#define debug_zp(msg...)
#endif

/*!
 * \brief Return data of raw data item.
 *
 * \param item Item.
 * \return uint16_t * Raw data.
 */
static inline uint16_t * rdata_atom_data(dnslib_rdata_item_t item)
{
	return (uint16_t *)(item.raw_data + 1);
}

/*!
 * \brief Return type of RRSet covered by given RRSIG.
 *
 * \param rrset RRSIG.
 * \return uint16_t Type covered.
 */
static uint16_t rrsig_type_covered(dnslib_rrset_t *rrset)
{
	assert(rrset->rdata->items[0].raw_data[0] == sizeof(uint16_t));

	return ntohs(*(uint16_t *) rdata_atom_data(rrset->rdata->items[0]));
}

/*!
 * \brief Adds RRSet to list.
 *
 * \param head Head of list.
 * \param rrsig RRSet to be added.
 */
static void rrset_list_add(rrset_list_t **head, dnslib_rrset_t *rrsig)
{
	if (*head == NULL) {
		*head = malloc(sizeof(rrset_list_t));
		(*head)->next = NULL;
		(*head)->data = rrsig;
	} else {
		rrset_list_t *tmp = malloc(sizeof(*tmp));
		tmp->next = *head;
		tmp->data = rrsig;
		*head = tmp;
	}
}

/*!
 * \brief Deletes RRSet list. Sets pointer to NULL.
 *
 * \param head Head of list to be deleted.
 */
static void rrset_list_delete(rrset_list_t **head)
{
	rrset_list_t *tmp;
	if (*head == NULL) {
		return;
	}

	while (*head != NULL) {
		tmp = *head;
		*head = (*head)->next;
		free(tmp);
	}

	*head = NULL;
}

/*!
 * \brief Checks if item contains domain.
 *
 * \param type Type of RRSet.
 * \param index Index to check.
 *
 * \return > 1 if item is domain, 0 otherwise.
 */
static inline int rdata_atom_is_domain(uint16_t type, size_t index)
{
	const dnslib_rrtype_descriptor_t *descriptor
	= dnslib_rrtype_descriptor_by_type(type);
	return (index < descriptor->length
		&& (descriptor->wireformat[index] ==
		DNSLIB_RDATA_WF_COMPRESSED_DNAME  ||
		descriptor->wireformat[index] ==
		DNSLIB_RDATA_WF_UNCOMPRESSED_DNAME));
}

/*!
 * \brief Returns which wireformat type is on given index.
 *
 * \param type Type of RRSet.
 * \param index Index.
 *
 * \return uint8_t Wireformat type.
 */
static inline uint8_t rdata_atom_wireformat_type(uint16_t type, size_t index)
{
	const dnslib_rrtype_descriptor_t *descriptor
	= dnslib_rrtype_descriptor_by_type(type);
	assert(index < descriptor->length);
	return descriptor->wireformat[index];
}

/*! \note this is untested, called only by parse_unknown data, which is
 * untested as well - probably will not be even needed, when zone is
 * properly formed i.e. by some tool
 */

/*!
 * \brief Converts rdata wireformat to rdata items.
 *
 * \param wireformat Wireformat/.
 * \param rrtype RR type.
 * \param data_size Size of wireformat.
 * \param items created rdata items.
 *
 * \return Number of items converted.
 */
static ssize_t rdata_wireformat_to_rdata_atoms(const uint16_t *wireformat,
					uint16_t rrtype,
					const uint16_t data_size,
					dnslib_rdata_item_t **items)
{
	dbg_rdata("read length: %d\n", data_size);
//	hex_print(wireformat, data_size);
	uint16_t const *end = (uint16_t *)((uint8_t *)wireformat + (data_size));
	dbg_rdata("set end pointer: %p which means length: %d\n", end,
	          (uint8_t *)end - (uint8_t *)wireformat);
	size_t i;
	dnslib_rdata_item_t *temp_rdatas =
		malloc(sizeof(dnslib_rdata_item_t) * MAXRDATALEN);
	memset(temp_rdatas, 0, sizeof(temp_rdatas));

	dnslib_rrtype_descriptor_t *descriptor =
		dnslib_rrtype_descriptor_by_type(rrtype);

	assert(descriptor->length <= MAXRDATALEN);

	dbg_rdata("will be parsing %d items, total size: %d\n",
	          descriptor->length, data_size);

	for (i = 0; i < descriptor->length; ++i) {
		int is_domain = 0;
		int is_normalized = 0;
		int is_wirestore = 0;
		size_t length = 0;
		length = 0;
		int required = descriptor->length;

		switch (rdata_atom_wireformat_type(rrtype, i)) {
		case DNSLIB_RDATA_WF_COMPRESSED_DNAME:
		case DNSLIB_RDATA_WF_UNCOMPRESSED_DNAME:
			is_domain = 1;
			is_normalized = 1;
			break;
		case DNSLIB_RDATA_WF_LITERAL_DNAME:
			is_domain = 1;
			is_wirestore = 1;
			break;
		case DNSLIB_RDATA_WF_BYTE:
			length = sizeof(uint8_t);
			break;
		case DNSLIB_RDATA_WF_SHORT:
			length = sizeof(uint16_t);
			break;
		case DNSLIB_RDATA_WF_LONG:
			length = sizeof(uint32_t);
			break;
		case DNSLIB_RDATA_WF_TEXT:
		case DNSLIB_RDATA_WF_BINARYWITHLENGTH:
			/* Length is stored in the first byte.  */
			length = 1;
			if ((uint8_t *)wireformat + length <= (uint8_t *)end) {
			//	length += wireformat[length - 1];
				length += *((uint8_t *)wireformat);
				dbg_rdata("%d: set new length: %d\n", i,
				          length);
			}
			/*if (buffer_position(packet) + length <= end) {
			length += buffer_current(packet)[length - 1];
			}*/
			break;
		case DNSLIB_RDATA_WF_A:
			length = sizeof(in_addr_t);
			break;
		case DNSLIB_RDATA_WF_AAAA:
			length = IP6ADDRLEN;
			break;
		case DNSLIB_RDATA_WF_BINARY:
			/* Remaining RDATA is binary.  */
			dbg_rdata("%d: guessing length from pointers: %p %p\n",
			          i,
			          wireformat, end);
			length = (uint8_t *)end - (uint8_t *)wireformat;
//			length = end - buffer_position(packet);
			break;
		case DNSLIB_RDATA_WF_APL:
			length = (sizeof(uint16_t)    /* address family */
				  + sizeof(uint8_t)   /* prefix */
				  + sizeof(uint8_t)); /* length */
			if ((uint8_t *)wireformat + length <= (uint8_t *)end) {
				/* Mask out negation bit.  */
				length += (wireformat[length - 1]
					   & APL_LENGTH_MASK);
			}
			break;
		case DNSLIB_RDATA_WF_IPSECGATEWAY:
			switch (rdata_atom_data(temp_rdatas[1])[0]) {
			/* gateway type */
			default:
			case IPSECKEY_NOGATEWAY:
				length = 0;
				break;
			case IPSECKEY_IP4:
				length = 4;
				break;
			case IPSECKEY_IP6:
				length = IP6ADDRLEN;
				break;
			case IPSECKEY_DNAME:
				is_domain = 1;
				is_normalized = 1;
				is_wirestore = 1;
				break;
			}
			break;
		}

		if (is_domain) {
			dnslib_dname_t *dname;

			if (!required && (wireformat == end)) {
				break;
			}

			dname = dnslib_dname_new_from_str((char *)wireformat,
							  length,
							  NULL);
			/*! \todo implement refcounting correctly. */
			ref_init(&dname->ref, 0); /* disable dtor */
			ref_retain(&dname->ref);

			if (dname == NULL) {
				dbg_rdata("malformed dname!\n");
				return KNOT_ZCOMPILE_EBRDATA;
			}
			dbg_rdata("%d: created dname: %s\n", i,
			          dnslib_dname_to_str(dname));

			if (is_wirestore) {
				/*temp_rdatas[i].raw_data =
					(uint16_t *) region_alloc(
				region, sizeof(uint16_t) + dname->name_size);
				temp_rdatas[i].data[0] = dname->name_size;
				memcpy(temp_rdatas[i].data+1, dname_name(dname),
				dname->name_size); */
				temp_rdatas[i].raw_data =
					malloc(sizeof(uint16_t) +
					       sizeof(uint8_t) * dname->size);

				if (temp_rdatas[i].raw_data == NULL) {
					ERR_ALLOC_FAILED;
					return KNOT_ZCOMPILE_ENOMEM;
				}

				temp_rdatas[i].raw_data[0] = dname->size;
				memcpy(temp_rdatas[i].raw_data + 1,
				       dname->name, dname->size);

				dnslib_dname_free(&dname);
			} else {
				temp_rdatas[i].dname = dname;
			}

		} else {
			dbg_rdata("%d :length: %d %d %p %p\n", i, length,
			          end - wireformat,
			          wireformat, end);
			if ((uint8_t *)wireformat + length > (uint8_t *)end) {
				if (required) {
					/* Truncated RDATA.  */
					dbg_rdata("truncated rdata\n");
					return KNOT_ZCOMPILE_EBRDATA;
				} else {
					break;
				}
			}

			assert(wireformat <= end); /*!< \todo remove! */
			dbg_rdata("calling init with: %p and length : %d\n",
			          wireformat, length);
			temp_rdatas[i].raw_data = alloc_rdata_init(wireformat,
			                                           length);

			if (temp_rdatas[i].raw_data == NULL) {
				ERR_ALLOC_FAILED;
				return -1;
			}

//			temp_rdatas[i].raw_data[0] = length;
//			memcpy(temp_rdatas[i].raw_data + 1, wireformat, length);

/*			temp_rdatas[i].data = (uint16_t *) region_alloc(
				region, sizeof(uint16_t) + length);
				temp_rdatas[i].data[0] = length;
				buffer_read(packet,
					    temp_rdatas[i].data + 1, length); */
		}
		dbg_rdata("%d: adding length: %d (remaining: %d)\n", i, length,
		          (uint8_t *)end - ((uint8_t *)wireformat + length));
//		hex_print(temp_rdatas[i].raw_data + 1, length);
		wireformat = (uint16_t *)((uint8_t *)wireformat + length);
//		wireformat = wireformat + length;
		dbg_rdata("wire: %p\n", wireformat);
		dbg_rdata("remaining now: %d\n",
		          end - wireformat);

	}

	dbg_rdata("%p %p\n", wireformat, (uint8_t *)wireformat);

	if (wireformat < end) {
		/* Trailing garbage.  */
		dbg_rdata("w: %p e: %p %d\n", wireformat, end, end - wireformat);
//		region_destroy(temp_region);
		return KNOT_ZCOMPILE_EBRDATA;
	}

	*items = temp_rdatas;
	/*	*rdatas = (rdata_atom_type *) region_alloc_init(
			region, temp_rdatas, i * sizeof(rdata_atom_type)); */
	return (ssize_t)i;
}

/* Taken from RFC 2535, section 7.  */
dnslib_lookup_table_t dns_algorithms[] = {
	{ 1, "RSAMD5" },	/* RFC 2537 */
	{ 2, "DH" },		/* RFC 2539 */
	{ 3, "DSA" },		/* RFC 2536 */
	{ 4, "ECC" },
	{ 5, "RSASHA1" },	/* RFC 3110 */
	{ 252, "INDIRECT" },
	{ 253, "PRIVATEDNS" },
	{ 254, "PRIVATEOID" },
	{ 0, NULL }
};

/* Taken from RFC 4398, section 2.1.  */
dnslib_lookup_table_t dns_certificate_types[] = {
	/*	0		Reserved */
	{ 1, "PKIX" },	/* X.509 as per PKIX */
	{ 2, "SPKI" },	/* SPKI cert */
	{ 3, "PGP" },	/* OpenPGP packet */
	{ 4, "IPKIX" },	/* The URL of an X.509 data object */
	{ 5, "ISPKI" },	/* The URL of an SPKI certificate */
	{ 6, "IPGP" },	/* The fingerprint and URL of an OpenPGP packet */
	{ 7, "ACPKIX" },	/* Attribute Certificate */
	{ 8, "IACPKIX" },	/* The URL of an Attribute Certificate */
	{ 253, "URI" },	/* URI private */
	{ 254, "OID" },	/* OID private */
	/*	255 		Reserved */
	/* 	256-65279	Available for IANA assignment */
	/*	65280-65534	Experimental */
	/*	65535		Reserved */
	{ 0, NULL }
};

/* Imported from lexer. */
extern int hexdigit_to_int(char ch);
extern FILE *zp_get_in(void *scanner);

/* Some global flags... */
static int vflag = 0;
/* if -v then print progress each 'progress' RRs */
static int progress = 10000;

/* Total errors counter */
static long int totalerrors = 0;
static long int totalrrs = 0;

extern uint8_t nsecbits[NSEC_WINDOW_COUNT][NSEC_WINDOW_BITS_SIZE];
extern uint16_t nsec_highest_rcode;

/*!
 * \brief Allocate SIZE+sizeof(uint16_t) bytes and store SIZE in the first
 *        element.  Return a pointer to the allocation.
 *
 * \param size How many bytes to allocate.
 */
static uint16_t * alloc_rdata(size_t size)
{
	uint16_t *result = malloc(sizeof(uint16_t) + size);
	*result = size;
	return result;
}

uint16_t *alloc_rdata_init(const void *data, size_t size)
{
	uint16_t *result = malloc(sizeof(uint16_t) + size);
	if (result == NULL) {
		return NULL;
	}
	*result = size;
	memcpy(result + 1, data, size);
	return result;
}

/*
 * These are parser function for generic zone file stuff.
 */
uint16_t * zparser_conv_hex(const char *hex, size_t len)
{
	/* convert a hex value to wireformat */
	uint16_t *r = NULL;
	uint8_t *t;
	int i;

	if (len % 2 != 0) {
		fprintf(stderr, "number of hex digits must be a multiple of 2");
	} else if (len > MAX_RDLENGTH * 2) {
		fprintf(stderr, "hex data exceeds maximum rdata length (%d)",
			MAX_RDLENGTH);
	} else {
		/* the length part */

		r = alloc_rdata(len / 2);

		t = (uint8_t *)(r + 1);

		/* Now process octet by octet... */
		while (*hex) {
			*t = 0;
			for (i = 16; i >= 1; i -= 15) {
				if (isxdigit((int)*hex)) {
					*t += hexdigit_to_int(*hex) * i;
				} else {
					fprintf(stderr,
						"illegal hex character '%c'",
						(int) *hex);
					free(r);
					return NULL;
				}
				++hex;
			}
			++t;
		}
	}

	return r;
}

/* convert hex, precede by a 1-byte length */
uint16_t * zparser_conv_hex_length(const char *hex, size_t len)
{
	uint16_t *r = NULL;
	uint8_t *t;
	int i;
	if (len % 2 != 0) {
		fprintf(stderr, "number of hex digits must be a multiple of 2");
	} else if (len > 255 * 2) {
		fprintf(stderr, "hex data exceeds 255 bytes");
	} else {
		uint8_t *l;

		/* the length part */
		r = alloc_rdata(len / 2 + 1);
		t = (uint8_t *)(r + 1);

		l = t++;
		*l = '\0';

		/* Now process octet by octet... */
		while (*hex) {
			*t = 0;
			for (i = 16; i >= 1; i -= 15) {
				if (isxdigit((int)*hex)) {
					*t += hexdigit_to_int(*hex) * i;
				} else {
					fprintf(stderr,
						"illegal hex character '%c'",
						(int) *hex);
					free(r);
					return NULL;
				}
				++hex;
			}
			++t;
			++*l;
		}
	}
	return r;
}

uint16_t * zparser_conv_time(const char *time)
{
	/* convert a time YYHM to wireformat */
	uint16_t *r = NULL;
	struct tm tm;

	/* Try to scan the time... */
	if (!strptime(time, "%Y%m%d%H%M%S", &tm)) {
		fprintf(stderr, "date and time is expected");
	} else {
		uint32_t l = htonl(mktime_from_utc(&tm));
		r = alloc_rdata_init(&l, sizeof(l));
	}
	return r;
}

uint16_t * zparser_conv_services(const char *protostr, char *servicestr)
{
	/*
	 * Convert a protocol and a list of service port numbers
	 * (separated by spaces) in the rdata to wireformat
	 */
	uint16_t *r = NULL;
	uint8_t *p;
	uint8_t bitmap[65536/8];
	char sep[] = " ";
	char *word;
	int max_port = -8;
	/* convert a protocol in the rdata to wireformat */
	struct protoent *proto;

	memset(bitmap, 0, sizeof(bitmap));

	proto = getprotobyname(protostr);
	if (!proto) {
		proto = getprotobynumber(atoi(protostr));
	}
	if (!proto) {
		fprintf(stderr, "unknown protocol '%s'", protostr);
		return NULL;
	}

	char *sp = 0;
	while ((word = strtok_r(servicestr, sep, &sp))) {
		struct servent *service;
		int port;

		service = getservbyname(word, proto->p_name);
		if (service) {
			/* Note: ntohs not ntohl!  Strange but true.  */
			port = ntohs((uint16_t) service->s_port);
		} else {
			char *end;
			port = strtol(word, &end, 10);
			if (*end != '\0') {
				fprintf(stderr,
					"unknown service '%s' for"
					" protocol '%s'",
					word, protostr);
				continue;
			}
		}

		if (port < 0 || port > 65535) {
			fprintf(stderr, "bad port number %d", port);
		} else {
			set_bit(bitmap, port);
			if (port > max_port) {
				max_port = port;
			}
		}
	}

	r = alloc_rdata(sizeof(uint8_t) + max_port / 8 + 1);
	p = (uint8_t *)(r + 1);
	*p = proto->p_proto;
	memcpy(p + 1, bitmap, *r);

	return r;
}

uint16_t * zparser_conv_serial(const char *serialstr)
{
	uint16_t *r = NULL;
	uint32_t serial;
	const char *t;

	serial = strtoserial(serialstr, &t);
	if (*t != '\0') {
		fprintf(stderr, "serial is expected");
	} else {
		serial = htonl(serial);
		r = alloc_rdata_init(&serial, sizeof(serial));
	}
	return r;
}

uint16_t * zparser_conv_period(const char *periodstr)
{
	/* convert a time period (think TTL's) to wireformat) */
	uint16_t *r = NULL;
	uint32_t period;
	const char *end;

	/* Allocate required space... */
	period = strtottl(periodstr, &end);
	if (*end != '\0') {
		fprintf(stderr, "time period is expected");
	} else {
		period = htonl(period);
		r = alloc_rdata_init(&period, sizeof(period));
	}
	return r;
}

uint16_t * zparser_conv_short(const char *text)
{
	uint16_t *r = NULL;
	uint16_t value;
	char *end;

	value = htons((uint16_t) strtol(text, &end, 10));
	if (*end != '\0') {
		fprintf(stderr, "integer value is expected");
	} else {
		r = alloc_rdata_init(&value, sizeof(value));
	}
	return r;
}

uint16_t * zparser_conv_byte(const char *text)
{
	uint16_t *r = NULL;
	uint8_t value;
	char *end;

	value = (uint8_t) strtol(text, &end, 10);
	if (*end != '\0') {
		fprintf(stderr, "integer value is expected");
	} else {
		r = alloc_rdata_init(&value, sizeof(value));
	}
	return r;
}

uint16_t * zparser_conv_algorithm(const char *text)
{
	const dnslib_lookup_table_t *alg;
	uint8_t id;

	alg = dnslib_lookup_by_name(dns_algorithms, text);
	if (alg) {
		id = (uint8_t) alg->id;
	} else {
		char *end;
		id = (uint8_t) strtol(text, &end, 10);
		if (*end != '\0') {
			fprintf(stderr, "algorithm is expected");
			return NULL;
		}
	}

	return alloc_rdata_init(&id, sizeof(id));
}

uint16_t * zparser_conv_certificate_type(const char *text)
{
	/* convert a algoritm string to integer */
	const dnslib_lookup_table_t *type;
	uint16_t id;

	type = dnslib_lookup_by_name(dns_certificate_types, text);
	if (type) {
		id = htons((uint16_t) type->id);
	} else {
		char *end;
		id = htons((uint16_t) strtol(text, &end, 10));
		if (*end != '\0') {
			fprintf(stderr, "certificate type is expected");
			return NULL;
		}
	}

	return alloc_rdata_init(&id, sizeof(id));
}

uint16_t * zparser_conv_a(const char *text)
{
	in_addr_t address;
	uint16_t *r = NULL;

	if (inet_pton(AF_INET, text, &address) != 1) {
		fprintf(stderr, "invalid IPv4 address '%s'", text);
	} else {
		r = alloc_rdata_init(&address, sizeof(address));
	}
	return r;
}

uint16_t * zparser_conv_aaaa(const char *text)
{
	uint8_t address[IP6ADDRLEN];
	uint16_t *r = NULL;

	if (inet_pton(AF_INET6, text, address) != 1) {
		fprintf(stderr, "invalid IPv6 address '%s'", text);
	} else {
		r = alloc_rdata_init(address, sizeof(address));
	}
	return r;
}

uint16_t * zparser_conv_text(const char *text, size_t len)
{
	uint16_t *r = NULL;

	if (len > 255) {
		fprintf(stderr, "text string is longer than 255 characters,"
			" try splitting it into multiple parts");
	} else {
		uint8_t *p;
		r = alloc_rdata(len + 1);
		p = (uint8_t *)(r + 1);
		*p = len;
		memcpy(p + 1, text, len);
	}
	return r;
}

uint16_t * zparser_conv_dns_name(const uint8_t *name, size_t len)
{
	uint16_t *r = NULL;
	uint8_t *p = NULL;
	r = alloc_rdata(len);
	p = (uint8_t *)(r + 1);
	memcpy(p, name, len);

	return r;
}

uint16_t * zparser_conv_b32(const char *b32)
{
	uint8_t buffer[B64BUFSIZE];
	uint16_t *r = NULL;
	size_t i = B64BUFSIZE;

	if (strcmp(b32, "-") == 0) {
		return alloc_rdata_init("", 1);
	}
	if ((base32hex_decode(b32, strlen(b32), (char *)buffer + 1, &i)) == 0) {
		fprintf(stderr, "invalid base32 data\n");
	} else {
		buffer[0] = i; /* store length byte */
		r = alloc_rdata_init(buffer, i + 1);
	}
	return r;
}

uint16_t * zparser_conv_b64(const char *b64)
{
	uint8_t buffer[B64BUFSIZE];
	uint16_t *r = NULL;
	int i;

	i = b64_pton(b64, buffer, B64BUFSIZE);
	if (i == -1) {
		fprintf(stderr, "invalid base64 data\n");
	} else {
		r = alloc_rdata_init(buffer, i);
	}
	return r;
}

uint16_t * zparser_conv_rrtype(const char *text)
{
	uint16_t *r = NULL;
	uint16_t type = dnslib_rrtype_from_string(text);

	if (type == 0) {
		fprintf(stderr, "unrecognized RR type '%s'", text);
	} else {
		type = htons(type);
		r = alloc_rdata_init(&type, sizeof(type));
	}
	return r;
}

uint16_t * zparser_conv_nxt(uint8_t nxtbits[])
{
	/* nxtbits[] consists of 16 bytes with some zero's in it
	 * copy every byte with zero to r and write the length in
	 * the first byte
	 */
	uint16_t i;
	uint16_t last = 0;

	for (i = 0; i < 16; i++) {
		if (nxtbits[i] != 0) {
			last = i + 1;
		}
	}

	return alloc_rdata_init(nxtbits, last);
}


/* we potentially have 256 windows, each one is numbered. empty ones
 * should be discarded
 */
uint16_t * zparser_conv_nsec(uint8_t nsecbits[NSEC_WINDOW_COUNT]
					     [NSEC_WINDOW_BITS_SIZE])
{
	/* nsecbits contains up to 64K of bits which represent the
	 * types available for a name. Walk the bits according to
	 * nsec++ draft from jakob
	 */
	uint16_t *r;
	uint8_t *ptr;
	size_t i, j;
	uint16_t window_count = 0;
	uint16_t total_size = 0;
	uint16_t window_max = 0;

	/* The used windows.  */
	int used[NSEC_WINDOW_COUNT];
	/* The last byte used in each the window.  */
	int size[NSEC_WINDOW_COUNT];

	window_max = 1 + (nsec_highest_rcode / 256);

	/* used[i] is the i-th window included in the nsec
	 * size[used[0]] is the size of window 0
	 */

	/* walk through the 256 windows */
	for (i = 0; i < window_max; ++i) {
		int empty_window = 1;
		/* check each of the 32 bytes */
		for (j = 0; j < NSEC_WINDOW_BITS_SIZE; ++j) {
			if (nsecbits[i][j] != 0) {
				size[i] = j + 1;
				empty_window = 0;
			}
		}
		if (!empty_window) {
			used[window_count] = i;
			window_count++;
		}
	}

	for (i = 0; i < window_count; ++i) {
		total_size += sizeof(uint16_t) + size[used[i]];
	}

	r = alloc_rdata(total_size);
	ptr = (uint8_t *)(r + 1);

	/* now walk used and copy it */
	for (i = 0; i < window_count; ++i) {
		ptr[0] = used[i];
		ptr[1] = size[used[i]];
		memcpy(ptr + 2, &nsecbits[used[i]], size[used[i]]);
		ptr += size[used[i]] + 2;
	}

	return r;
}

/* Parse an int terminated in the specified range. */
static int parse_int(const char *str,
	  char **end,
	  int *result,
	  const char *name,
	  int min,
	  int max)
{
	*result = (int) strtol(str, end, 10);
	if (*result < min || *result > max) {
		fprintf(stderr, "%s must be within the range [%d .. %d]",
			name,
			min,
			max);
		return 0;
	} else {
		return 1;
	}
}

/* RFC1876 conversion routines */
static unsigned int poweroften[10] = {1, 10, 100, 1000, 10000, 100000,
				      1000000, 10000000, 100000000, 1000000000
				     };

/*
 * Converts ascii size/precision X * 10**Y(cm) to 0xXY.
 * Sets the given pointer to the last used character.
 *
 */
static uint8_t precsize_aton(char *cp, char **endptr)
{
	unsigned int mval = 0, cmval = 0;
	uint8_t retval = 0;
	int exponent;
	int mantissa;

	while (isdigit((int)*cp)) {
		mval = mval * 10 + hexdigit_to_int(*cp++);
	}

	if (*cp == '.') {	/* centimeters */
		cp++;
		if (isdigit((int)*cp)) {
			cmval = hexdigit_to_int(*cp++) * 10;
			if (isdigit((int)*cp)) {
				cmval += hexdigit_to_int(*cp++);
			}
		}
	}

	if (mval >= poweroften[7]) {
		/* integer overflow possible for *100 */
		mantissa = mval / poweroften[7];
		exponent = 9; /* max */
	} else {
		cmval = (mval * 100) + cmval;

		for (exponent = 0; exponent < 9; exponent++)
			if (cmval < poweroften[exponent+1]) {
				break;
			}

		mantissa = cmval / poweroften[exponent];
	}
	if (mantissa > 9) {
		mantissa = 9;
	}

	retval = (mantissa << 4) | exponent;

	if (*cp == 'm') {
		cp++;
	}

	*endptr = cp;

	return (retval);
}

/*
 * Parses a specific part of rdata.
 *
 * Returns:
 *
 *	number of elements parsed
 *	zero on error
 *
 */
uint16_t * zparser_conv_loc(char *str)
{
	uint16_t *r;
	uint32_t *p;
	int i;
	int deg, min, secs;	/* Secs is stored times 1000.  */
	uint32_t lat = 0, lon = 0, alt = 0;
	/* encoded defaults: version=0 sz=1m hp=10000m vp=10m */
	uint8_t vszhpvp[4] = {0, 0x12, 0x16, 0x13};
	char *start;
	double d;

	for (;;) {
		deg = min = secs = 0;

		/* Degrees */
		if (*str == '\0') {
			fprintf(stderr, "unexpected end of LOC data");
			return NULL;
		}

		if (!parse_int(str, &str, &deg, "degrees", 0, 180)) {
			return NULL;
		}
		if (!isspace((int)*str)) {
			fprintf(stderr, "space expected after degrees");
			return NULL;
		}
		++str;

		/* Minutes? */
		if (isdigit((int)*str)) {
			if (!parse_int(str, &str, &min, "minutes", 0, 60)) {
				return NULL;
			}
			if (!isspace((int)*str)) {
				fprintf(stderr, "space expected after minutes");
				return NULL;
			}
			++str;
		}

		/* Seconds? */
		if (isdigit((int)*str)) {
			start = str;
			if (!parse_int(str, &str, &i, "seconds", 0, 60)) {
				return NULL;
			}

			if (*str == '.' && !parse_int(str + 1, &str, &i,
						      "seconds fraction",
						      0, 999)) {
				return NULL;
			}

			if (!isspace((int)*str)) {
				fprintf(stderr, "space expected after seconds");
				return NULL;
			}

			if (sscanf(start, "%lf", &d) != 1) {
				fprintf(stderr, "error parsing seconds");
			}

			if (d < 0.0 || d > 60.0) {
				fprintf(stderr,
					"seconds not in range 0.0 .. 60.0");
			}

			secs = (int)(d * 1000.0 + 0.5);
			++str;
		}

		switch (*str) {
		case 'N':
		case 'n':
			lat = ((uint32_t)1 << 31) +
				(deg * 3600000 + min * 60000 + secs);
			break;
		case 'E':
		case 'e':
			lon = ((uint32_t)1 << 31) +
				(deg * 3600000 + min * 60000 + secs);
			break;
		case 'S':
		case 's':
			lat = ((uint32_t)1 << 31) -
				(deg * 3600000 + min * 60000 + secs);
			break;
		case 'W':
		case 'w':
			lon = ((uint32_t)1 << 31) -
				(deg * 3600000 + min * 60000 + secs);
			break;
		default:
			fprintf(stderr,
				"invalid latitude/longtitude: '%c'", *str);
			return NULL;
		}
		++str;

		if (lat != 0 && lon != 0) {
			break;
		}

		if (!isspace((int)*str)) {
			fprintf(stderr, "space expected after"
				" latitude/longitude");
			return NULL;
		}
		++str;
	}

	/* Altitude */
	if (*str == '\0') {
		fprintf(stderr, "unexpected end of LOC data");
		return NULL;
	}

	if (!isspace((int)*str)) {
		fprintf(stderr, "space expected before altitude");
		return NULL;
	}
	++str;

	start = str;

	/* Sign */
	if (*str == '+' || *str == '-') {
		++str;
	}

	/* Meters of altitude... */
	int ret = strtol(str, &str, 10);
	UNUSED(ret); // Result checked in following switch

	switch (*str) {
	case ' ':
	case '\0':
	case 'm':
		break;
	case '.':
		if (!parse_int(str + 1, &str, &i, "altitude fraction", 0, 99)) {
			return NULL;
		}
		if (!isspace((int)*str) && *str != '\0' && *str != 'm') {
			fprintf(stderr, "altitude fraction must be a number");
			return NULL;
		}
		break;
	default:
		fprintf(stderr, "altitude must be expressed in meters");
		return NULL;
	}
	if (!isspace((int)*str) && *str != '\0') {
		++str;
	}

	if (sscanf(start, "%lf", &d) != 1) {
		fprintf(stderr, "error parsing altitude");
	}

	alt = (uint32_t)(10000000.0 + d * 100 + 0.5);

	if (!isspace((int)*str) && *str != '\0') {
		fprintf(stderr, "unexpected character after altitude");
		return NULL;
	}

	/* Now parse size, horizontal precision and vertical precision if any */
	for (i = 1; isspace((int)*str) && i <= 3; i++) {
		vszhpvp[i] = precsize_aton(str + 1, &str);

		if (!isspace((int)*str) && *str != '\0') {
			fprintf(stderr, "invalid size or precision");
			return NULL;
		}
	}

	/* Allocate required space... */
	r = alloc_rdata(16);
	p = (uint32_t *)(r + 1);

	memmove(p, vszhpvp, 4);
	write_uint32(p + 1, lat);
	write_uint32(p + 2, lon);
	write_uint32(p + 3, alt);

	return r;
}

/*
 * Convert an APL RR RDATA element.
 */
uint16_t * zparser_conv_apl_rdata(char *str)
{
	int negated = 0;
	uint16_t address_family;
	uint8_t prefix;
	uint8_t maximum_prefix;
	uint8_t length;
	uint8_t address[IP6ADDRLEN];
	char *colon = strchr(str, ':');
	char *slash = strchr(str, '/');
	int af;
	int rc;
	uint16_t rdlength;
	uint16_t *r;
	uint8_t *t;
	char *end;
	long p;

	if (!colon) {
		fprintf(stderr, "address family separator is missing");
		return NULL;
	}
	if (!slash) {
		fprintf(stderr, "prefix separator is missing");
		return NULL;
	}

	*colon = '\0';
	*slash = '\0';

	if (*str == '!') {
		negated = 1;
		++str;
	}

	if (strcmp(str, "1") == 0) {
		address_family = htons(1);
		af = AF_INET;
		length = sizeof(in_addr_t);
		maximum_prefix = length * 8;
	} else if (strcmp(str, "2") == 0) {
		address_family = htons(2);
		af = AF_INET6;
		length = IP6ADDRLEN;
		maximum_prefix = length * 8;
	} else {
		fprintf(stderr, "invalid address family '%s'", str);
		return NULL;
	}

	rc = inet_pton(af, colon + 1, address);
	if (rc == 0) {
		fprintf(stderr, "invalid address '%s'", colon + 1);
		return NULL;
	} else if (rc == -1) {
		char ebuf[256];
		strerror_r(errno, ebuf, sizeof(ebuf));
		fprintf(stderr, "inet_pton failed: %s",
			ebuf);
		return NULL;
	}

	/* Strip trailing zero octets.	*/
	while (length > 0 && address[length - 1] == 0) {
		--length;
	}


	p = strtol(slash + 1, &end, 10);
	if (p < 0 || p > maximum_prefix) {
		fprintf(stderr, "prefix not in the range 0 .. %d",
			maximum_prefix);
		return NULL;
	} else if (*end != '\0') {
		fprintf(stderr, "invalid prefix '%s'", slash + 1);
		return NULL;
	}
	prefix = (uint8_t) p;

	rdlength = (sizeof(address_family) + sizeof(prefix) + sizeof(length)
		    + length);
	r = alloc_rdata(rdlength);
	t = (uint8_t *)(r + 1);

	memcpy(t, &address_family, sizeof(address_family));
	t += sizeof(address_family);
	memcpy(t, &prefix, sizeof(prefix));
	t += sizeof(prefix);
	memcpy(t, &length, sizeof(length));
	if (negated) {
		*t |= APL_NEGATION_MASK;
	}
	t += sizeof(length);
	memcpy(t, address, length);

	return r;
}

/*
 * Below some function that also convert but not to wireformat
 * but to "normal" (int,long,char) types
 */

uint32_t zparser_ttl2int(const char *ttlstr, int *error)
{
	/* convert a ttl value to a integer
	 * return the ttl in a int
	 * -1 on error
	 */

	uint32_t ttl;
	const char *t;

	ttl = strtottl(ttlstr, &t);
	if (*t != 0) {
		fprintf(stderr, "invalid TTL value: %s", ttlstr);
		*error = 1;
	}

	return ttl;
}

void zadd_rdata_wireformat(uint16_t *data)
{
	parser->temporary_items[parser->rdata_count].raw_data = data;
	parser->rdata_count++;
}

/**
 * Used for TXT RR's to grow with undefined number of strings.
 */
void zadd_rdata_txt_wireformat(uint16_t *data, int first)
{
	dnslib_rdata_item_t *rd;

	/* First STR in str_seq, allocate 65K in first unused rdata
	 * else find last used rdata */
	if (first) {
		rd = &parser->temporary_items[parser->rdata_count];
//		if ((rd->data = (uint8_t *) region_alloc(parser->rr_region,
//			sizeof(uint8_t) + 65535 * sizeof(uint8_t))) == NULL) {
//			fprintf(stderr, "Could not allocate memory for TXT RR");
//			return;
//		}
		parser->rdata_count++;
		rd->raw_data[0] = 0;
	} else {
		rd = &parser->temporary_items[parser->rdata_count-1];
	}

	if ((size_t)rd->raw_data[0] + (size_t)data[0] > 65535) {
		fprintf(stderr, "too large rdata element");
		return;
	}

	memcpy((uint16_t *)rd->raw_data + 2 + rd->raw_data[0],
	       data + 1, data[0]);
	rd->raw_data[0] += data[0];
}

void zadd_rdata_domain(dnslib_dname_t *dname)
{
	parser->temporary_items[parser->rdata_count].dname = dname;
	parser->rdata_count++;
}

void parse_unknown_rdata(uint16_t type, uint16_t *wireformat)
{
	dbg_rdata("parsing unknown rdata for type: %d\n", type);
//	buffer_type packet;
	uint16_t size;
	ssize_t rdata_count;
	ssize_t i;
	dnslib_rdata_item_t *items = NULL;

	if (wireformat) {
		size = *wireformat;
	} else {
		return;
	}

//	buffer_create_from(&packet, wireformat + 1, *wireformat);
	rdata_count = rdata_wireformat_to_rdata_atoms(wireformat + 1, type,
						      size, &items);
//	dbg_rdata("got %d items\n", rdata_count);
	dbg_rdata("wf to items returned error: %s (%d)\n",
	          error_to_str(knot_zcompile_error_msgs, rdata_count),
	                       rdata_count);
	if (rdata_count < 0) {
		fprintf(stderr, "bad unknown RDATA\n");
		/*!< \todo leaks */
		return;
	}

	for (i = 0; i < rdata_count; ++i) {
		if (rdata_atom_is_domain(type, i)) {
			zadd_rdata_domain(items[i].dname);
		} else {
			//XXX won't this create size two times?
			zadd_rdata_wireformat((uint16_t *)items[i].raw_data);
		}
	}
	free(items);
	/* Free wireformat */
	free(wireformat);
}

/*
 *
 * Opens a zone file.
 *
 * Returns:
 *
 *	- pointer to the parser structure
 *	- NULL on error and errno set
 *
 */
static int zone_open(const char *filename, uint32_t ttl, uint16_t rclass,
	  dnslib_node_t *origin, void *scanner)
{
	/* Open the zone file... */
	if (strcmp(filename, "-") == 0) {
		zp_set_in(stdin, scanner);
		filename = "<stdin>";
	} else {
		FILE *f = fopen(filename, "r");
		if (f == NULL) {
			return 0;
		}
		zp_set_in(f, scanner);
		if (zp_get_in(scanner) == 0) {
			return 0;
		}
	}

	zparser_init(filename, ttl, rclass, origin);

	return 1;
}

void set_bitnsec(uint8_t bits[NSEC_WINDOW_COUNT][NSEC_WINDOW_BITS_SIZE],
	                uint16_t index)
{
	/*
	 * The bits are counted from left to right, so bit #0 is the
	 * left most bit.
	 */
	uint8_t window = index / 256;
	uint8_t bit = index % 256;

	bits[window][bit / 8] |= (1 << (7 - bit % 8));
}

static int find_rrset_for_rrsig_in_zone(dnslib_zone_contents_t *zone,
                                        dnslib_rrset_t *rrsig)
{
	assert(rrsig != NULL);
	assert(rrsig->rdata->items[0].raw_data);

	dnslib_node_t *tmp_node = NULL;

	if (rrsig->type != DNSLIB_RRTYPE_NSEC3) {
		tmp_node = dnslib_zone_contents_get_node(zone, rrsig->owner);
	} else {
		tmp_node = dnslib_zone_contents_get_nsec3_node(zone,
						      rrsig->owner);
	}

	if (tmp_node == NULL) {
		return KNOT_ZCOMPILE_EINVAL;
	}

	dnslib_rrset_t *tmp_rrset =
		dnslib_node_get_rrset(tmp_node, rrsig->type);

	if (tmp_rrset == NULL) {
		return KNOT_ZCOMPILE_EINVAL;
	}

	if (tmp_rrset->rrsigs != NULL) {
		dnslib_zone_contents_add_rrsigs(zone, rrsig, &tmp_rrset, &tmp_node,
		                       DNSLIB_RRSET_DUPL_MERGE, 1);
		dnslib_rrset_free(&rrsig);
	} else {
		dnslib_zone_contents_add_rrsigs(zone, rrsig, &tmp_rrset, &tmp_node,
		                       DNSLIB_RRSET_DUPL_SKIP, 1);
	}

	return KNOT_ZCOMPILE_EOK;
}

static int find_rrset_for_rrsig_in_node(dnslib_zone_contents_t *zone,
                                 dnslib_node_t *node,
                                 dnslib_rrset_t *rrsig)
{
	assert(rrsig != NULL);
	assert(rrsig->rdata->items[0].raw_data);
	assert(node);

	assert(dnslib_dname_compare(rrsig->owner, node->owner) == 0);

	dnslib_rrset_t *tmp_rrset =
		dnslib_node_get_rrset(node, rrsig_type_covered(rrsig));

	if (tmp_rrset == NULL) {
		return KNOT_ZCOMPILE_EINVAL;
	}

	if (tmp_rrset->rrsigs != NULL) {
		if (dnslib_zone_contents_add_rrsigs(zone, rrsig, &tmp_rrset, &node,
		                           DNSLIB_RRSET_DUPL_MERGE, 1) < 0) {
			return KNOT_ZCOMPILE_EINVAL;
		}
		dnslib_rrset_free(&rrsig);
	} else {
		if (dnslib_zone_contents_add_rrsigs(zone, rrsig, &tmp_rrset, &node,
		                           DNSLIB_RRSET_DUPL_SKIP, 1) < 0) {
			return KNOT_ZCOMPILE_EINVAL;
		}
	}

	assert(tmp_rrset->rrsigs != NULL);

	return KNOT_ZCOMPILE_EOK;
}

static dnslib_node_t *create_node(dnslib_zone_contents_t *zone,
	dnslib_rrset_t *current_rrset,
	int (*node_add_func)(dnslib_zone_contents_t *zone, dnslib_node_t *node,
	                     int create_parents, uint8_t, int),
	dnslib_node_t *(*node_get_func)(const dnslib_zone_contents_t *zone,
					const dnslib_dname_t *owner))
{
	dnslib_node_t *node =
		dnslib_node_new(current_rrset->owner, NULL, 0);
	if (node_add_func(zone, node, 1, 0, 1) != 0) {
		return NULL;
	}

	current_rrset->owner = node->owner;

	return node;
}

static void process_rrsigs_in_node(dnslib_zone_contents_t *zone,
                            dnslib_node_t *node)
{
	rrset_list_t *tmp = parser->node_rrsigs;
	while (tmp != NULL) {
		if (find_rrset_for_rrsig_in_node(zone, node,
						 tmp->data) != 0) {
			rrset_list_add(&parser->rrsig_orphans,
				       tmp->data);
		}
		tmp = tmp->next;
	}
}

int process_rr(void)
{
	dnslib_zone_t *zone = parser->current_zone;
	assert(zone != NULL);
	dnslib_zone_contents_t *contents = dnslib_zone_get_contents(zone);
	assert(contents != NULL);
	dnslib_rrset_t *current_rrset = parser->current_rrset;
	dnslib_rrset_t *rrset;
	dnslib_rrtype_descriptor_t *descriptor =
		dnslib_rrtype_descriptor_by_type(current_rrset->type);

//	printf("%s\n", dnslib_dname_to_str(parser->current_rrset->owner));

	assert(current_rrset->rdata->count == descriptor->length);

	assert(dnslib_dname_is_fqdn(current_rrset->owner));

	int (*node_add_func)(dnslib_zone_contents_t *, dnslib_node_t *, int,
	                     uint8_t, int);
	dnslib_node_t *(*node_get_func)(const dnslib_zone_contents_t *,
	                                const dnslib_dname_t *);


	/* If we have RRSIG of NSEC3 type first node will have
	 * to be created in NSEC3 part of the zone */

	uint16_t type_covered = 0;
	if (current_rrset->type == DNSLIB_RRTYPE_RRSIG) {
		type_covered = rrsig_type_covered(current_rrset);
	}

	if (current_rrset->type != DNSLIB_RRTYPE_NSEC3 &&
	    type_covered != DNSLIB_RRTYPE_NSEC3) {
		node_add_func = &dnslib_zone_contents_add_node;
		node_get_func = &dnslib_zone_contents_get_node;
	} else {
		node_add_func = &dnslib_zone_contents_add_nsec3_node;
		node_get_func = &dnslib_zone_contents_get_nsec3_node;
	}

	if ((current_rrset->type == DNSLIB_RRTYPE_SOA) && (zone != NULL)) {
		if (dnslib_node_rrset(dnslib_zone_contents_apex(contents),
		                      DNSLIB_RRTYPE_SOA) != NULL) {
			return KNOT_ZCOMPILE_ESOA;
		}
	}

//TODO
/* Code from NSD */

	/* Make sure the maximum RDLENGTH does not exceed 65535 bytes.	*/
//	max_rdlength = rdata_maximum_wireformat_size(
//		descriptor, rr->rdata_count, rr->rdatas);

//	if (max_rdlength > MAX_RDLENGTH) {
//		fprintf(stderr, "maximum rdata length exceeds %d octets",
//		        MAX_RDLENGTH);
//		return 0;
//	}

	if (current_rrset->type == DNSLIB_RRTYPE_SOA) {
		if (dnslib_dname_compare(current_rrset->owner,
					 parser->origin->owner) != 0) {
			fprintf(stderr, "SOA record has a different "
				"owner than the one specified "
				"in config!\n");
			/* Such SOA cannot even be added, because
			 * it would not be in the zone apex. */
			return KNOT_ZCOMPILE_EBADSOA;
		}
	}

	if (current_rrset->type == DNSLIB_RRTYPE_RRSIG) {
		/*!< \todo Still a leak somewhere. */
		dnslib_rrset_t *tmp_rrsig =
			dnslib_rrset_new(current_rrset->owner,
					     DNSLIB_RRTYPE_RRSIG,
					     current_rrset->rclass,
					     current_rrset->ttl);

		dnslib_rrset_add_rdata(tmp_rrsig, current_rrset->rdata);

		if (parser->last_node &&
		    dnslib_dname_compare(parser->last_node->owner,
		    current_rrset->owner) != 0) {
			/* RRSIG is first in the node, so we have to create it
			 * before we return
			 */
			if (parser->node_rrsigs != NULL) {
				process_rrsigs_in_node(contents,
				                       parser->last_node);
				rrset_list_delete(&parser->node_rrsigs);
			}

			if ((parser->last_node = create_node(contents,
						   current_rrset, node_add_func,
						   node_get_func)) == NULL) {
				dnslib_rrset_free(&tmp_rrsig);
				return KNOT_ZCOMPILE_EBADNODE;
			}
		}

		rrset_list_add(&parser->node_rrsigs, tmp_rrsig);

		return KNOT_ZCOMPILE_EOK;
	}

	assert(current_rrset->type != DNSLIB_RRTYPE_RRSIG);

	dnslib_node_t *node;

	/* \note this could probably be much simpler */
	if (parser->last_node && current_rrset->type != DNSLIB_RRTYPE_SOA &&
	    dnslib_dname_compare(parser->last_node->owner,
				 current_rrset->owner) ==
	    0) {
		node = parser->last_node;
	} else {
		if (parser->last_node && parser->node_rrsigs) {
			process_rrsigs_in_node(contents,
			                       parser->last_node);
		}

		rrset_list_delete(&parser->node_rrsigs);

		/* new node */
		node = node_get_func(contents, current_rrset->owner);
	}

	if (node == NULL) {
		if (parser->last_node && parser->node_rrsigs) {
			process_rrsigs_in_node(contents,
			                       parser->last_node);
		}

		if ((node = create_node(contents, current_rrset,
					node_add_func,
					node_get_func)) == NULL) {
			return KNOT_ZCOMPILE_EBADNODE;
		}
	}

	rrset = dnslib_node_get_rrset(node, current_rrset->type);
	if (!rrset) {
		rrset = dnslib_rrset_new(current_rrset->owner,
					 current_rrset->type,
					 current_rrset->rclass,
					 current_rrset->ttl);

		assert(rrset != NULL);

		if (dnslib_rrset_add_rdata(rrset, current_rrset->rdata) != 0) {
			free(rrset);
			return KNOT_ZCOMPILE_EBRDATA;
		}

		/* I chose skip, but there should not really be
		 * any rrset to skip */
		if (dnslib_zone_contents_add_rrset(contents, rrset, &node,
		                   DNSLIB_RRSET_DUPL_SKIP, 1) < 0) {
			free(rrset);
			return KNOT_ZCOMPILE_EBRDATA;
		}
	} else {
		if (current_rrset->type !=
				DNSLIB_RRTYPE_RRSIG && rrset->ttl !=
				current_rrset->ttl) {
			fprintf(stderr,
				"TTL does not match the TTL of the RRset");
		}

		if (dnslib_zone_contents_add_rrset(contents, current_rrset,
		                          &node,
		                   DNSLIB_RRSET_DUPL_MERGE, 1) < 0) {
			free(rrset);
			return KNOT_ZCOMPILE_EBRDATA;
		}

//		dnslib_rrset_merge((void *)&rrset, (void *)&current_rrset);

		/* TODO Search for possible duplicates... */
	}

/* \note DNAME and CNAME checks disabled - would slow things down a little
 * plus it cannot be done in the fashion below - we don't have information
 * about the length of rrset
 * Code from NSD
 */

//	if(current_rrset->type ==
//	   DNSLIB_RRTYPE_DNAME &&
//	   current_rrset->rdata->count > 1) {
//		fprintf(stderr, "multiple DNAMEs at the same name");
//	}
//	/* \note this actually counts items, not the legth we would need */
//	if(current_rrset->type ==
//	   DNSLIB_RRTYPE_CNAME &&
//	   current_rrset->rdata->count > 1) {
//		fprintf(stderr, "multiple CNAMEs at the same name");
//	/* \note this actually counts items, not the legth we would need */
//	}
//	if((current_rrset->type == DNSLIB_RRTYPE_DNAME &&
//	    dnslib_node_get_rrset(node, TYPE_CNAME)) ||
//	    (current_rrset->type == DNSLIB_RRTYPE_CNAME &&
//	    dnslib_node_get_rrset(node, TYPE_DNAME))) {
//		fprintf(stderr, "DNAME and CNAME at the same name");
//	}
//	/* \note we don't have similar function - maybe
//       * length of the skip_list
//       * should stay disabled
//	 */
//	if(domain_find_rrset(rr->owner, zone, TYPE_CNAME) &&
//		domain_find_non_cname_rrset(rr->owner, zone)) {
//		fprintf(stderr, "CNAME and other data at the same name");
//	}

	if (vflag > 1 && totalrrs > 0 && (totalrrs % progress == 0)) {
		fprintf(stdout, "%ld\n", totalrrs);
	}

	parser->last_node = node;

	++totalrrs;

	return KNOT_ZCOMPILE_EOK;
}

static uint find_rrsets_orphans(dnslib_zone_contents_t *zone, rrset_list_t
				*head)
{
	uint found_rrsets = 0;
	while (head != NULL) {
		if (find_rrset_for_rrsig_in_zone(zone, head->data) == 0) {
			found_rrsets += 1;
			debug_zp("RRSET succesfully found: owner %s type %s\n",
				 dnslib_dname_to_str(head->data->owner),
				 dnslib_rrtype_to_string(head->data->type));
		}
		else { /* we can throw it away now */
			dnslib_rrset_free(&head->data);
		}
		head = head->next;
	}
	return found_rrsets;
}

/*
 * Reads the specified zone into the memory
 *
 */
int zone_read(const char *name, const char *zonefile, const char *outfile,
	      int semantic_checks)
{
	if (!outfile) {
		fprintf(stderr, "Missing output file for '%s'\n",
			zonefile);
		return -1;
	}

	char ebuf[256];

	dnslib_dname_t *dname =
		dnslib_dname_new_from_str(name, strlen(name), NULL);
	/*! \todo implement refcounting correctly. */
	ref_init(&dname->ref, 0); /* disable dtor */
	ref_retain(&dname->ref);

	dnslib_node_t *origin_node = dnslib_node_new(dname, NULL, 0);

	//assert(origin_node->next == NULL);

	assert(dnslib_node_parent(origin_node, 0) == NULL);

	void *scanner = NULL;
	zp_lex_init(&scanner);
	if (scanner == NULL) {
		return KNOT_ZCOMPILE_ENOMEM;
	}

	if (!zone_open(zonefile, 3600, DNSLIB_CLASS_IN, origin_node, scanner)) {
		fprintf(stderr, "Cannot open '%s': %s.",
			zonefile, ebuf);
		zparser_free();
		return KNOT_ZCOMPILE_EZONEINVAL;
	}

	if (zp_parse(scanner) != 0) {
		return KNOT_ZCOMPILE_ESYNT;
	}
	
	dnslib_zone_contents_t *contents =
			dnslib_zone_get_contents(parser->current_zone);

	FILE *in_file = (FILE *)zp_get_in(scanner);
	fclose(in_file);
	zp_lex_destroy(scanner);

	if (parser->last_node && parser->node_rrsigs != NULL) {
		/* assign rrsigs to last node in the zone*/
		process_rrsigs_in_node(contents,
		                       parser->last_node);
		rrset_list_delete(&parser->node_rrsigs);
	}

	debug_zp("zone parsed\n");

<<<<<<< HEAD
	find_rrsets_orphans(parser->current_zone->contents,
	                    parser->rrsig_orphans);
=======
//	dnslib_zone_contents_dump(dnslib_zone_get_contents(parser->current_zone));

>>>>>>> 8235a9c8
	if (!(parser->current_zone &&
	      dnslib_node_rrset(parser->current_zone->contents->apex,
	                        DNSLIB_RRTYPE_SOA))) {
		fprintf(stderr, "Zone file does not contain SOA record!\n");
		dnslib_zone_deep_free(&parser->current_zone, 0);
		zparser_free();
		return KNOT_ZCOMPILE_EZONEINVAL;
	}

	uint found_orphans;
	found_orphans = find_rrsets_orphans(contents,
					    parser->rrsig_orphans);

	debug_zp("%u orphans found\n", found_orphans);

	rrset_list_delete(&parser->rrsig_orphans);

	dnslib_zone_contents_adjust_dnames(contents);

	debug_zp("rdata adjusted\n");

	dnslib_zdump_binary(contents,
	                    outfile, semantic_checks, zonefile);

	/* This is *almost* unnecessary */
	dnslib_zone_deep_free(&(parser->current_zone), 0);

//	dnslib_zone_t *zone = dnslib_zload_load(dnslib_zload_open(outfile));
//	assert(zone);
//	printf("apex: %s\n", zone->contents->apex->owner->name);

	fflush(stdout);
	totalerrors += parser->errors;
	zparser_free();

	return totalerrors;
}

//static void save_replace_dnames_in_rdata(dnslib_dname_table_t *table,
//					 dnslib_rdata_t *rdata, uint16_t type)
//{
//	assert(rdata && rdata->items);
//	const dnslib_rrtype_descriptor_t *desc =
//		dnslib_rrtype_descriptor_by_type(type);
//	assert(desc);

//	for (int i = 0; i < rdata->count; i++) {
//		if (desc->wireformat[i] == DNSLIB_RDATA_WF_COMPRESSED_DNAME ||
//		    desc->wireformat[i] == DNSLIB_RDATA_WF_UNCOMPRESSED_DNAME ||
//		    desc->wireformat[i] == DNSLIB_RDATA_WF_LITERAL_DNAME) {
//			/* See if dname is not in the table already. */
//			dnslib_dname_t *found_dname = NULL;
//			dnslib_dname_t *searched_dname = rdata->items[i].dname;
//			if ((found_dname =
//				dnslib_dname_table_find_dname(table,
//				searched_dname)) != NULL) {
//				dnslib_dname_free(&rdata->items[i].dname);
//				rdata->items[i].dname = found_dname;
//			} else {
//				if (dnslib_dname_table_add_dname(table,
//							        searched_dname)
//				   != 0) {
//					fprintf(stderr,
//					        "Could not add name"
//					        "to table!\n");
//					return;
//				}
//			}
//		}
//	}
//}

//int save_dnames_in_table(dnslib_dname_table_t *table,
//			 dnslib_rrset_t *rrset)
//{
//	if (rrset == NULL) {
//		return KNOT_ZCOMPILE_EINVAL;
//	}
//	/* Check and possibly delete the owner first */
//	dnslib_dname_t *found_dname = NULL;
//	if ((found_dname =
//		dnslib_dname_table_find_dname(table, rrset->owner)) != NULL &&
//		found_dname != rrset->owner) {
////		assert(rrset->owner != found_dname);
////		assert(found_dname->name != rrset->owner->name);
////		assert(found_dname->labels != rrset->owner->labels);
////		assert(rrset->owner != parser->last_node->owner);
////		assert(parser->last_node->owner != rrset->owner);
//		dnslib_dname_free(&rrset->owner);
//		/* owner is now a reference from the table */
//		rrset->owner = found_dname;
//		assert(parser->current_rrset->owner == rrset->owner);
//	} else if (found_dname != rrset->owner) {
//		/* Insert the dname in the table. */
//		if (dnslib_dname_table_add_dname(table, rrset->owner) != 0) {
//			return KNOT_ZCOMPILE_ENOMEM;
//		}
//	}

//	dnslib_rdata_t *tmp_rdata = dnslib_rrset_get_rdata(rrset);

//	while (tmp_rdata->next != dnslib_rrset_rdata(rrset)) {
//		save_replace_dnames_in_rdata(table, tmp_rdata,
//					     dnslib_rrset_type(rrset));
//	}

//	save_replace_dnames_in_rdata(table, tmp_rdata,
//				     dnslib_rrset_type(rrset));

//	assert(rrset->owner != NULL);

//	return KNOT_ZCOMPILE_EOK;
//}

/*! @} */<|MERGE_RESOLUTION|>--- conflicted
+++ resolved
@@ -1870,13 +1870,9 @@
 
 	debug_zp("zone parsed\n");
 
-<<<<<<< HEAD
 	find_rrsets_orphans(parser->current_zone->contents,
 	                    parser->rrsig_orphans);
-=======
-//	dnslib_zone_contents_dump(dnslib_zone_get_contents(parser->current_zone));
-
->>>>>>> 8235a9c8
+
 	if (!(parser->current_zone &&
 	      dnslib_node_rrset(parser->current_zone->contents->apex,
 	                        DNSLIB_RRTYPE_SOA))) {
