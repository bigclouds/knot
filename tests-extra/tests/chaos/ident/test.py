--- conflicted
+++ resolved
@@ -24,11 +24,7 @@
 
 # 2) FQDN hostname.
 resp = server2.dig("id.server", "TXT", "CH")
-<<<<<<< HEAD
-resp.check(socket.gethostname())
-=======
 resp.check(t.hostname)
->>>>>>> 1d5a513d
 
 # 3) Explicitly disabled.
 resp = server3.dig("id.server", "TXT", "CH")
