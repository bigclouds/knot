AM_CPPFLAGS = \
	-I$(top_srcdir)/libtap \
	-I$(top_srcdir)/src

LDADD = \
	$(top_builddir)/libtap/libtap.a \
	$(top_builddir)/src/libknotd.la \
	$(top_builddir)/src/libknots.la

check_PROGRAMS = \
	journal				\
	slab				\
	hattrie				\
	hhash				\
	dthreads			\
	acl				\
	fdset				\
	base64				\
	base32hex			\
	descriptor			\
	server				\
	conf				\
	rrl				\
	wire				\
	dname				\
	ztree				\
	zonedb				\
	dnssec_keys			\
	dnssec_nsec3			\
	dnssec_sign			\
<<<<<<< HEAD
	dnssec_zone_nsec		\
	rrset				\
	edns				\
	pkt				\
	process_query			\
	process_answer			\
=======
	dnssec_zone_nsec	\
	rdata				\
	rdataset			\
	rrset				\
	node				\
	pkt					\
	process_query		\
	process_answer		\
>>>>>>> c8909077
	requestor			\
	query_module


check-compile-only: $(check_PROGRAMS)

check-local: $(check_PROGRAMS)
	$(top_builddir)/libtap/runtests -s $(top_srcdir)/tests \
					-b $(top_builddir)/tests \
					-L $(top_builddir)/tests/runtests.log \
					$(check_PROGRAMS)

EXTRA_DIST = data
dist_check_SCRIPTS = resource.sh

conf_SOURCES = conf.c sample_conf.h
process_query_SOURCES = process_query.c fake_server.h
process_answer_SOURCES = process_answer.c fake_server.h
nodist_conf_SOURCES = sample_conf.c
CLEANFILES = sample_conf.c runtests.log
sample_conf.c: data/sample_conf
	$(abs_srcdir)/resource.sh $(abs_srcdir)/data/sample_conf >$@<|MERGE_RESOLUTION|>--- conflicted
+++ resolved
@@ -28,23 +28,15 @@
 	dnssec_keys			\
 	dnssec_nsec3			\
 	dnssec_sign			\
-<<<<<<< HEAD
-	dnssec_zone_nsec		\
-	rrset				\
-	edns				\
-	pkt				\
-	process_query			\
-	process_answer			\
-=======
 	dnssec_zone_nsec	\
 	rdata				\
 	rdataset			\
 	rrset				\
 	node				\
+	edns                            \
 	pkt					\
 	process_query		\
 	process_answer		\
->>>>>>> c8909077
 	requestor			\
 	query_module
 
