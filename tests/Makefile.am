AM_CPPFLAGS = \
	-include $(top_builddir)/src/config.h \
	-I$(top_srcdir)/libtap \
	-I$(top_srcdir)/src

AM_LDFLAGS = \
	$(libcrypto_LIBS)

LDADD = \
	$(top_builddir)/libtap/libtap.a \
	$(top_builddir)/src/libknotd.la \
	$(top_builddir)/src/libknots.la

check_PROGRAMS = \
	acl				\
	base32hex			\
	base64				\
	changeset			\
	conf				\
	descriptor			\
	dname				\
<<<<<<< HEAD
	ztree				\
	zonedb				\
	changeset			\
	rdata				\
	rdataset			\
	rrset				\
	rrset_wire			\
	node				\
=======
	dnssec_keys			\
	dnssec_nsec3			\
	dnssec_sign			\
	dnssec_zone_nsec		\
	dthreads			\
>>>>>>> cbdfd12c
	edns				\
	fdset				\
	hattrie				\
	hhash				\
	journal				\
	namedb				\
	node				\
	overlay				\
	pkt				\
	process_answer			\
	process_query			\
	query_module			\
	rdata				\
	rdataset			\
	requestor			\
	rrl				\
	rrset				\
	rrset_wire			\
	server				\
	wire				\
	worker_pool			\
	worker_queue			\
	zone_events			\
	zone_timers			\
	zone_update			\
	zonedb				\
	ztree

check-compile-only: $(check_PROGRAMS)

check-local: $(check_PROGRAMS)
	$(top_builddir)/libtap/runtests -s $(top_srcdir)/tests \
					-b $(top_builddir)/tests \
					-L $(top_builddir)/tests/runtests.log \
					$(check_PROGRAMS)

EXTRA_DIST = data
dist_check_SCRIPTS = resource.sh

conf_SOURCES = conf.c sample_conf.h
process_query_SOURCES = process_query.c fake_server.h
process_answer_SOURCES = process_answer.c fake_server.h
nodist_conf_SOURCES = sample_conf.c
CLEANFILES = sample_conf.c runtests.log
sample_conf.c: data/sample_conf
	$(abs_srcdir)/resource.sh $(abs_srcdir)/data/sample_conf >$@<|MERGE_RESOLUTION|>--- conflicted
+++ resolved
@@ -16,25 +16,11 @@
 	base32hex			\
 	base64				\
 	changeset			\
+	changeset			\
 	conf				\
 	descriptor			\
 	dname				\
-<<<<<<< HEAD
-	ztree				\
-	zonedb				\
-	changeset			\
-	rdata				\
-	rdataset			\
-	rrset				\
-	rrset_wire			\
-	node				\
-=======
-	dnssec_keys			\
-	dnssec_nsec3			\
-	dnssec_sign			\
-	dnssec_zone_nsec		\
 	dthreads			\
->>>>>>> cbdfd12c
 	edns				\
 	fdset				\
 	hattrie				\
